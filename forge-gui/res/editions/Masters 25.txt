--- conflicted
+++ resolved
@@ -12,257 +12,6 @@
 ScryfallCode=A25
 
 [cards]
-<<<<<<< HEAD
-1 C Act of Heroism
-2 M Akroma, Angel of Wrath
-3 R Akroma's Vengeance
-4 U Angelic Page
-5 M Armageddon
-6 C Auramancer
-7 C Cloudshift
-8 C Congregate
-9 R Darien, King of Kjeldor
-10 C Dauntless Cathar
-11 R Decree of Justice
-12 C Disenchant
-13 C Fencing Ace
-14 U Fiend Hunter
-15 C Geist of the Moors
-16 C Gods Willing
-17 C Griffin Protector
-18 U Karona's Zealot
-19 C Knight of the Skyward Eye
-20 U Kongming, "Sleeping Dragon"
-21 U Kor Firewalker
-22 C Loyal Sentry
-23 R Luminarch Ascension
-24 C Lunarch Mantle
-25 C Noble Templar
-26 U Nyx-Fleece Ram
-27 U Ordeal of Heliod
-28 C Pacifism
-29 C Path of Peace
-30 U Promise of Bunrei
-31 C Renewed Faith
-32 R Rest in Peace
-33 C Savannah Lions
-34 C Squadron Hawk
-35 U Swords to Plowshares
-36 R Thalia, Guardian of Thraben
-37 U Urbis Protector
-38 U Valor in Akros
-39 C Whitemane Lion
-40 C Accumulated Knowledge
-41 C Arcane Denial
-42 R Bident of Thassa
-43 U Blue Elemental Blast
-44 R Blue Sun's Zenith
-45 C Borrowing 100,000 Arrows
-46 C Brainstorm
-47 U Brine Elemental
-48 C Choking Tethers
-49 C Coralhelm Guide
-50 C Counterspell
-51 C Court Hussar
-52 U Curiosity
-53 U Cursecatcher
-54 C Dragon's Eye Savants
-55 U Exclude
-56 C Fathom Seer
-57 R Flash
-58 U Freed from the Real
-59 U Genju of the Falls
-60 C Ghost Ship
-61 C Horseshoe Crab
-62 M Jace, the Mind Sculptor
-63 U Jalira, Master Polymorphist
-64 C Man-o'-War
-65 U Merfolk Looter
-66 U Murder of Crows
-67 C Mystic of the Hidden Way
-68 R Pact of Negation
-69 C Phantasmal Bear
-70 R Reef Worm
-71 C Retraction Helix
-72 C Shoreline Ranger
-73 C Sift
-74 C Totally Lost
-75 U Twisted Image
-76 M Vendilion Clique
-77 R Vesuvan Shapeshifter
-78 U Willbender
-79 U Ancient Craving
-80 C Bloodhunter Bat
-81 U Caustic Tar
-82 C Dark Ritual
-83 U Deadly Designs
-84 C Death's-Head Buzzard
-85 C Diabolic Edict
-86 C Dirge of Dread
-87 C Disfigure
-88 M Doomsday
-89 C Dusk Legion Zealot
-90 C Erg Raiders
-91 U Fallen Angel
-92 R Hell's Caretaker
-93 C Horror of the Broken Lands
-94 U Ihsan's Shade
-95 R Laquatus's Champion
-96 R Living Death
-97 U Mesmeric Fiend
-98 C Murder
-99 C Nezumi Cutthroat
-100 C Phyrexian Ghoul
-101 M Phyrexian Obliterator
-102 R Plague Wind
-103 R Ratcatcher
-104 U Ravenous Chupacabra
-105 C Relentless Rats
-106 C Returned Phalanx
-107 C Ruthless Ripper
-108 U Street Wraith
-109 C Supernatural Stamina
-110 R Triskaidekaphobia
-111 C Twisted Abomination
-112 U Undead Gladiator
-113 C Unearth
-114 C Vampire Lacerator
-115 U Will-o'-the-Wisp
-116 U Zombify
-117 U Zulaport Cutthroat
-118 C Act of Treason
-119 M Akroma, Angel of Fury
-120 C Balduvian Horde
-121 R Ball Lightning
-122 R Blood Moon
-123 U Browbeat
-124 C Chandra's Outrage
-125 C Chartooth Cougar
-126 C Cinder Storm
-127 C Crimson Mage
-128 R Eidolon of the Great Revel
-129 U Enthralling Victor
-130 R Fortune Thief
-131 C Frenzied Goblin
-132 U Genju of the Spires
-133 U Goblin War Drums
-134 C Hordeling Outburst
-135 U Humble Defector
-136 M Imperial Recruiter
-137 U Ire Shaman
-138 R Izzet Chemister
-139 C Jackal Pup
-140 C Kindle
-141 U Lightning Bolt
-142 R Magus of the Wheel
-143 C Mogg Flunkies
-144 C Pillage
-145 C Pyre Hound
-146 U Pyroclasm
-147 U Red Elemental Blast
-148 U Simian Spirit Guide
-149 C Skeletonize
-150 C Skirk Commando
-151 C Soulbright Flamekin
-152 U Spikeshot Goblin
-153 C Thresher Lizard
-154 C Trumpet Blast
-155 C Uncaged fury
-156 U Zada, Hedron Grinder
-157 C Ainok Survivalist
-158 C Ambassador Oak
-159 U Ancient Stirrings
-160 C Arbor Elf
-161 R Azusa, Lost but Seeking
-162 U Broodhatch Nantuko
-163 C Colossal Dreadmaw
-164 R Courser of Kruphix
-165 C Cultivate
-166 C Echoing Courage
-167 C Elvish Aberration
-168 R Elvish Piper
-169 C Ember Weaver
-170 C Epic Confrontation
-171 U Fierce Empath
-172 C Giant Growth
-173 U Invigorate
-174 U Iwamori of the Open Fist
-175 C Kavu Climber
-176 U Kavu Predator
-177 U Krosan Colossus
-178 U Krosan Tusker
-179 R Living Wish
-180 C Lull
-181 M Master of the Wild Hunt
-182 C Nettle Sentinel
-183 C Plummet
-184 C Presence of Gond
-185 R Protean Hulk
-186 U Rancor
-187 U Regrowth
-188 U Stampede Driver
-189 R Summoner's Pact
-190 C Timberpack Wolf
-191 M Tree of Redemption
-192 U Utopia Sprawl
-193 C Vessel of Nascency
-194 C Wildheart Invoker
-195 C Woolly Loxodon
-196 M Animar, Soul of Elements
-197 U Baloth Null
-198 U Blightning
-199 U Boros Charm
-200 R Brion Stoutarm
-201 U Cloudblazer
-202 M Conflux
-203 R Eladamri's Call
-204 M Gisela, Blade of Goldnight
-205 R Grenzo, Dungeon Warden
-206 R Hanna, Ship's Navigator
-207 U Lorescale Coatl
-208 R Mystic Snake
-209 R Nicol Bolas
-210 R Niv-Mizzet, the Firemind
-211 R Notion Thief
-212 R Pernicious Deed
-213 U Pillory of the Sleepless
-214 M Prossh, Skyraider of Kher
-215 U Quicksilver Dagger
-216 R Ruric Thar, the Unbowed
-217 U Shadowmage Infiltrator
-218 U Stangg
-219 R Vindicate
-220 U Watchwolf
-221 C Assembly-Worker
-222 M Chalice of the Void
-223 R Coalition Relic
-224 M Ensnaring Bridge
-225 U Heavy Arbalest
-226 C Nihil Spellbomb
-227 U Perilous Myr
-228 C Primal Clay
-229 C Prophetic Prism
-230 U Sai of the Shinobi
-231 C Self-Assembler
-232 R Strionic Resonator
-233 R Sundering Titan
-234 U Swiftfoot Boots
-235 U Treasure Keeper
-236 R Ash Barrens
-237 R Cascade Bluffs
-238 R Fetid Heath
-239 R Flooded Grove
-240 R Haunted Fengraf
-241 R Mikokoro, Center of the Sea
-242 R Mishra's Factory
-243 R Myriad Landscape
-244 U Pendelhaven
-245 U Quicksand
-246 C Rishadan Port
-247 U Rugged Prairie
-248 U Twilight Mire
-249 U Zoetic Cavern
-=======
 1 C Act of Heroism @Magali Villeneuve
 2 M Akroma, Angel of Wrath @Terese Nielsen
 3 R Akroma's Vengeance @Aleksi Briclot
@@ -512,7 +261,6 @@
 247 R Rugged Prairie @Fred Fields
 248 R Twilight Mire @Rob Alexander
 249 U Zoetic Cavern @Lars Grant-West
->>>>>>> f292ad2f
 
 [tokens]
 kobolds_of_kher_keep
