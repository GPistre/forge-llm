--- conflicted
+++ resolved
@@ -5,14 +5,11 @@
 Code2=MH2
 MciCode=mh2
 Type=Other
-<<<<<<< HEAD
-ScryfallCode=MH2
-=======
 Booster=10 Common:fromSheet("MH2 cards"), 3 Uncommon:fromSheet("MH2 cards"), 1 RareMythic:fromSheet("MH2 cards"), 1 fromSheet("MH2 Lands")
 BoosterReplaceSlotFromPrintSheet=MH2 NewToModern
 BoosterBox=36
 ChaosDraftThemes=MASTERS_SET
->>>>>>> 3b73f86e
+ScryfallCode=MH2
 
 [cards]
 1 U Abiding Grace
@@ -258,8 +255,6 @@
 241 U Vectis Gloves
 242 R Void Mirror
 243 R Zabaz, the Glimmerwasp
-
-[special slot]
 244 R Arid Mesa
 245 C Darkmoss Bridge
 246 C Drossforge Bridge
@@ -320,8 +315,6 @@
 301 M Cabal Coffers
 302 U Mishra's Factory
 303 R Riptide Laboratory
-
-[alternate art]
 304 M Dakkon, Shadow Slayer
 305 M Geyadrone Dihada
 306 M Grist, the Hunger Tide
@@ -345,8 +338,6 @@
 324 M Sword of Hearth and Home
 325 M Cabal Coffers
 326 R Mishra's Factory
-
-[showcase]
 327 U Blossoming Calm
 328 R Esper Sentinel
 329 C Late to Dinner
@@ -401,8 +392,6 @@
 378 R Dermotaxi
 379 M Kaldra Compleat
 380 R Urza's Saga
-
-[alternate frame]
 381 C Blacksmith's Skill
 382 C Marble Gargoyle
 383 R Out of Time
@@ -464,8 +453,6 @@
 439 R Scalding Tarn
 440 R Verdant Catacombs
 441 R Yavimaya, Cradle of Growth
-
-[extended art]
 442 R Out of Time
 443 R Resurgent Belief
 444 R Sanctifier en-Vec
@@ -505,8 +492,6 @@
 478 R Scalding Tarn
 479 R Verdant Catacombs
 480 R Yavimaya, Cradle of Growth
-
-[promo]
 481 L Plains
 482 L Plains
 483 L Island
@@ -517,165 +502,5 @@
 488 L Mountain
 489 L Forest
 490 L Forest
-
-[buy a box]
 491 M Sanctum Prelate
-
-[bundle]
-492 R Yusri, Fortune's Flame
-
-[Lands]
-19 Arid Mesa|MH2|1
-1 Arid Mesa|MH2|2
-100 Darkmoss Bridge|MH2|1
-100 Drossforge Bridge|MH2|1
-100 Goldmire Bridge|MH2|1
-19 Marsh Flats|MH2|1
-1 Marsh Flats|MH2|2
-100 Mistvault Bridge|MH2|1
-19 Misty Rainforest|MH2|1
-1 Misty Rainforest|MH2|2
-60 Power Depot|MH2|1
-100 Razortide Bridge|MH2|1
-100 Rustvale Bridge|MH2|1
-19 Scalding Tarn|MH2|1
-1 Scalding Tarn|MH2|2
-100 Silverbluff Bridge|MH2|1
-100 Slagwoods Bridge|MH2|1
-100 Tanglepool Bridge|MH2|1
-100 Thornglint Bridge|MH2|1
-20 Urza's Saga|MH2|1
-19 Verdant Catacombs|MH2|1
-1 Verdant Catacombs|MH2|2
-20 Yavimaya, Cradle of Growth|MH2|1
-10 Cabal Coffers|MH2|1
-60 Mishra's Factory|MH2|1
-20 Riptide Laboratory|MH2|1
-
-[NewToModern]
-6 Angelic Curator|MH2|1
-2 Karmic Guide|MH2|1
-6 Seal of Cleansing|MH2|1
-2 Solitary Confinement|MH2|1
-6 Soul Snare|MH2|1
-6 Counterspell|MH2|1
-6 Sea Drake|MH2|1
-6 Seal of Removal|MH2|1
-2 Upheaval|MH2|1
-2 Wonder|MH2|1
-6 Bone Shredder|MH2|1
-2 Braids, Cabal Minion|MH2|1
-6 Greed|MH2|1
-2 Patriarch's Bidding|MH2|1
-6 Skirge Familiar|MH2|1
-2 Chance Encounter|MH2|1
-6 Flame Rift|MH2|1
-2 Goblin Bombardment|MH2|1
-6 Gorilla Shaman|MH2|1
-1 Imperial Recruiter|MH2|1
-6 Mogg Salvage|MH2|1
-2 Enchantress's Presence|MH2|1
-6 Hunting Pack|MH2|1
-6 Quirion Ranger|MH2|1
-2 Squirrel Mob|MH2|1
-1 Titania, Protector of Argoth|MH2|1
-6 Yavimaya Elder|MH2|1
-2 Chainer, Nightmare Adept|MH2|1
-2 Fire // Ice|MH2|1
-1 Mirari's Wake|MH2|1
-2 Shardless Agent|MH2|1
-2 Sterling Grove|MH2|1
-2 Vindicate|MH2|1
-2 Cursed Totem|MH2|1
-6 Extruder|MH2|1
-6 Millikin|MH2|1
-2 Nevinyrral's Disk|MH2|1
-6 Patchwork Gnomes|MH2|1
-6 Zuran Orb|MH2|1
-
-[Secret Cards]
-Arid Mesa
-Darkmoss Bridge
-Drossforge Bridge
-Goldmire Bridge
-Marsh Flats
-Mistvault Bridge
-Misty Rainforest
-Power Depot
-Razortide Bridge
-Rustvale Bridge
-Scalding Tarn
-Silverbluff Bridge
-Slagwoods Bridge
-Tanglepool Bridge
-Thornglint Bridge
-Urza's Saga
-Verdant Catacombs
-Yavimaya, Cradle of Growth
-Angelic Curator
-Karmic Guide
-Seal of Cleansing
-Solitary Confinement
-Soul Snare
-Counterspell
-Sea Drake
-Seal of Removal
-Upheaval
-Wonder
-Bone Shredder
-Braids, Cabal Minion
-Greed
-Patriarch's Bidding
-Skirge Familiar
-Chance Encounter
-Flame Rift
-Goblin Bombardment
-Gorilla Shaman
-Imperial Recruiter
-Mogg Salvage
-Enchantress's Presence
-Hunting Pack
-Quirion Ranger
-Squirrel Mob
-Titania, Protector of Argoth
-Yavimaya Elder
-Chainer, Nightmare Adept
-Fire // Ice
-Mirari's Wake
-Shardless Agent
-Sterling Grove
-Vindicate
-Cursed Totem
-Extruder
-Millikin
-Nevinyrral's Disk
-Patchwork Gnomes
-Zuran Orb
-Cabal Coffers
-Mishra's Factory
-Riptide Laboratory
-
-[tokens]
-b_0_0_germ
-b_0_0_zombie_army
-b_2_2_zombie
-bg_1_1_insect
-c_0_0_a_construct_total_artifacts
-c_1_1_a_thopter_flying
-c_a_clue_draw
-c_a_clue_draw
-c_a_food_sac
-c_a_food_sac
-c_a_treasure_sac
-c_a_treasure_sac
-g_1_1_squirrel
-g_4_4_beast
-g_5_3_elemental
-r_1_1_goblin
-rw_4_4_a_golem
-u_0_3_crab
-u_1_1_bird_flying
-
-[other]
-eternalize_timeless_dragon
-eternalize_timeless_witness+492 R Yusri, Fortune's Flame