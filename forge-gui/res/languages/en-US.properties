language.name=English (US)
#SplashScreen.java
splash.loading.examining-cards=Loading cards, examining folder
splash.loading.cards-folders=Loading cards from folders
splash.loading.cards-archive=Loading cards from archive
splash.loading.decks=Loading decks...
splash.loading.processingimagesprites=Processing image sprites
#FControl.java
lblOpeningMainWindow=Opening main window...
lblCloseScreen=Close Screen
txCloseAction1=Forge now supports navigation tabs which allow closing and switching between different screens with ease. As a result, you no longer need to use the X button in the upper right to close the current screen and go back.
txCloseAction2=Please select what you want to happen when clicking the X button in the upper right. This choice will be used going forward and you will not see this message again. You can change this behavior at any time in Preferences.
titCloseAction=Select Your Close Action
lblAreYouSureYouWishRestartForge=Are you sure you wish restart Forge?
lblAreYouSureYouWishExitForge=Are you sure you wish exit Forge?
lblOneOrMoreGamesActive=One or more games are currently active
lblerrLoadingLayoutFile=Your %s layout file could not be read. It will be deleted after you press OK.\nThe game will proceed with default layout.
lblLoadingQuest=Loading quest...
#FScreen.java
#translate lblHomeWithSpaces,lblDeckEditorWithSpaces need keep spaces in text
lblHomeWithSpaces=Home  
lblDeckEditorWithSpaces=Deck Editor   
lblWorkshop=Workshop
lblBacktoHome=Back to Home
lblCloseEditor=Close Editor
lblCommanderDeckEditor=Commander Deck Editor
lblOathbreakerDeckEditor=Oathbreaker Deck Editor
lblTinyLeadersDeckEditor=Tiny Leaders Deck Editor
lblBrawlDeckEditor=Brawl Deck Editor
lblDraftDeckEditor=Draft Deck Editor
lblSealedDeckEditor=Sealed Deck Editor
lblTokenViewer=Token Viewer
lblCloseViewer=Close Viewer
lblQuestDeckEditor=Quest Deck Editor
lblQuestTournamentDeckEditor=Quest Tournament Deck Editor
lblSpellShop=Spell Shop
lblLeaveShop=Leave Shop
lblLeaveDraft=Leave Draft
lblBazaar=Bazaar
lblConcedeGame=Concede Game
txerrFailedtodeletelayoutfile=Failed to delete layout file.
lblLeaveBazaar=Leave Bazaar
#VSubmenuPreferences.java
Preferences=Preferences
btnReset=Reset to Default Settings
btnDeleteMatchUI=Reset Match Layout
btnDeleteEditorUI=Reset Editor Layout
btnDeleteWorkshopUI=Reset Workshop Layout
btnUserProfileUI=Open User Directory
btnContentDirectoryUI=Open Content Directory
btnResetJavaFutureCompatibilityWarnings=Reset Java Compatibility Warnings
btnClearImageCache=Clear Image Cache
btnTokenPreviewer=Token Previewer
btnCopyToClipboard=Copy to Clipboard
cbpAutoUpdater=Auto updater 
nlAutoUpdater=Select the release channel to use for updating Forge
cbpSelectLanguage=Language
nlSelectLanguage=Select Language (Excluded Game part. Still a work in progress) (REQUIRES RESTART)
cbRemoveSmall=Remove Small Creatures
cbCardBased=Include Card-based Deck Generation
cbSingletons=Singleton Mode
cbRemoveArtifacts=Remove Artifacts
cbAnte=Play for Ante
cbAnteMatchRarity=Match Ante Rarity
cbEnableAICheats=Allow AI Cheating
cbManaBurn=Mana Burn
cbManaLostPrompt=Prompt Mana Pool Emptying
cbDevMode=Developer Mode
cbLoadCardsLazily=Load Card Scripts Lazily
cbLoadHistoricFormats=Load Historic Formats
cbWorkshopSyntax=Workshop Syntax Checker
cbEnforceDeckLegality=Deck Conformance
cbSideboardForAI=Human Sideboard for AI
cbPerformanceMode=Performance Mode
cbFilteredHands=Filtered Hands
cbImageFetcher=Automatically Download Missing Card Art
cbCloneImgSource=Clones Use Original Card Art
cbScaleLarger=Scale Image Larger
cbRenderBlackCardBorders=Render Black Card Borders
cbLargeCardViewers=Use Large Card Viewers
cbSmallDeckViewer=Use Small Deck Viewer
cbDisplayFoil=Display Foil Overlay
cbRandomFoil=Random Foil
cbRandomArtInPools=Randomize Card Art in Generated Card Pools
cbEnableSounds=Enable Sounds
cbEnableMusic=Enable Music
cbAdjustSoundsVolume=Adjust Sound Volume
cbAdjustMusicVolume=Adjust Music Volume
cbAltSoundSystem=Use Alternate Sound System
cbSROptimize=Optimize UI for screen readers
cbUiForTouchScreen=Enhance UI for Touchscreens
cbTimedTargOverlay=Enable Targeting Overlay Optimization
cbCompactMainMenu=Use Compact Main Sidebar Menu
cbDetailedPaymentDesc=Spell Description in Payment Prompt
cbPromptFreeBlocks=Free Block Handling
cbPauseWhileMinimized=Pause While Minimized
cbCompactPrompt=Compact Prompt
cbEscapeEndsTurn=Use Escape Key to End Turn
cbPreselectPrevAbOrder=Preselect Last Order of Abilities
cbHideReminderText=Hide Reminder Text
cbCardTextUseSansSerif=Use Sans-serif Font for Card Text Renderer
cbCardTextHideReminder=Hide Reminder Text for Card Text Renderer
cbOpenPacksIndiv=Open Packs Individually
cbTokensInSeparateRow=Display Tokens in a Separate Row
cbStackCreatures=Stack Creatures
cbFilterLandsByColorId=Filter Lands by Color in Activated Abilities
cbShowStormCount=Show Storm Count in Prompt Pane
cbRemindOnPriority=Visually Alert on Receipt of Priority
cbUseSentry=Automatically submit bug reports.
cbpGameLogEntryType=Game Log Verbosity
cbpCloseAction=Close Action
cbpDefaultFontSize=Default Font Size
cbpCardArtFormat=Card Art Format
cbpAiProfiles=AI Personality
cbpStackAdditions=Stack effect notifications
cbpDisplayCurrentCardColors=Show Detailed Card Color
cbpAutoYieldMode=Auto-Yield
cbpCounterDisplayType=Counter Display Type
cbpCounterDisplayLocation=Counter Display Location
cbpGraveyardOrdering=Allow Ordering Cards Put in Graveyard
lblAltLifeDisplay=Alternate Player Layout (Landscape Mode)
nlAltLifeDisplay=Enables alternate layout for displaying Player Life, Poison, Energy and Experience counters.
lblAltZoneTabs=Alternate Player Zone Layout (Landscape Mode)
nlAltZoneTabs=Enables alternate layout for displaying Player Hand, Graveyard, Library and Exile zones.
lblPreferredArt=Card Art Preference
nlPreferredArt=Specifies which art should be selected for cards when no Edition is specified.  (REQUIRES RESTART)
lblPrefArtExpansionOnly=Card Art Only from Core, Expansion, or Reprint Sets
nlPrefArtExpansionOnly=Specifies whether only Core, Expansions, or Reprint Sets should be used when looking for Card Art (e.g. No Promo, No Online Editions).
lblSmartCardArtOpt=Enable Smart Card Art Selection in Decks
nlSmartCardArtOpt=The Art for Cards in a Deck will be automatically optimised based on the Edition with the highest number of cards.
nlSmartCardArtOptNote=NOTE: This option will only affect those cards in the Deck not having a specified edition.  (Warning: Experimental)
latestArtOpt=Latest Art
originalArtOpt=Original Art
Troubleshooting=Troubleshooting
GeneralConfiguration=General Configuration
lblPlayerName=Player Name
nlPlayerName=Sets the name that you will be referred to by Forge during gameplay.
nlCompactMainMenu=Enable for a space efficient sidebar that displays only one menu group at a time (REQUIRES RESTART).
nlUseSentry=When enabled, automatically submits bug reports to developers.
GamePlay=Gameplay
nlpMulliganRule=Choose the version of the Mulligan rule
nlpAiProfiles=Choose your AI opponent
nlpStackAdditions=Choose when you want to get visual notifications for an effect added to the stack: Never, always, or only for the effects cast/activated by a AI player or triggered by any player
nlAnte=Determines whether or not the game is played for ante.
nlAnteMatchRarity=Attempts to make antes the same rarity for all players.
nlEnableAICheats=Allow the AI to cheat to gain advantage (for personalities that have cheat shuffling options set).
nlManaBurn=Play with mana burn (from pre-Magic 2010 rules).
nlManaLostPrompt=When enabled, you get a warning if passing priority would cause you to lose mana in your mana pool.
nlEnforceDeckLegality=Enforces deck legality relevant to each environment (minimum deck sizes, max card count etc).
nlSideboardForAI=Allows users to sideboard with the AIs deck and sideboard in constructed game formats.
nlPerformanceMode=Disables additional static abilities checks to speed up the game engine. (Warning: breaks some ''as if had flash'' scenarios when casting cards owned by opponents).
nlFilteredHands=Generates two starting hands and keeps the one with the closest to average land count for the deck. (REQUIRES RESTART)
nlCloneImgSource=When enabled clones will use their original art instead of the cloned card''s art.
nlPromptFreeBlocks=When enabled, if you would have to pay 0 to block, pay automatically without prompt.
nlPauseWhileMinimized=When enabled, Forge pauses when minimized (primarily for AI vs AI).
nlEscapeEndsTurn=When enabled, Escape key functions as an alternative shortcut to end the current turn.
nlDetailedPaymentDesc=When enabled, detailed spell/ability descriptions are shown when choosing targets and paying costs.
nlShowStormCount=When enabled, displays the current storm count in the prompt pane.
nlRemindOnPriority=When enabled, flashes the player choice area upon receiving priority.
nlPreselectPrevAbOrder=When enabled, preselects the last defined simultaneous ability order in the ordering dialog.
nlpGraveyardOrdering=Determines when to let the player choose the order of cards simultaneously put in graveyard (never, always, or only when playing with cards for which it matters, for example, Volrath''s Shapeshifter).
nlpAutoYieldMode=Defines the granularity level of auto-yields (per unique ability or per unique card).
RandomDeckGeneration=Random Deck Generation
nlRemoveSmall=Disables 1/1 and 0/X creatures in generated decks
nlSingletons=Disables non-land duplicates in generated decks
nlRemoveArtifacts=Disables artifact cards in generated decks
nlCardBased=Builds more synergistic random decks (REQUIRES RESTART)
DeckEditorOptions=Deck Editor Options
nlFilterLandsByColorId=When using card color filters, filter lands in a way to make it easier to find relevant mana producing lands.
AdvancedSettings=Advanced Settings
nlDevMode=Enables menu with functions for testing during development.
nlWorkshopSyntax=Enables syntax checking of card scripts in the Workshop. Note: functionality still in testing phase!
nlGameLogEntryType=Changes how much information is displayed in the game log. Sorted by least to most verbose.
nlCloseAction=Changes what happens when clicking the X button in the upper right.
nlLoadCardsLazily=If turned on, Forge will load card scripts as they''re needed instead of at start up. (Warning: Experimental)
nlLoadHistoricFormats=If turned on, Forge will load all historic format definitions, this may take slightly longer to load at startup.
GraphicOptions=Graphic Options
<<<<<<< HEAD
nlDefaultFontSize=The default font size within the UI. All font elements are scaled relative to this. (REQUIRES RESTART)
=======
nlDefaultFontSize=The default font size within the UI. All font elements are scaled relative to this. (Needs restart)
nlCardArtFormat=The format of card art images. (Full: image of entire card. Crop: only the art part)
>>>>>>> f292ad2f
cbpMulliganRule = Mulligan Rule
nlImageFetcher=Enables live fetching of missing card images from an online resource.
nlDisplayFoil=Displays foil cards with the visual foil overlay effect.
nlRandomFoil=Adds foil effect to random cards.
nlScaleLarger=Allows card pictures to be expanded larger than their original size.
nlRenderBlackCardBorders=Render black borders around card images.
nlLargeCardViewers=Makes all card viewers much larger for use with high resolution images. Will not fit on smaller screens.
nlSmallDeckViewer=Sets the deck viewer window to be 800x600 rather than a proportion of the screen size.
nlRandomArtInPools=Generates cards with random art in generated limited mode card pools.
nlUiForTouchScreen=Increases some UI elements to provide a better experience on touchscreen devices. (REQUIRES RESTART)
nlCompactPrompt=Hide header and use smaller font in Prompt pane to make it more compact.
nlHideReminderText=Hide reminder text in Card Detail pane.
nlCardTextUseSansSerif=Render card images by using Sans-serif font for card text. (Requires restart)
nlCardTextHideReminder=When render card images, skip rendering reminder text.
nlOpenPacksIndiv=When opening Fat Packs and Booster Boxes, booster packs will be opened and displayed one at a time.
nlTokensInSeparateRow=Displays tokens in a separate row on the battlefield below the non-token creatures.
nlStackCreatures=Stacks identical creatures on the battlefield like lands, artifacts, and enchantments.
nlTimedTargOverlay=Enables throttling-based optimization of targeting overlay to reduce CPU use (only disable if you experience choppiness on older hardware, requires starting a new match).
nlCounterDisplayType=Selects the style of the in-game counter display for cards. Text-based is a new tab-like display on the cards. Image-based is the old counter image. Hybrid displays both at once.
nlCounterDisplayLocation=Determines where to position the text-based counters on the card: close to the top or close to the bottom.
nlDisplayCurrentCardColors=Displays the breakdown of the current color of cards in the card detail information panel.
SoundOptions=Sound Options
nlEnableSounds=Enable sound effects during the game
nlEnableMusic=Enable background music during the game
nlAdjustSoundsVolume=Adjust sound effects volume during the game
nlAdjustMusicVolume=Adjust background music during the game
nlAltSoundSystem=Use the alternate sound system (only use if you have issues with sound not playing or disappearing)
nlSrOptimize=Set various options to make Forge work better with screen readers
KeyboardShortcuts=Keyboard Shortcuts
cbpLandPlayed=Land entering battlefield notifications
nlpLandPlayed=Choose when you want to get visual notifications for a land entering the battlefield: Never, always, or only for the lands entering a battlefield because of an action of a AI player
cbpSwitchStates=Switch card states
nlSwitchStates=Display alternate state for every second copy in deck viewers.
#VSubmenuAchievements.java
lblAchievements=Achievements
#VSubmenuDownloaders.java
btnCheckForUpdates=Check for Updates
btnDownloadSetPics=Download LQ Set Pictures
btnDownloadPicsHQ=Download HQ Card Pictures (Very Slow!)
btnDownloadPics=Download LQ Card Pictures
btnDownloadQuestImages=Download Quest Images
btnDownloadAchievementImages=Download Achievement Images
btnReportBug=Report a Bug
btnListImageData=Audit Card and Image Data
lblListImageData=Audit cards not implemented by Forge and missing card images
btnImportPictures=Import Data
btnHowToPlay=How To Play
btnDownloadPrices=Download Card Prices
btnDownloadSkins=Download Skins
btnDownloadCJKFonts=Download CJK Fonts
btnLicensing=License Details
lblCheckForUpdates=Check Forge server to see if there''s a more recent release
lblDownloadPics=Download default card picture for each card.
lblDownloadPicsHQ=Download default card HQ picture for each card.
lblDownloadSetPics=Download all pictures of each card (one for each set the card appeared in)
lblDownloadQuestImages=Download tokens and icons used in Quest mode.
lblDownloadAchievementImages=Download achievement images to really make your trophies stand out.
lblDownloadPrices=Download up-to-date price list for in-game card shops.
lblDownloadSkins=Download available skins used in customizing forge appearance.
lblDownloadCJKFonts=Download fonts for locales using CJK glyphs.
lblDownloadCJKFontPrompt=Select a font file to download
lblYourVersionOfJavaIsTooOld=Your version of Java is too old to use the content downloaders.
lblPleaseUpdateToTheLatestVersionOfJava=Please update to the latest version of Java
lblYoureRunning=You''re running
lblYouNeedAtLeastJavaVersion=You need at least version 1.8.0_101.
lblImportPictures=Import data from a local directory.
lblReportBug=Something broken?
lblHowToPlay=Rules of the Game.
lblLicensing=Forge legal.
ContentDownloaders=Content Downloaders
ReleaseNotes=Release Notes
#CSubmenuPreferences.java
CantChangeDevModeWhileNetworkMath=Can''t change DEV_MODE while a network match is in progress!
CompatibilityWarningsReEnabled=Compatibility warnings re-enabled!
AresetForgeSettingsToDefault=This will reset all preferences to their defaults and restart Forge.\n\n Reset and restart Forge?
TresetForgeSettingsToDefault=Reset Settings
AresetDeckEditorLayout=This will reset the Deck Editor screen layout.\n All tabbed views will be restored to their default positions.\n\n Reset layout?
TresetDeckEditorLayout=Reset Deck Editor Layout
OKresetDeckEditorLayout=Deck Editor layout has been reset.
AresetWorkshopLayout=This will reset the Workshop screen layout.\n All tabbed views will be restored to their default positions.\n\n Reset layout?
TresetWorkshopLayout=Reset Workshop Layout
OKresetWorkshopLayout=Workshop layout has been reset.
AresetMatchScreenLayout=This will reset the layout of the Match screen.\n If you want to save the current layout first, please use the Dock tab -> Save Layout option in the Match screen.\n\n Reset layout?
TresetMatchScreenLayout=Reset Match Screen Layout
OKresetMatchScreenLayout=Match Screen layout has been reset.
#EMenuGroup.java
lblSanctionedFormats=Sanctioned Formats
lblOnlineMultiplayer=Online Multiplayer
lblQuestMode=Quest Mode
lblPuzzleMode=Puzzle Mode
lblGauntlets=Gauntlets
lblGameSettings=Game Settings
#VLobby.java
lblHeaderConstructedMode=Sanctioned Format: Constructed
lblGetNewRandomName=Get new random name
lbltypeofName=What type of name do you want to generate?
lblconfirmName=Would you like to use the name %s, or try again?
lblUseThisName=Use this name
lblTryAgain=Try Again
lblAddAPlayer=Add a Player
lblVariants=Variants
lblRandom=Random
#VSubmenuConstructed.java
lblConstructedMode=Constructed Mode
lblConstructed=Constructed
#PlayerPanel.java
lblSelectaDeck=Select a deck
lblSelectaSchemeDeck=Select a scheme deck
lblSchemeDeckEditor=Scheme Deck Editor
lblSelectaCommanderDeck=Select a Commander deck
lblSelectaPlanarDeck=Select a planar deck
lblPlanarDeckEditor=Planar Deck Editor
lblSelectaVanguardAvatar=Select a Vanguard avatar
lblVanguardAvatar=Vanguard avatar
lblDeck=Deck
lblSchemeDeck=Scheme Deck
lblCommanderDeck=Commander Deck
lblPlanarDeck=Planar Deck
lblVanguard=Vanguard
lblHuman=Human
lblAI=AI
lblOpen=Open
lblUseSimulation=Use Simulation
lblGetaNewRandomName=Get a new random name
lblArchenemy=Archenemy
lblHeroes=Heroes
lblRemove=Remove
ttlblAvatar=L-click: Select avatar. R-click: Randomize avatar.
lblReady=Ready
lblKick=Kick
lblReallyKick=Really Kick %s?
#ForgeMenu.java
lblRestart=Restart
lblExit=Exit
#LayoutMenu.java
lblLayout=Layout
lblView=View
lblFile=File
lblTheme=Theme
lblBackgroundImage=Background Image
lblPanelTabs=Panel Tabs
lblSaveCurrentLayout=Save Current Layout
lblRefresh=Refresh
lblSetWindowSize=Set Window Size
lblChooseNewWindowSize=Choose new window size
lblFullScreen=Full Screen
lblExitFullScreen=Exit Full Screen
#HelpMenu.java
lblHelp=Help
lblAboutForge=About Forge
lblTroubleshooting=Troubleshooting
lblArticles=Articles
lblGettingStarted=Getting Started
lblHowtoPlay=How to Play
lblForgeLicense=Forge License
lblReleaseNotes=Release Notes
#GameMenu.java
lblGame=Game
lblSoundEffects=Sound Effects
lblUndo=Undo
lblAlphaStrike=Alpha Strike
lblEndTurn=End Turn
lblTargetingArcs=Targeting Arcs
lblOff=Off
lblCardMouseOver=Card Mouseover
lblAlwaysOn=Always On
lblAutoYields=Auto-Yields
lblDeckList=Deck List
lblClose=Close
lblExitForge=Exit Forge
#ConstructedGameMenu.java
lblSelectAvatarFor=Select avatar for %s
lblRemoveSmallCreatures=Remove 1/1 and 0/X creatures in generated decks.
lblRemoveArtifacts=Remove artifact cards in generated decks.
PreventNonLandDuplicates=Prevent non-land duplicates in generated decks.
#PlayerPanel.java
lblName=Name
lblTeam=Team
#InputConfirmMulligan.java
lblKeep=Keep
lblYouAreGoingFirst=you are going first!
lblIsGoingFirst=is going first
lblYouAreGoing=you are going
lblMulligan=Mulligan
lblDoYouWantToKeepYourHand=Do you want to keep your hand?
lblReturnForLondon=Return %d card(s) to the bottom of your library
lblOk=Ok
lblReset=Reset
lblAuto=Auto
#VAssignDamage.java
lbLAssignDamageDealtBy=Assign damage dealt by %s
lblLClickDamageMessage=Left click: Assign 1 damage. (Left Click + Control): Assign remaining damage up to lethal
lblRClickDamageMessage=Right click: Unassign 1 damage. (Right Click + Control): Unassign all damage.
lblTotalDamageText=Available damage points: Unknown
lblAssignRemainingText=Distribute the remaining damage points among lethally wounded entities
lblLethal=Lethal
lblAvailableDamagePoints=Available damage points
#VAssignGenericAmount.java
# The {0} below should be amount label (like "shield" or "damage"), and {1} will be the name of the effect source
lbLAssignAmountForEffect=Assign {0} by {1}
lblLClickAmountMessage=Left click: Assign 1 {0}. (Left Click + Control): Assign maximum {0} points.
lblRClickAmountMessage=Right click: Unassign 1 {0}. (Right Click + Control): Unassign all {0} points.
lblTotalAmountText=Available {0} points: Unknown
lblAvailableAmount=Available {0} points
lblMax=Max
lblShield=shield
#KeyboardShortcuts.java
lblSHORTCUT_SHOWSTACK=Match: show stack panel
lblSHORTCUT_SHOWCOMBAT=Match: show combat panel
lblSHORTCUT_SHOWCONSOLE=Match: show console panel
lblSHORTCUT_SHOWDEV=Match: show dev panel
lblSHORTCUT_CONCEDE=Match: concede game
lblSHORTCUT_ENDTURN=Match: pass priority until EOT or next stack event
lblSHORTCUT_ALPHASTRIKE=Match: Alpha Strike (attack with all available)
lblSHORTCUT_SHOWTARGETING=Match: toggle targeting visual overlay
lblSHORTCUT_AUTOYIELD_ALWAYS_YES=Match: auto-yield ability on stack (Always Yes)
lblSHORTCUT_AUTOYIELD_ALWAYS_NO=Match: auto-yield ability on stack (Always No)
lblSHORTCUT_MACRO_RECORD=Match: record a macro sequence of actions
lblSHORTCUT_MACRO_NEXT_ACTION=Match: execute next action in a recorded macro
lblSHORTCUT_CARD_ZOOM=Match: zoom the currently selected card
#VSubmenuDraft.java
lblBoosterDraft=Booster Draft
lblHeaderBoosterDraft=Sanctioned Format: Booster Draft
lblPlayAnOpponent=Play an opponent
lblPlayMultipleOpponents=Play multiple opponents
lblPlayAll7opponents=Play all opponents
lblBuildorselectadeck=Build or select a deck
lblDraftText1=In Draft mode, three booster packs are rotated around eight players.
lblDraftText2=Build a deck from the cards you choose. The AI will do the same.
lblDraftText3=Then, play against one or all of the AI opponents.
lblNewBoosterDraftGame=New Booster Draft Game
lblDraftDecks=Draft Decks
#CSubmenuDraft.java
lblNoDeckSelected=No deck selected for human.\n(You may need to build a new deck)
lblNoDeck=No Deck
lblChooseDraftFormat=Choose Draft Format
#VSubmenuSealed.java
lblSealedDeck=Sealed Deck
lblSealedDecks=Sealed Decks
lblHeaderSealed=Sanctioned Format: Sealed Deck
lblSealedText1=Select a game, or build a new one
lblSealedText2=In Sealed mode, you build a deck from booster packs (maximum 10).
lblSealedText3=Build a deck from the cards you receive. A number of AI opponents will do the same.
lblSealedText4=Then, you may play against each of the AI opponents, or one of the opponents.
btnBuildNewSealedDeck=Build New Sealed Deck
lblSealedModeInstruction=SEALED DECK MODE INSTRUCTIONS\r\n\r\nIn Sealed Deck tournaments, each player receives six booster packs from which to build their deck.\r\n\r\nDepending on which sets are to be used in a sealed deck event, the distribution of packs can vary greatly.\r\n\r\nCredit: Wikipedia
#FDeckChooser.java
lblViewDeck=View Deck
lblRandomDeck=Random Deck
lblRandomColors=Random Colors
lblMustSelectGenerateNewDeck=You must select something before you can generate a new deck.
lblOK=OK
lblCannotEditDuplicateCustomDeck=cannot be edited directly. Would you like to duplicate %s for editing as a custom user deck?
lblDuplicateDeck=Duplicate Deck?
lblDuplicate=Duplicate
lblHowManyOpponents=How many opponents are you willing to face?
lblChooseAllowedDeckTypeOpponents=Choose allowed deck types for opponents
lblSelectOpponentDeck=Select Opponent''s Deck
lblGenerateNewDeck=Generate New Deck
lblRandomTheme=Random Theme
lblTestDeck=Test Deck
lblLoading=Loading 
#GameType.java
lblSealed=Sealed
lblDraft=Draft
lblWinston=Winston
lblGauntlet=Gauntlet
lblTournament=Tournament
lblQuest=Quest
lblQuestDraft=Quest Draft
lblPlanarConquest=Planar Conquest
lblPuzzle=Puzzle
lblPuzzleDesc=Solve a puzzle from the given game state
lblDeckManager=Deck Manager
lblVanguardDesc=Each player has a special \"Avatar\"  card that affects the game.
lblCommander=Commander
lblCommanderDesc=Each player has a legendary "General" card which can be cast at any time and determines deck colors.
lblOathbreaker=Oathbreaker
lblOathbreakerDesc=Each player has a Planeswalker card as their "Oathbreaker" which can be cast at any time and determines deck colors. Each player also has a signature spell that can be cast when their Oathbreaker is on the battlefield.
lblTinyLeaders=Tiny Leaders
lblTinyLeadersDesc=Each player has a legendary \"General\" card which can be cast at any time and determines deck colors. Each card must have mana value less than 4.
lblBrawl=Brawl
lblBrawlDesc=Each player has a legendary \"General\" card which can be cast at any time and determines deck colors. Only cards legal in Standard may be used.
lblPlaneswalker=Planeswalker
lblPlaneswalkerDesc=Each player has a Planeswalker card which can be cast at any time.
lblPlanechase=Planechase
lblPlanechaseDesc=Plane cards apply global effects. The Plane card changes when a player rolls \"Planeswalk\" on the planar die.
lblArchenemyDesc=One player is the Archenemy and fights the other players by playing Scheme cards.
lblArchenemyRumble=Archenemy Rumble
lblArchenemyRumbleDesc=All players are Archenemies and can play Scheme cards.
lblMomirBasic=Momir Basic
lblMomirBasicDesc=Each player has a deck containing 60 basic lands and the Momir Vig avatar.
lblMoJhoSto=MoJhoSto
lblMoJhoStoDesc=Each player has a deck containing 60 basic lands and the Momir Vig, Jhoira of the Ghitu, and Stonehewer Giant avatars.
#VSubmenuDuels.java
lblQuestDuels=Quest Duels
lblQuestModeDuels=Quest Mode: Duels
lblSelectNextDuel=Select your next duel.
lblNoDuelDeck=Current deck hasn''t been set yet.
lblNextChallengeNotYet=Next challenge in wins hasn''t been set yet.
btnUnlockSets=Unlock Sets
btnTravel=Travel
btnBazaar=Bazaar
btnSpellShop=Spell Shop
cbSummonPlant=Summon Plant
cbLaunchZeppelin=Launch Zeppelin
#VSubmenuQuest.java
lblQuestData=Quest Data
lblLoadQuestData=Load Quest Data
lblStartanewQuest=Start Quest
lblOldQuestData=Old quest data? Put into %s and restart Forge.
questDifficultyEasy=Novice
questDifficultyMedium=Trained
questDifficultyHard=Full
questDifficultyExpert=Master
rbFantasyMode=Fantasy Mode
rbCommanderSubformat=Commander Subformat
lblStartingWorld=Starting World
lblStartingPool=Starting Pool
lblAllCardsAvailable=All cards will be available to play.
lblStarterEventdeck=Starter/Event deck:
lblSanctionedFormat=Sanctioned format
lblCustomdeck=Custom deck
lblDefineCustomFormat=Define custom format
lblSelectFormat=Select format
lblStartWithAllCards=Start with all cards in selected sets
lblAllowDuplicateCards=Allow duplicate cards
lblStartingPoolDistribution=Starting pool distribution
lblChooseDistribution=Choose Distribution
lblPrizedCards=Prized cards
lblAllCardsAvailableWin=All cards will be available to win.
lblOnlySetsInStarting=Only sets in starting pool will be available.
lblAllowUnlockAdEd=Allow unlock of additional editions
lblEmbark=Embark!
lblboxCompleteSet=You will start the quest with 4 of each card in the sets you have selected.
lblboxAllowDuplicates=When your starting pool is generated, duplicates of cards may be included.
lblSameAsStartingPool=Same as starting pool
lblNewLoadQuest=Load Quest
#CSubmenuQChallenges.java
lblLaunchaZeppelin=Launch a Zeppelin.
lblPlant=Plant
lblChallenges=Challenges
lblMatchBestof=Match - Best of
lblDuels=Duels
#CSubmenuQuestData.java
lblNotFormatDefined=You have defined custom format as containing no sets.\nThis will choose all editions without restriction as prizes.\n\nContinue?
lbldckStartPool=You have not selected a deck to start.
lblCannotStartaQuest=Cannot start a quest
lblFromDeck=From deck
MsgQuestNewName=Poets will remember your quest as
TitQuestNewName=Quest Name
lblQuestNameEmpty=Please specify a quest name.
lblQuestExists=A quest already exists with that name. Please pick another quest name.
#CSubmenuQuestDecks.java
lblCreateaDeck=Create a Deck.
#CSubmenuQuestPrefs.java
lblEnteraNumber=Enter a number
lblSavefailed=Save failed
lblEnteraDecimal=Enter a decimal
#DialogChooseFormats.java
cbWantReprints=Allow compatible reprints from other sets
lblChooseFormats=Choose formats
lblSanctioned=Sanctioned
lblOther=Other
lblHistoric=Historic
lblCancel=Cancel
#DialogChoosePoolDistribution.java
lblBlack=Black
lblBlue=Blue
lblGreen=Green
lblRed=Red
lblWhite=White
lblColorless=Colorless
lblIncludeArtifacts=Include Artifacts
lblBalanced=Balanced
lblTrueRandom=True Random
lblSurpriseMe=Surprise Me
lblBoosters=Boosters
lblClearAll=Clear All
lblNumberofBoosters=Number of Boosters
lblColors=Colors
lblnoSettings=No settings are available for this selection.
lblDistribution=Distribution
lblHoverforDescription=Hover over each item for a more detailed description.
lblradBalanced=A "Balanced" distribution will provide a roughly equal number of cards in each selected color.
lblradRandom=A "True Random" distribution will be almost entirely randomly selected. This ignores any color selections.
lblradSurpriseMe=This is the same as a "Balanced" distribution, except the colors picked will be random and you will not be told what they are.
lblradBoosters=This ignores all color settings and instead generates a card pool out of a specified number of booster packs.
lblcbxArtifacts=When selected, artifacts will be included in your pool regardless of color selections. This mimics the old card pool behavior.
#VSubmenuChallenges.java
lblQuestChallenges=Quest Challenges
htmlLaunchZeppelin=<html>Launch<br>Zeppelin</html>
lblQuestModeChallenges=Quest Mode: Challenges
lblWhichChallenge=Which challenge will you attempt?
#VSubmenuQuestDraft.java
lblTournaments=Tournaments
lblQuestModeDraftTournament=Quest Mode: Draft Tournament
lblSelectaTournament=Select a tournament to join
lblNoTournaments=There are no tournaments available at this time.
btnEditDeck=Edit Deck
btnLeaveTournament=Leave Tournament
btnSpendToken=Spend Token
btnStartMatchSmall=Start Next Match
lblUndetermined=Undetermined
btnSpendTokenTT=Creates a new tournament that can be played immediately.
lblPastResults=Past Results
#VSubmenuQuestDecks.java
lblQuestDecks=Quest Decks
lblQuestDesc1=In Quest mode, you build a deck from a limited inventory.
lblQuestDesc2=Build and enhance decks from the cards in your quest inventory as it grows.
lblQuestDesc3=Then, switch to the Duels or Challenges submenu to play against AI opponents and unlock more cards.
lblBuildaNewDeck=Build a New Deck
#Decktype.java
lblCustomUserDecks=Custom User Decks
lblConstructedDecks=Constructed Decks
lblCommanderDecks=Commander Decks
lblRandomCommanderDecks=Random Commander Decks
lblRandomCommanderCard-basedDecks=Random Commander Card-based Decks
lblOathbreakerDecks=Oathbreaker Decks
lblTinyLeadersDecks=Tiny Leaders Decks
lblBrawlDecks=Brawl Decks
lblSchemeDecks=Scheme Decks
lblPlanarDecks=Planar Decks
lblPreconstructedDecks=Preconstructed Decks
lblPreconCommanderDecks=Precon Commander Decks
lblQuestOpponentDecks=Quest Opponent Decks
lblRandomColorDecks=Random Color Decks
lblRandomStandardArchetypeDecks=Random Standard Archetype Decks
lblRandomPioneerArchetypeDecks=Random Pioneer Archetype Decks
lblRandomHistoricArchetypeDecks=Random Historic Archetype Decks
lblRandomModernArchetypeDecks=Random Modern Archetype Decks
lblRandomLegacyArchetypeDecks=Random Legacy Archetype Decks
lblRandomVintageArchetypeDecks=Random Vintage Archetype Decks
lblRandomStandardColorDecks=Random Standard Color Decks
lblRandomModernColorDecks=Random Modern Color Decks
lblRandomThemeDecks=Random Theme Decks
lblRandomDecks=Random Decks
lblNetDecks=Net Decks
lblNetCommanderDecks=Net Commander Decks
lblNetArchiveStandardDecks=Net Archive Standard Decks
lblNetArchivePioneerDecks=Net Archive Pioneer Decks
lblNetArchiveModernDecks=Net Archive Modern Decks
lblNetArchiveLegacyDecks=Net Archive Legacy Decks
lblNetArchiveVintageDecks=Net Archive Vintage Decks
lblNetArchiveBlockDecks=Net Archive Block Decks
lblNetArchivePauperDecks=Net Archive Pauper Decks
#VSubmenuTutorial
lblTutorial=Tutorial
lblTutorialMode=Tutorial Mode
#VSubmenuPuzzleSolve.java
lblSolve=Solve
lblPuzzleModeSolve=Puzzle Mode: Solve
#VSubmenuPuzzleCreate.java
lblPuzzleModeCreate=Puzzle Mode: Create
lblCreate=Create
lblCreateNewPuzzle=Create a New Puzzle
lblCreatePuzzleDest1=In this mode, you will start with a clean battlefield and empty zones.
lblCreatePuzzleDest2=You will need to use the Developer Mode tools to create a game state for your puzzle.
lblCreatePuzzleDest3=Then, use the Dump Game State command to export your game state with metadata template.
lblCreatePuzzleDest4=You can edit the exported file in a text editor to change the puzzle name, description, and objectives.
lblCreatePuzzleDest5=The puzzle file needs to have the .pzl extension and must be placed in res/puzzles.
#VSubmenuGauntletLoad.java
lblQuickGauntlets=Quick Gauntlets
lblQuickGauntlet=Quick Gauntlet
lblLoadGauntlet=Load Gauntlet
lblLoadaGauntlet=Load a Gauntlet
lblLoadaPreviousGauntlet=Load a previous gauntlet (uses the deck with which it was started)
#VSubmenuGauntletQuick.java
lblQuickGauntletBuilder=Quick Gauntlet Builder
lblDecklistDesc=Double click a non-random deck for its decklist.
lblOptions=OPTIONS
lblMatchesperGauntlet=Matches per gauntlet
lblAllowedDeckTypes=Allowed deck types
lblAutosaveInf=A new quick gauntlet is auto-saved. They can be loaded in the "Load Gauntlet" screen.
#VSubmenuGauntletContests.java
lblGauntletContests=Gauntlet Contests
lblPickaContest=PICK A CONTEST
lblGauntletStartedDesc=A gauntlet that has been started will keep the same deck until it is finished.
#VSubmenuGauntletBuild.java
lblGauntletBuilder=Gauntlet Builder
lblGauntletDesc1=Left/right arrows add or remove decks.
lblGauntletDesc2=Up/down arrows change opponent order.
lblDecklist=Double click a non-random deck for its decklist.
btnUp=Move this deck up in the gauntlet
btnDown=Move this deck down in the gauntlet
btnRight=Add this deck to the gauntlet
btnLeft=Remove this deck to the gauntlet
btnSaveGauntlet=Save this gauntlet
btnNewGauntlet=Build a new gauntlet
btnLoadaGauntlet=Load a gauntlet
lblGauntletName=Gauntlet Name
lblBuildAGauntlet=Build A Gauntlet
lblChangesNotSave=Changes not yet saved.
#QuestUtil.java
lblTravelBetweenWorlds=Travel between worlds.
lblWhereDoYouWishToTravel=Where do you wish to travel?
lblUncompleteChallengesWarning=WARNING: Uncompleted challenges
lblUncompleteChallengesDesc=You have uncompleted challenges in your current world. If you travel now, they will be LOST!\nAre you sure you wish to travel anyway?\n(Click "No" to go back and complete your current challenges first.)
lblDontSummonAPet=Don''t summon a pet
lblSummon=Summon %n
lblMatchBestOf1=Match - Best of 1
lblMatchBestOf3=Match - Best of 3
lblMatchBestOf5=Match - Best of 5
lblCredits=Credits
lblLife=Life
lblWins=Wins
lblLosses=Losses
lblWorld=World
lblNone=None
lblnextChallengeInWins0=Your exploits have been noticed. An opponent has challenged you.
lblnextChallengeInWins1=A new challenge will be available after 1 more win.
lblnextChallengeInWins2=A new challenge will be available in %n wins.
lblWinStreak=Win streak
lblBest=Best
lblBuildAndSelectaDeck=Build, then select a deck in the "Quest Decks" submenu.
lblCurrentDeck=Your current deck is %n
PleaseCreateAQuestBefore=Please create a Quest before attempting to %n.
lblNoQuest=No Quest
lblVisitTheSpellShop=Visit the Spell Shop.
lblVisitTheBazaar=Visit the Bazaar.
lblUnlockEditions=Unlock Editions.
lblUnlocked=You have successfully unlocked %n!
titleUnlocked=%n unlocked!
lblStartADuel=Start a duel.
lblSelectAQuestDeck=Please select a Quest Deck.
lblInvalidDeck=Invalid Deck
lblInvalidDeckDesc=Your deck %n\nPlease edit or choose a different deck.
#VSubmenuQuestPrefs.java
lblQuestPreferences=Quest Preferences
lblRewardsError=Rewards Error
lblDifficultyError=Difficulty Error
lblBoosterError=Booster Error
lblShopError=Shop Error
lblDraftTournamentsError=Draft Tournaments Error
lblRewards=Rewards
lblBoosterPackRatios=Booster Pack Ratios
lblDifficultyAdjustments=Difficulty Adjustments
lblShopPreferences=Shop Preferences
lblDraftTournaments=Draft Tournaments
lblBaseWinnings=Base Winnings
lblNoLosses=No Losses
lblPoisonWin=Poison Win
lblMillingWin=Milling Win
lblMulligan0Win=Mulligan 0 Win
lblAlternativeWin=Alternative Win
lblBonusMultiplierperWin=Bonus Multiplier per Win
ttBonusMultiplierperWin=Each previous win increases your reward by this much after winning a match.
lblMaxWinsforMultiplier=Max Wins for Multiplier
ttMaxWinsforMultiplier=Reward stops increasing after you have this many wins.
lblWinbyTurn15=Win by Turn 15
lblWinbyTurn10=Win by Turn 10
lblWinbyTurn5=Win by Turn 5
lblFirstTurnWin=First Turn Win
lblMaxLifeDiffBonus=Max Life Diff. Bonus
lblExcludePromosFromRewardPool=Exclude Promos
lblEasy=Easy
lblMedium=Medium
lblHard=Hard
lblExpert=Expert
lblWinsforBooster=Wins for Booster
lblWinsforRankIncrease=Wins for Rank Increase
lblWinsforMediumAI=Wins for Medium AI
lblWinsforHardAI=Wins for Hard AI
lblWinsforExpertAI=Wins for Expert AI
lblStartingCommons=Starting Commons
lblStartingUncommons=Starting Uncommons
lblStartingRares=Starting Rares
lblStartingCredits=Starting Credits
lblWinsforNewChallenge=Wins for New Challenge
lblStartingSnowLands=Starting Snow Lands
lblColorBias=Color Bias (1-100%)
ttColorBias=The percentage of cards in your starting pool that will be the colors you select.
lblPenaltyforLoss=Penalty for Loss
lblMoreDuelChoices=More Duel Choices
lblCommon=Common
lblUncommon=Uncommon
lblRare=Rare
lblSpecialBoosters=Special Boosters
ttSpecialBoosters=Allows special, color-specific boosters to appear in the shop and as match rewards.
lblMaximumPacks=Maximum Packs
lblMinimumPacks=Minimum Packs
lblStartingPacks=Starting Packs
lblWinsforPack=Wins for Pack
lblWinsperSetUnlock=Wins per Set Unlock
lblAllowFarUnlocks=Allow Far Unlocks
lblUnlockDistanceMultiplier=Unlock Distance Multiplier
lblCommonSingles=Common Singles
lblUncommonSingles=Uncommon Singles
lblRareSingles=Rare Singles
lblCardSalePercentageBase=Card Sale Percentage Base
lblCardSalePercentageCap=Card Sale Percentage Cap
lblCardSalePriceCap=Card Sale Price Cap
lblWinstoUncapSalePrice=Wins to Uncap Sale Price
lblPlaysetSize=Playset Size
ttPlaysetSize=The number of copies of cards to keep before selling extras.
lblPlaysetSizeBasicLand=Playset Size: Basic Land
ttPlaysetSizeBasicLand=The number of copies of basic lands to keep before selling extras.
lblPlaysetSizeAnyNumber=Playset Size: Any Number
ttPlaysetSizeAnyNumber=The number of copies of Relentless Rats or other similar cards with no limit to keep before selling extras.
lblItemLevelRestriction=Item Level Restriction
lblFoilfilterAlwaysOn=Foil filter Always On
lblRatingsfilterAlwaysOn=Ratings filter Always On
lblSimulateAIvsAIResults=Simulate AI vs. AI Results
ttSimulateAIvsAIResults=If set to 1, AI vs. AI matches in draft tournaments will not be played and their outcome will be decided randomly instead.
lblWinsforNewDraft=Wins for New Draft
lblWinsperDraftRotation=Wins per Draft Rotation
ttWinsperDraftRotation=If a Draft is not played for this many match wins, it will be removed or replaced.
lblRotationType=Rotation Type
ttRotationType=If set to 0, old drafts disappear, if set to 1, they are replaced with another one using different sets.
lblWildOpponentNumber=Number of Wild Opponents 
lblWildOpponentMultiplier=Wild Multiplier 
#StatTypeFilter.java
lblclicktotoogle=click to toggle the filter, right-click to show only
#SItemManagerUtil.java
lblWhitecards=White cards
lblBluecards=Blue cards
lblBlackcards=Black cards
lblRedcards=Red cards
lblGreencards=Green cards
lblColorlesscards=Colorless cards
lblMulticolorcards=Multicolor cards
lblPackordeck=Card packs and prebuilt decks
lblLands=Lands
lblArtifacts=Artifacts
lblCreatures=Creatures
lblEnchantments=Enchantments
lblPlaneswalkers=Planeswalkers
lblInstants=Instants
lblSorceries=Sorceries
lblCCMC0=Cards with mana value 0
lblCCMC1=Cards with mana value 1
lblCCMC2=Cards with mana value 2
lblCCMC3=Cards with mana value 3
lblCCMC4=Cards with mana value 4
lblCCMC5=Cards with mana value 5
lblCCMC6orMore=Cards with mana value 6+
lblWhitedecks=White decks
lblBluedecks=Blue decks
lblBlackdecks=Black decks
lblReddecks=Red decks
lblGreendecks=Green decks
lblColorlessdecks=Colorless decks
lblMulticolordecks=Multicolor decks
lblOldstyleFoilcards=Old style Foil cards
lblNewstyleFoilcards=New style Foil cards
lblNon-Foilcards=Non-Foil cards
lblUnratedcards=Unrated cards
lbl1starcards=1 star cards
lbl2starcards=2 star cards
lbl3starcards=3 star cards
lbl4starcards=4 star cards
lbl5starcards=5 star cards
lblXcopiesof=X copies of
lblcopiesof=copies of
#ItemListView.java
lblUniqueCardsOnly=Unique Cards Only
ttUniqueCardsOnly=Toggle whether to show unique cards only
lblListView=List View
#ACEditorBase.java
lblAddcard=Add card
ttAddcard=Add selected card to current deck (or double click the row or hit the spacebar)
lblAdd4ofcard=Add 4 of card
ttAdd4ofcard=Add up to 4 of selected card to current deck
lblRemovecard=Remove card
ttRemovecard=Remove selected card from current deck (or double click the row or hit the spacebar)
lblRemove4ofcard=Remove 4 of card
ttRemove4ofcard=Remove up to 4 of selected card to current deck
lblAddBasicLands=Add Basic Lands
ttAddBasicLands=Add basic lands to the deck
lblCardCatalog=Card Catalog
lblJumptoprevioustable=Jump to previous table
lblJumptopnexttable=Jump to next table
lblJumptotextfilter=Jump to text filter
lblChooseavalueforX=Choose a value for X
#VCurrentDeck.java
lblVCurrentDeck=Current Deck
ttbtnSave=Save Deck (Ctrl+S)
ttbtnSaveAs=Save Deck As (Ctrl+E)
ttbtnLoadDeck=Open Deck (Ctrl+O)
ttbtnNewDeck=New Deck (Ctrl+N)
ttbtnPrintProxies=Print to HTML file (Ctrl+P)
lblImport=Import
ttImportDeck=Attempt to import a deck from a non-Forge format (Ctrl+I)
lblTitle=Title
#ImageView.java
lblExpandallgroups=Expand all groups
lblCollapseallgroups=Collapse all groups
lblGroupby=group by
lblPileby=pile by
lblColumns=Columns
lblPiles=Piles:
lblGroups=Groups:
lblImageView=Image View
#CEditorVariant.java, CEditorConstructed.java
lblCatalog=Catalog
lblAdd=Add
lbltodeck=to deck
lblfromdeck=from deck
lbltosideboard=to sideboard
lblfromsideboard=from sideboard
lblascommander=as commander
lblasoathbreaker=as oathbreaker
lblassignaturespell=as signature spell
lblasavatar=as avatar
lblfromschemedeck=from scheme deck
lblfromplanardeck=from planar deck
lblfromconspiracydeck=from conspiracy deck
lbltoschemedeck=to scheme deck
lbltoplanardeck=to planar deck
lbltoconspiracydeck=to conspiracy deck
lblMove=Move
#VDock.java
lblDock=Dock
lblViewDeckList=View DeckList
lblRevertLayout=Revert Layout
lblOpenLayout=Open Layout
lblSaveLayout=Save Layout
#GroupDef.java
lblColor=Color
lblColorIdentity=Color Identity
lblSet=Set
#Set word has different meanings in other languages
lblDefault=Default
lblType=Type
lblPlaneswalkerDeckSort=Planeswalker Deck Sort
lblRarity=Rarity
lblConvertToFoil=Foil
lblMulticolor=Multicolor
#DeckFileMenu.java
lblNewDeck=New Deck
lblOpenDeck=Open Deck
lblImportDeck=Import Deck
lblSaveDeck=Save Deck
lblSaveDeckAs=Save Deck As
lblPrinttoHTMLfile=Print to HTML file
#PaperCard.java
lblCard=Card
#CardManager.java
lblFormat=Format
lblFormats=Formats
lblQuestWorld=Quest World
lblBlock=Block
lblSets=Sets
lblTypes=Types
lblConvertedManaCosts=Converted mana
lblCMCRange=Mana Value Range
lblPowerRange=Power Range
lblToughnessRange=Toughness Range
lblFoil=Foil
lblPersonalRating=Personal Rating
lblAdvanced=Advanced
#VDeckgen.java
lblDeckGeneration=Deck Generation
btnRandCardpool=Random Cardpool
ttbtnRandCardpool=Generate random constructed cardpool in current deck area
btnRandDeck2=Constructed (2 color)
ttbtnRandDeck2=Generate 2 color constructed deck in current deck area
btnRandDeck3=Constructed (3 color)
ttbtnRandDeck3=Generate 3 color constructed deck in current deck area
btnRandDeck5=Constructed (5 color)
ttbtnRandDeck5=Generate 5 color constructed deck in current deck area
#DeckCotroller.java
lblCurrentDeck2=Current Deck
lblUntitled=Untitled
#VPrompt.java
lblPrompt=Prompt
lblGameSetup=Game Setup
#ColumnDef.java
lblAIStatus=AI Status
lblCMC=Mana Value
ttCMC=Mana Value
lblCN=CN
ttCN=Collector Number
ttColor=Color
lblCost=Cost
ttCost=Cost
lblDecks=Decks
lblDeleteEdit=Delete/Edit
lblSetEdition=Set
ttFavorite=Favorite
lblFolder=Folder
ttFormats=Formats deck is legal in
lblMain=Main
ttMain=Main Deck
lblQty=Qty
lblQuantity=Quantity
lblSide=Side
lblSideboard=Sideboard
lblNew=New
lblOwned=Owned
lblPower=Power
ttPower=Power
lblPrice=Price
ttPrice=Price
lblRanking=Ranking
lblDraftRanking=Draft Ranking
lblToughness=Toughness
ttToughness=Toughness
ttType=Type
#HomeScreen.java
lblNewGame=New Game
lblLoadGame=Load Game
lblPlayOnline=Play Online
lblSettings=Settings
#SettingsPage.java
lblAutomaticBugReports=Automatic Bug Reports
lblBattlefieldTextureFiltering=Battlefield Texture Filtering
lblCompactListItems=Compact List Items
lblCompactTabs=Compact Tabs
lblCardOverlays=Card Overlays
lblCJKFont=CJK Font
lblDisableCardEffect=Disable Card ''Effect'' Images
lblDynamicBackgroundPlanechase=Dynamic Background Planechase
lblGameplayOptions=Gameplay Options
lblGeneralSettings=General Settings
lblHotSeatMode=Hot Seat Mode
lblLandscapeMode=Landscape Mode
lblLater=Later
lblMinimizeScreenLock=Minimize on Screen Lock
lblOrderGraveyard=Order Graveyard
lblRestartForge=Restart Forge
lblRestartForgeDescription=You must restart Forge for this change to take effect.
lblRotateZoomPlanesPhenomena=Rotate Zoom Image of Planes/Phenomena
lblRotateZoomSplit=Rotate Zoom Image of Split Cards
lblShowAbilityIconsOverlays=Show Ability Icons
lblShowCardIDOverlays=Show Card ID Overlays
lblShowCardManaCostOverlays=Show Card Mana Cost Overlays
lblShowCardNameOverlays=Show Card Name Overlays
lblShowCardOverlays=Show Card Overlays
lblShowCardPTOverlays=Show Card P/T Overlays
lblShowMatchBackground=Show Match Background
lblVibrateAfterLongPress=Vibrate After Long Press
lblVibrateWhenLosingLife=Vibrate When Losing Life
lblVibrationOptions=Vibration Options
nlAutomaticBugReports=Automatically send bug reports to the developers, without prompting.
nlBattlefieldTextureFiltering=Filter card art on battlefield to make it less pixelated on large screens (REQUIRES RESTART, MAY REDUCE PERFORMANCE).
nlCJKFont=Set the font for CJK glyphs. Will override skin font (REQUIRES RESTART).
nlCompactListItems=Show only a single line of text for cards and decks on all list views by default.
nlCompactTabs=Show smaller tabs on the top of tab page screens (such as this screen).
nlDisableCardEffect=Disable the zoomed image for the ''Effect'' cards.
nlDynamicBackgroundPlanechase=Use current plane images as background (Planes Card images must be on the cache/pics/planechase folder).
nlHotSeatMode=When starting a game with 2 human players, use single prompt to control both players.
nlLandscapeMode=Use landscape (horizontal) orientation for app instead of portrait (vertical).
nlMinimizeScreenLock=Minimize Forge when screen is locked (enable if you experience graphic glitches after locking your screen).
nlOrderGraveyard=Determines when to allow to order cards going to graveyard (never/always/only with relevant cards).
nlRotateZoomPlanesPhenomena=Rotates the zoomed image of Plane or Phenomenon cards.
nlRotateZoomSplit=Rotates the zoomed image of split cards.
nlShowAbilityIconsOverlays=Show ability icons for cards, otherwise they''re hidden.
nlShowCardIDOverlays=Show id overlays for cards, otherwise they''re hidden.
nlShowCardManaCostOverlays=Show mana cost overlays for cards, otherwise they''re hidden.
nlShowCardNameOverlays=Show name overlays for cards, otherwise they''re hidden.
nlShowCardOverlays=Show name, mana cost, p/t, and id overlays for cards, otherwise they''re hidden.
nlShowCardPTOverlays=Show power/toughness/loyalty overlays for cards, otherwise they''re hidden.
nlShowMatchBackground=Show match background image on battlefield, otherwise background texture shown instead.
nlTheme=Sets the theme that determines how display components are skinned.
nlVibrateAfterLongPress=Enable quick vibration to signify a long press, such as for card zooming.
nlVibrateWhenLosingLife=Enable vibration when your player loses life or takes damage during a game.
lblBorderMaskOption=Border Mask Option
nlBorderMaskOption=Applies the selected border option for card images (If unsure, choose Crop).
lblEnableRoundBorder=Enable Round Border Mask
nlEnableRoundBorder=When enabled, the card corners are rounded (Preferably Card with Full Borders).
lblPreloadExtendedArtCards=Preload Extended Art Cards
nlPreloadExtendedArtCards=When enabled, Preloads Extended Art Cards to Cache on Startup (High RAM usage).
lblMatchScrollIndicator=Match Scroll Indicator
nlMatchScrollIndicator=When enabled, show the scroll indicator on the match screen.
lblShowFPSDisplay=Show FPS Display
nlShowFPSDisplay=When enabled, show the FPS Display (Experimental).
lblEnableUnknownCards=Enable Unknown Cards
nlEnableUnknownCards=Enable loading cards not found in any edition to be matched to UNKNOWN Set. (REQUIRES RESTART)
lblEnableNonLegalCards=Enable Non-Legal Cards
nlEnableNonLegalCards=Enable Non-Legal Cards like Un-sets and PlayTest Cards. (REQUIRES RESTART)
lblAllowCustomCardsInDecks=Allow Custom Cards in Decks
nlAllowCustomCardsInDecks=Allow Custom Cards to be used in Decks (Ignored if Deck Conformance is disabled). (REQUIRES RESTART)
lblDisableCardImages=Disable Card Images
nlDisableCardImages=When enabled, Forge will not display card images.
lblExperimentalNetworkCompatibility=Experimental Network Compatibility
nlExperimentalNetworkCompatibility=Forge switches to compatible network stream. (If unsure, turn OFF this option)
lblDisposeTextures=Dispose Textures
nlDisposeTextures=When enabled, disposes the card art caches. (If unsure, turn OFF this option)
lblAutoCacheSize=Enable Auto Cache Size
nlAutoCacheSize=When enabled, Cache size are automatically determined on startup. (If unsure, turn OFF this option)
#MatchScreen.java
lblPlayers=Players
lblLog=Log
lblDev=Dev
lblCombatTab=Combat
lblStack=Stack
lblMustWaitPriority=Must wait for priority...
#FDeckEditor.java
lblImportFromClipboard=Import from Clipboard
lblSaveAs=Save As...
lblNameNewCopyDeck=Enter name for new copy of deck
lblRenameDeck=Rename Deck
lblNewNameDeck=Enter new name for deck
lblDeleteDeck=Delete Deck
lblDelete=Delete
lblConfirmDelete=Are you sure you want to delete
lblNameNewDeck=Enter name for new deck
lblSaveChangesCurrentDeck=Save changes to current deck?
lblAddFavorites=Add to Favorites
lblRemoveFavorites=Remove from Favorites
lblChangePreferredArt=Change Preferred Art
lblSelectPreferredArt=Select preferred art for
lblTo=to
lblAvatar=Avatar
lblCards=Cards
lblPlanes=Planes
lblSchemes=Schemes
lblToMainDeck=to Main Deck
lblHowMany=how many?
lblInventory=Inventory
lblCollection=Collection
lblCommanders=Commanders
lblOathbreakers=Oathbreakers
lblSave=Save
lblDontSave=Don''t Save
lblPackN=Pack {0}
#Forge.java
lblLoadingFonts=Loading fonts...
lblLoadingCardTranslations=Loading card translations...
lblFinishingStartup=Finishing startup...
lblPreloadExtendedArt=Preload Extended Art...
#LobbyScreen.java
lblMore=More...
lblLoadingNewGame=Loading new game...
lblSelectVariants=Select Variants
msgSelectAdeckBeforeReadying=Select a deck before readying!
#PlayerPanel.java
lblLoadingDeck=Loading Deck...
lblSchemeDeckRandomGenerated=Scheme Deck: Random Generated Deck
lblCommanderDeckRandomGenerated=Commander Deck: Random Generated Deck
lblOathbreakerDeckRandomGenerated=Oathbreaker Deck: Random Generated Deck
lblTinyLeadersDeckRandomGenerated=Tiny Leaders Deck: Random Generated Deck
lblBrawlDeckRandomGenerated=Brawl Deck: Random Generated Deck
lblPlanarDeckRandomGenerated=Planar Deck: Random Generated Deck
lblVanguardAvatarRandom=Vanguard Avatar: Random
lblNotReady=Not Ready
lblNormal=Normal
lblDevMode=Dev Mode
lblOathbreakerDeck=Oathbreaker Deck
lblTinyLeadersDeck=Tiny Leaders Deck
lblBrawlDeck=Brawl Deck
lblSelectDeckFor=Select Deck for %s
lblSelectCommanderDeckFor=Select Commander Deck for %s
lblSelectOathbreakerDeckFor=Select Oathbreaker Deck for %s
lblSelectTinyLeadersDeckFor=Select Tiny Leaders Deck for %s
lblSelectBrawlDeckFor=Select Brawl Deck for %s
lblSelectSchemeDeckFor=Select Scheme Deck for %s
lblSelectPlanarDeckFor=Select Planar Deck for %s
lblSelectVanguardFor=Select Vanguard for %s
lblMale=Male
lblFemale=Female
lblAny=Any
lblFantasy=Fantasy
lblGeneric=Generic
#MatchController.java
lblChooseAbilityToPlay=Choose ability to play
lblSelected=Selected
#ItemManager.java
lblAdvancedSearch=Advanced Search
lblSort=Sort
lblResetFilters=Reset Filters
lblSelectCard=select card
lblClickToconfigureFilters=Click to configure filters
lblShownOfTotalCards=Number of cards shown / Total available cards
lblToggleShowOrHideOptionsForCurrentView=Toggle to show/hide options for current view
lblFilterMenu=FilterMenu
lblShowFilters=Show Filters
lblAddOrEditFilter=Add/Edit Filter
lblCurrentTextSearch=Current text search
lblHideFilters=Hide Filters
#AdvancedSearchFilter.java
lblEditExpression=Edit Expression
lblRemoveFilter=Remove Filter
lblClearFilter=Clear Filter
#CardZoom.java
lblSwipeUpTo=Swipe up to %s
lblSwipeDownDetailView=Swipe down to switch to detail view
lblSwipeDownPictureView=Swipe down to switch to picture view
#VGameMenu.java
lblShowWinLoseOverlay=Show WinLose Overlay
lblNoPlayerPriorityNoDeckListViewed=No player has priority at the moment, so deck list can''t be viewed.
#FilesPage.java
lblFiles=Files
lblStorageLocations=Storage Locations
lblCardPicsLocation=Card Pics Location
lblDecksLocation=Decks Location
lblDataLocation=Data Location (e.g. Settings and Quests)
lblImageCacheLocation=Image Cache Location
lblRestartForgeMoveFilesNewLocation=You''ll need to restart Forge for this change to take effect. Be sure to move any necessary files to the new location before you do.
lblRestartRequired=Restart Required
lblSelect=Select %s
#AddBasicLandsDialog.java
lblLandSet=Land Set
lblAddBasicLandsAutoSuggest=Add Basic Lands to %s\n(double-tap statistics to auto-suggest)
lblDeckStatisticsAutoSuggest=Deck statistics. Double click to auto-suggest basic lands.
lblAssortedArt=Assorted Art
lblCardArtN=Card Art {0}
lblNonLandCount=%d non-lands
lblOldLandCount=%d lands
lblNewLandCount=%d added lands
lblNewTotalCount=%d cards
#FDeckImportDialog.java
lblImportLatestVersionCard=Import latest version of card
lblUseOnlySetsReleasedBefore=Use only sets released before:
lblUseOnlyCoreAndExpansionSets=Use only core and expansion sets
lblFollowingCardsCannotBeImported=The following cards cannot be imported due to misspelling, set restrictions, or not being in Forge yet:
lblImportRemainingCards=Import remaining cards?
lblNoKnownCardsOnClipboard=No known cards found on clipboard.\n\nCopy the decklist to the clipboard, then reopen this dialog.
#FDeckViewer.java
lblChangeSection=Change Section
lblDeckListCopiedClipboard=Deck list for ''{0}'' copied to clipboard.
#FSideboardDialog.java
lblUpdateMainFromSideboard=Update main deck from sideboard%s
#FVanguardChooser.java
lblRandomVanguard=Random Vanguard
#FOptionPane.java
lblYes=Yes
lblNo=No
#FSpinner.java
lblSelectANumber=Select a number
#FTextField.java
lblCut=Cut
lblCopy=Copy
lblPaste=Paste
#ListChooser.java
lblSearch=Search
#InputBase.java
lblPriority=Priority
lblTurn=Turn
lblPhase=Phase
lblEmpty=Empty
lbltoResolve=to Resolve.
lblStormCount=Storm Count
#InputAttack.java
lblCallBack=Call Back
lblDisabled=Disabled
lblSelectAttackCreatures=Select creatures to attack
lblSelectAttackTarget= or select player/planeswalker you wish to attack.
lblSelectBandingTarget= To attack as a band, select an attacking creature to activate its ''band'' then select another to join it.
#InputBlock.java
lblSelectBlockTarget=Select another attacker to declare blockers for.
lblSelectBlocker=Select creatures to block 
lblOrSelectBlockTarget= or select another attacker to declare blockers for.
lblMorph=Morph
#PlayerControllerHuman.java
lblYouHaveWonTheCoinToss={0}, you have won the coin toss.
lblYouLostTheLastGame={0}, you lost the last game.
lblWouldYouLiketoPlayorDraw=Would you like to play or draw?
lblWhoWouldYouLiketoStartthisGame=Who would you like to start this game? (Click on the portrait.)
lblPlay=Play
lblDraw=Draw
lblTooFewCardsMainDeck=Too few cards in your main deck (minimum {0}), please make modifications to your deck again.
lblTooManyCardsSideboard=Too many cards in your sideboard (maximum {0}), please make modifications to your deck again.
lblAssignCombatDamageWerentBlocked=Do you want to assign its combat damage as though it weren''t blocked?
lblAssignCombatDamageAsChoose=Do you want to divide {0}''s combat damage as you choose?
lblAssignCombatDamageToCreature=Do you want to assign {0}''s combat damage to a creature defending player controls?
lblChooseCreature=Choose a creature
lblChosenCards=Chosen Cards
lblAttacker=Attacker
lblTriggeredby=Triggered by
lblChooseWhichCardstoReveal=Choose Which Cards to Reveal
lblChooseCardsActivateOpeningHandandOrder=Choose cards to activate from opening hand and their order
lblActivateFirst=Activate first
lblChooseOptionalCosts=Choose optional Costs
lblOptionalCosts=Optional Costs
lblDoYouWanttoScry=Do you want to scry?
lblChooseCardstoSpliceonto=Choose cards to Splice onto
lblDoNextActioninSequence=Do Next Action in Sequence
lblPleaseDefineanActionSequenceFirst=Please define an action sequence first.
lblRememberActionSequence=Remember Action Sequence
lblYouMustHavePrioritytoUseThisFeature=You must have priority to use this feature.
lblNameTheCard=Name the card
lblWhichPlayerShouldRoll=Which player should roll?
lblChooseResult=Choose result
lblChosenCardNotPermanentorCantExistIndependentlyontheBattleground=The chosen card is not a permanent or can''t exist independently on the battlefield.\nIf you''d like to cast a non-permanent spell, or if you''d like to cast a permanent spell and place it on stack, please use the Cast Spell/Play Land button.
lblError=Error
lblWinGame=Win Game
lblSetLifetoWhat=Set life to what?
lblSetLifeforWhichPlayer=Set life for which player
lblChoosePermanentstoTap=Choose permanents to tap
lblChoosePermanentstoUntap=Choose permanents to untap
lblWhichTypeofCounter=Which type of counter?
lblHowManyCounters=How many counters?
lblRemoveCountersFromWhichCard=Remove counters from which card?
lblAddCountersToWhichCard=Add counters to which card?
lblChooseaCard=Choose a card
lblNoPlayerPriorityDeckCantBeTutoredFrom=No player has priority at the moment, so their deck can''t be tutored from.
lblNoPlayerPriorityGameStateCannotBeSetup=No player has priority at the moment, so game state cannot be setup.
lblErrorLoadingBattleSetupFile=Error loading battle setup file!
lblSelectCardstoAddtoYourDeck=Select cards to add to your deck
lblAddTheseToMyDeck=Add these to my deck
lblChooseaPile=Choose a pile
lblSelectOrderForSimultaneousAbilities=Select order for simultaneous abilities
lblReorderSimultaneousAbilities=Reorder simultaneous abilities
lblResolveFirst=Resolve first
lblMoveCardstoToporBbottomofLibrary=Move cards to top or bottom of library
lblSelectCardsToBeOutOnTheBottomOfYourLibrary=Select cards to be put on the bottom of your library
lblCardsToPutOnTheBottom=Cards to put on the bottom
lblArrangeCardsToBePutOnTopOfYourLibrary=Arrange cards to be put on top of your library
lblTopOfLibrary=Top of Library
lblSelectCardsToBePutIntoTheGraveyard=Select cards to be put into the graveyard
lblCardsToPutInTheGraveyard=Cards to put in the graveyard
lblDiscardUpToNCards=Discard up to %d card(s)
lblDiscardNCards=Discard %d card(s)
lblSelectNCardsToDiscardUnlessDiscarduType=Select %d card(s) to discard, unless you discard a {0}.
lblCleanupPhase=Cleanup Phase
lblSelectCardsToDiscardHandDownMaximum=Select {0} card(s) to discard to bring your hand down to the maximum of {1} cards.
lblChooseMinCardToDiscard=Choose %d card(s) to discard
lblDiscarded=Discarded
lblChooseDamageOrderFor=Choose Damage Order for {0}
lblDamagedFirst=Damaged First
lblChooseBlockerAfterWhichToPlaceAttackert=Choose blocker after which to place {0} in damage order; cancel to place it first
lblPutCardOnTopOrBottomLibrary=Put {0} on the top or bottom of your library?
lblChooseOrderCardsPutIntoLibrary=Choose order of cards to put into the library
lblClosestToTop=Closest to top
lblChooseOrderCardsPutOntoBattlefield=Choose order of cards to put onto the battlefield
lblChooseOrderCardsPutIntoExile=Choose order of cards to put into the exile zone
lblPutFirst=Put first
lblChooseOrderCardsPutIntoGraveyard=Choose order of cards to put into the graveyard
lblClosestToBottom=Closest to bottom
lblChooseOrderCardsPutIntoPlanarDeck=Choose order of cards to put into the planar deck
lblChooseOrderCardsPutIntoSchemeDeck=Choose order of cards to put into the scheme deck
lblChooseOrderCopiesCast=Choose order of copies to cast
lblDelveHowManyCards=Delve how many cards?
lblExileWhichCard=Exile which card({0}/{1})?
lblDestroy=destroy
lblSelectUpToNumTargetToAction=Select up to %d {0}(s) to {1}.
lblSelectNumTargetToAction=Select %d {0}(s) to {1}.
lblHighestBidder=Highest Bidder
lblUseTriggeredAbilityOf=Use triggered ability of
lblExertAttackersConfirm=Exert Attackers?
lblThereNoCardInPlayerZone=There are no cards in {0} {1}
lblPutCardsOnTheTopLibraryOrGraveyard=Put {0} on the top of library or graveyard?
lblLibrary=Library
lblGraveyard=Graveyard
lblTop=Top
lblBottom=Bottom
lblNColorManaFromCard={0} {1} mana from {2}
lblPayManaFromManaPool=Pay Mana from Mana Pool
lblChooseATargetType=Choose a {0} type
lblUntap=Untap
lblOdds=Odds
lblEvens=Evens
lblLeaveTapped=Leave tapped
lblUntapAndSkipThisTurn=Untap (and skip this turn)
lblLeft=Left
lblRight=Right
lblAddCounter=Add Counter
lblRemoveCounter=Remove Counter
lblWinTheFlip=win the flip
lblLoseTheFlip=lose the flip
lblChooseAResult=Choose a result
lblSelectPreventionShieldToUse=select which prevention shield to use
lblPlayerActivatedCardChooseMode={0} activated {1} - Choose a mode
lblNoPlayerHasPriorityCannotAddedManaToPool=No player has priority at the moment, so mana cannot be added to their pool.
lblOverwriteExistFileConfirm=Overwrite existing file?
lblFileExists=File exists!
lblSelectGameStateFile=Select Game State File
lblFileNotFound=File not found
lblPutCardInWhichPlayerZone=Put card in {0} for which player?
lblPutCardInWhichPlayerBattlefield=Put card on the battlefield for which player?
lblPutCardInWhichPlayerPlayOrStack=Put card on the stack / in play for which player?
lblCardShouldBeSummoningSicknessConfirm=Should {0} be affected with Summoning Sickness?
lblCardShouldBeAddedToLibraryTopOrBottom=Should {0} be added to the top or to the bottom of the library?
lblExileCardsFromPlayerHandConfirm=Exile card(s) from which player''s hand?
lblChooseCardsExile=Choose cards to exile
lblExileCardsFromPlayerBattlefieldConfirm=Exile card(s) from which player''s battlefield?
lblRemoveCardBelongingWitchPlayer=Remove card(s) belonging to which player?
lblRemoveCardFromWhichZone=Remove card(s) from which zone?
lblChooseCardsRemoveFromGame=Choose cards to remove from game
lblRemoved=Removed
lblEnterASequence=Enter a sequence (card IDs and/or "opponent"/"me"). (e.g. 7, opponent, 18)
lblActionSequenceCleared=Action sequence cleared.
lblRestartingActionSequence=Restarting action sequence.
lblErrorPleaseCheckID=Error: Check IDs and ensure they''re separated by spaces and/or commas.
lblErrorEntityWithId=Error: Entity with ID
lblNotFound=not found
lblChooseAnnounceForCard=Choose {0} for {1}
lblSacrifice=Sacrifice
lblLookCardInPlayerZone=Looking at cards in {0} {1}
lblPlayerZone={0} {1}
lblActionFromPlayerDeck={0} from {1} Deck
#AbstractGuiGame.java
lblConcedeCurrentGame=This will concede the current game and you will lose.\n\nConcede anyway?
lblConcedeTitle=Concede Game?
lblConcede=Concede
lblCloseGameSpectator=This will close this game and you will not be able to resume watching it.\n\nClose anyway?
lblCloseGame=Close Game?
lblWaitingForOpponent=Waiting for opponent...
lblYieldingUntilEndOfTurn=Yielding until end of turn.\nYou may cancel this yield to take an action.
lblStopWatching=Stop Watching
lblEnterNumberBetweenMinAndMax=Enter a number between {0} and {1}:
lblEnterNumberGreaterThanOrEqualsToMin=Enter a number greater than or equal to {0}:
lblEnterNumberLessThanOrEqualsToMax=Enter a number less than or equal to {0}:
#PlayerOutcome.java
lblWonBecauseAllOpponentsHaveLost=has won because all opponents have lost
lblWonDueToEffectOf=has won due to effect of ''%s''
lblConceded=has conceded
lblLostTryingToDrawCardsFromEmptyLibrary=has lost trying to draw cards from empty library
lblLostBecauseLifeTotalReachedZero=has lost because life total reached 0
lblLostBecauseOfObtainingTenPoisonCounters=has lost because of obtaining 10 poison counters
lblLostBecauseAnOpponentHasWonBySpell=has lost because an opponent has won by spell ''%s''
lblLostDueToEffectOfSpell=has lost due to effect of spell ''%s''
lblLostDueToAccumulationOf21DamageFromGenerals=has lost due to accumulation of 21 damage from generals
lblAcceptedThatTheGameIsADraw=has accepted that the game is a draw
lblLostForUnknownReasonBug=has lost for unknown reason (this is a bug)
#ViewWinLose.java
btnNextGame=Next Game
btnStartNewMatch=Start New Match
btnQuitMatch=Quit Match
lblItsADraw=It''s a draw!
lblTeamWon=Team %s won!
lblWinnerWon=%s won!
lblGameLog=Game Log
#NewDraftScreen.java
lblLoadingNewDraft=Loading new draft...
#LoadDraftScreen.java
lblDoubleTapToEditDeck=Double-tap to edit deck (Long-press to view)
lblMode=Mode:
lblYouMustSelectExistingDeck=You must select an existing deck or build a deck from a new booster draft game.
lblWhichOpponentWouldYouLikeToFace=Which opponent would you like to face?
lblSingleMatch=Single Match
#NewGauntletScreen.java
lblGauntletText1=In Gauntlet mode, you select a deck and play against multiple opponents.
lblGauntletText2=Configure how many opponents you wish to face and what decks or types of decks they will play.
lblGauntletText3=Then, try to beat all AI opponents without losing a match.
lblSelectGauntletType=Select a Gauntlet Type
lblCustomGauntlet=Custom Gauntlet
lblGauntletContest=Gauntlet Contest
lblSelectYourDeck=Select Your Deck
lblSelectDeckForOpponent=Select Deck for Opponent
lblSelectGauntletContest=Select Gauntlet Contest
#PuzzleScreen.java
lblPuzzleText1=Puzzle Mode loads in a puzzle that you have to win in a predetermined time/way.
lblPuzzleText2=To begin, press the Start button below, then select a puzzle from a list.
lblPuzzleText3=Your objective will be displayed in a pop-up window when the puzzle starts and also specified on a special effect card which will be placed in your command zone.
lblChooseAPuzzle=Choose a puzzle
lblLoadingThePuzzle=Loading the puzzle...
#InputPassPriority.java
lblCastSpell=cast spell
lblPlayLand=play land
lblActivateAbility=activate ability
lblYouHaveManaFloatingInYourManaPoolCouldBeLostIfPassPriority=You have mana floating in your mana pool that could be lost if you pass priority now.
lblYouWillTakeManaBurnDamageEqualAmountFloatingManaLostThisWay=You will take mana burn damage equal to the amount of floating mana lost this way.
lblManaFloating=Mana Floating
#InputPayManaOfCostPayment.java
lblPayManaCost=Pay Mana Cost:
lblLifePaidForPhyrexianMana=(%d life paid for phyrexian mana)
lblClickOnYourLifeTotalToPayLifeForPhyrexianMana=Click on your life total to pay life for phyrexian mana.
lblClickOnYourLifeTotalToPayLifeForBlackMana=Click on your life total to pay life for black mana.
lblClickOnYourLifeTotalToPayLifeForPhyrexianOrBlackMana=Click on your life total to pay life for phyrexian mana or black mana.
#GameLogFormatter.java
lblLogScryTopBottomLibrary=%s scried %top card(s) to the top of the library and %bottom card(s) to the bottom of the library
lblLogScryTopLibrary=%s scried %top card(s) to the top of the library
lblLogScryBottomLibrary=%s scried %bottom card(s) to the bottom of the library
lblLogSurveiledToLibraryGraveyard={0} surveiled {1} card(s) to the top of the library and {2} card(s) to the graveyard
lblLogSurveiledToLibrary={0} surveiled {1} card(s) to the top of the library
lblLogSurveiledToGraveyard={0} surveiled {1} card(s) to the graveyard
lblLogCardAbilityFizzles={0} ability fizzles.
lblCast=cast
lblTriggered=triggered
lblActivated=activated
lblLogPlayerActionObjectWitchTarget={0} {1} {2} targeting {3}
lblLogPlayerActionObject={0} {1} {2}
lblLogPlayerChosenModeForCard={0} has chosen {1} for {2}.
lblLogPlayerHasRestoredControlThemself={0} has restored control over themself
lblLogPlayerControlledTargetPlayer={0} is controlled by {1}
lblDeathtouch=Deathtouch
lblAsM1M1Counters=As -1/-1 Counters
lblRemovingNLoyaltyCounter=Removing {0} loyalty counter
lblSourceDealsNDamageToDest={0} deals {1} damage ({2}) to {3}.
lblLogPlayerPlayedLand={0} played {1}
lblLogTurnNOwnerByPlayer=Turn {0} ({1})
lblLogAsPoisonCounters=(as poison counters)
lblCombat=combat
lblNonCombat=non-combat
lblLogSourceDealsNDamageOfTypeToDest={0} deals {1} {2} damage to {3}{4}.
lblLogPlayerReceivesNPosionCounterFrom={0} receives {1} posion counter from {2}
lblLogPlayerAssignedAttackerToAttackTarget={0} assigned {1} to attack {2}.
lblLogPlayerDidntBlockAttacker={0} didn''t block {1}.
lblLogPlayerAssignedBlockerToBlockAttacker={0} assigned {1} to block {2}.
lblPlayerHasMulliganedDownToNCards=%s has mulliganed down to %d cards.
lblPlayerDidntAttackThisTurn=%s didn''t attack this turn.
#FormatFilter.java
lblAllSetsFormats=All Sets/Formats
lblOtherFormats=Other Formats
#HistoricFormatSelect.java
lblChooseFormat=Choose Format
#Card.java
lblAdventure=Adventure
#TriggerAdapt.java
lblAdapt=Adapt
#TriggerAttached.java
lblAttachee=Attachee
#TriggerAttackerBlocked.java
lblNumberBlockers=Number Blockers
lblBlocker=Blocker
#TriggerAttackersDeclared.java
lblNumberAttackers=Number Attackers
#TriggerAttackerUnblockedOnce.java
lblAttackingPlayer=AttackingPlayer
lblDefenders=Defenders
#TriggerBecomeMonarch.java
lblPlayer=Player
#TriggerBecomeMonstrous.java
lblMonstrous=Monstrous
#TriggerBecomeRenowned.java
lblRenowned=Renowned
#TriggerBecomesTarget.java
lblSource=Source
lblTarget=Target
#TriggerBecomesTargetOnce.java
lblTargets=Targets
#TriggerBlockersDeclared.java
lblBlockers=Blockers
#TriggerChampioned.java
lblChampioned=Championed
#TriggerChangesController.java
lblChangedController=Changed Controller
#TriggerChangesZone.java
lblZoneChanger=Zone Changer
#TriggerChangesZoneAll.java
lblAmount=Amount
#TriggerCounterAdded.java
lblAddedOnce=Added once
#TriggerCountered.java
lblCountered=Countered
lblCause=Cause
#TriggerCounteredRemoved.java
lblRemovedFrom=Removed from
#TriggerCrewed.java
lblVehicle=Vehicle
lblCrew=Crew
#TriggerCycled.java
lblCycled=Cycled
#TriggerDamageDealtOnce.java
lblDamageSource=Damage Source
lblDamaged=Damaged
#TriggerDamagePrevented.java
lblDamageTarget=Damage Target
#TriggerDestroyed.java
lblDestroyed=Destroyed
lblDestroyer=Destroyer
#TriggerDevoured.java
lblDevoured=Devoured
#TriggerEvolved.java
lblEvolved=Evolved
#TriggerExerted.java
lblExerted=Exerted
#TriggerExiled.java
lblExiled=Exiled
#TriggerExploited.java
lblExploited=Exploited
lblExploiter=Exploiter
#TriggerExplores.java
lblExplorer=Explorer
#TriggerFight.java
lblFighter=Fighter
#TriggerLandPlayed.java
lblLandPlayed=Land played
#TriggerLifeGained.java
lblGainedAmount=Gained Amount
#TriggerLifeLost.java
lblLostAmount=Lost Amount
#TriggerPayCumulativeUpkeep.java
lblMana=Mana
#TriggerPayLife.java
lblPaidAmount=Paid Amount
#TriggerPhaseIn.java
lblPhasedIn=Phased In
#TriggerPhaseOut.java
lblPhasedOut=Phased Out
#TriggerRoller.java
lblRoller=Roller
#TriggerPlaneswalkedFrom.java
lblPlaneswalkedFrom=Planeswalked From
#TriggerPlaneswalkedTo.java
lblPlaneswalkedTo=Planeswalked To
#TriggerRegenerated.java
lblRegenerated=Regenerated
#TriggerRevealed.java
lblRevealed=Revealed
#TriggerSacrificed.java
lblSacrificed=Sacrificed
#TriggerScry.java
lblScryer=Scryer
#TriggerSearchLibrary.java
lblSearcher=Searcher
#TriggerShuffled.java
lblShuffler=Shuffler
#TriggerSpellAbilityCast.java
lblActivator=Activator
#TriggerSpellAbilityCast.java
lblSpellAbility=SpellAbility
#TriggerTaps.java
lblTapped=Tapped
#TriggerTapsForMana.java
lblTappedForMana=Tapped for Mana
lblProduced=Produced
#TriggerTransformed.java
lblTransformed=Transformed
#TriggerTurnFaceUp.java
lblTurnFaceUp=Turn Face up
#TriggerUnattach.java
lblObject=Object
lblAttachment=Attachment
#TriggerUntaps.java
lblUntapped=Untapped
#TriggerVote.java
lblVoters=Voters
#PermanentCreatureEffect.java
lblCreature=Creature
#LimitedWinLoseController.java
btnRestartRound=Restart Round
btnTournamentInfo=Tournament Info
btnNextRound=Next Round
btnWonRound=YOU HAVE WON ROUND 
btnWonTournament=***CONGRATULATIONS! YOU HAVE WON THE TOURNAMENT!***
btnLoseRound=YOU HAVE LOST ON ROUND 
btnQuit=Quit
btnContinue=Continue
btnRestart=Restart
#TournamentWinLoseController.java
btnSaveQuit=Save and Quit
lblCongratulations=CONGRATULATIONS!
lblThroughTournament=You made it through the tournament!
lblDefeated=DEFEATED!
lblFailedTournament=You have failed to pass the tournament.
#GauntletWinLoseController.java
lblGauntletTournament=You made it through the gauntlet!
lblFailedGauntlet=You have failed to pass the gauntlet.
#QuestTournamentController.java
lblLeaveTournamentDraftWarning1=If you leave now, this tournament will be forever gone.\nYou will keep the cards you drafted, but will receive no other prizes.\n\nWould you still like to quit the tournament?
lblLeaveTournamentDraftWarning2=You have matches left to play!\nLeaving the tournament early will forfeit your potential future winnings.\nYou will still receive winnings as if you conceded your next match and you will keep the cards you drafted.\n\nWould you still like to quit the tournament?
lblReallyQuit=Really Quit?
lblForPlacing=For placing 
lblHaveBeAward=, you have been awarded 
lblTournamentReward=Tournament Reward
lblParticipateingTournamentReward=For participating in the tournament, you have been awarded the following promotional card:
lblCreditsAwarded=Credits Awarded
lblBoosterPack=Booster Pack
lblAwarded=Awarded
lblFoundCards=You have found the following cards inside
lblRareAwarded=Rare Awarded
lblSelectRareAwarded=, you may select a rare or mythic rare card from the drafted block.
lblSelectACard=Select a Card
lblSelectKeepCard=Select a card to keep:
lblAddToCollection=has been added to your collection!
lblCardAdded=Card Added
lblBonusToken=Bonus Token
lblHaveBeAwardToken=, you have been awarded a token!\nUse tokens to create new drafts to play.
lblWouldLikeSaveDraft=Would you like to save this draft to the regular draft mode?
lblSaveDraft=Save Draft
lblNoAvailableDraftsMessage=You do not have any draft-able sets unlocked!\nCome back later when you''ve unlocked more sets.
lblNoAvailableDrafts=No Available Drafts
lblEntryFeeOfDraftTournament=The entry fee for this booster draft tournament is 
lblWouldLikeCreateTournament= credits.\nWould you like to spend a token and create this tournament?
lblCreatingDraftTournament=Creating a Booster Draft Tournament
lblUnexpectedCreatingDraftTournament=Unexpected error when creating a draft tournament 
lblPleaseReportBug=. Please report this as a bug.
lbl1stPlace=1st Place: 
lbl2ndPlace=2nd Place: 
lbl3rdPlace=3rd Place: 
lbl4thPlace=4th Place: 
lblTime= time
lblCollectPrizes=Collect Prizes
lblCurrentlyInDraft=You are currently in a draft.\nYou should leave or finish that draft before starting another.
lblYouNeed=You need 
lblMoreCredits=more credits to enter this tournament.
lblNotEnoughCredits=Not Enough Credits
lblTournamentCosts=This tournament costs 
lblSureEnterTournament= credits to enter.\nAre you sure you wish to enter?
lblEnterDraftTournament=Enter Draft Tournament?
lblLeaveDraftConfirm=This will end the current draft and you will not be able to join this tournament again.\nYour credits will be refunded and the draft will be removed.\n\nLeave anyway?
lblLeave=Leave
lblDeckInvalid=Deck Invalid
lblAlreadyMatchPleaseWait=There is already a match in progress.\nPlease wait for the current round to end before attempting to continue.
#DraftingProcessScreen.java
lblSaveDraftAs=Save this draft as
lblAlreadyDeckName=There is already a deck named ''
lblOverwriteConfirm=''. Overwrite?
lblOverwriteDeck=Overwrite Deck?
lblEndDraftConfirm=This will end the current draft and you will not be able to resume.\n\nLeave anyway?
#Match.java
lblAICantPlayCards=AI can''t play these cards well
lblAnteCardsRemoved=These ante cards were removed
#CEditorDraftingProcess.java
lblQuitWithoutSaving=Quit without saving
lblQuitDraft=Quit Draft
lblDraftPicks=Draft Picks
lblPackNCards=Pack {0} - Cards
#LoadQuestScreen.java
lblLoadingExistingQuests=Loading Existing Quests...
lblNewQuest=New
lblRename=Rename
lblEnterNewQuestName=Enter new name for quest:
lblRenameQuest=Rename Quest
lblDeleteQuest=Delete Quest
#NewQuestScreen.java
lblDifficulty=Difficulty
lblStartingPoolColors=Starting pool colors
lblStartingPoolOptions=Starting pool options
lblAllowDuplicatesStartingPool=Allow duplicates in starting pool
lblIncludeArtifactsStartingPool=Include artifacts in starting pool
lblDefinedFormat=Defined format
lblOnlyInStartingPoolAvailable=Only sets found in starting pool will be available.
lblCustomFormatWithoutRestrictionGame=You have defined a custom format that doesn''t contain any sets.\nThis will start a game without restriction.\n\nContinue?
lblCustomFormatWithoutRestrictionPrized=You have defined custom format as containing no sets.\nThis will choose all editions without restriction as prized.\n\nContinue?
lblCreatingNewQuest=Creating new quest...
#QuestBazaarScreen.java
lblMerchantDoesHaveCommodity=The merchant does not have anything useful for sale.
lblBuy=Buy
#QuestMenu.java
lblStatistics=Statistics
lblLoadingCurrentQuest=Loading current quest...
#QuestPrefsScreen.java
lblSellingPercentageBase=Selling Percentage Base
lblSellingPercentageMax=Selling Percentage Max
lblSellingPriceMax=Selling Price Max
lblDifficultyAdjustmentsAll=Difficulty Adjustments (All)
lblDifficultyAdjustmentsEasy=Difficulty Adjustments (Easy)
lblDifficultyAdjustmentsMedium=Difficulty Adjustments (Medium)
lblDifficultyAdjustmentsHard=Difficulty Adjustments (Hard)
lblDifficultyAdjustmentsExpert=Difficulty Adjustments (Expert)
lblWinsForBooster=Wins For Booster
lblWinsForRankIncrease=Wins For Rank Increase
lblWinsForMediumAI=Wins For Medium AI
lblWinsForHardAI=Wins For Hard AI
lblWinsForExpertAI=Wins For Expert AI
lblSaveFailed=Save Failed - 
#QuestSpellShopScreen.java
lblMaximumSellingCredits=Maximum selling price is %d credits.
lblSellCardsAt=Selling cards at
lblTheirValue=% of their value.\n
lblSell=Sell
lblItem=item
lblCardsForSale=Cards for Sale
lblSellAllExtras=Sell all extras
lblSelectAllCards=Select All
lblYourCards=Your Cards
#QuestStatsScreen.java
lblTournamentResults=Tournament Results
lblQuestStatistics=Quest Statistics
#QuestTournamentsScreen.java
lblWinner=Winner
lblQuarterfinals=QUARTERFINALS
lblSemifinals=SEMIFINALS
lblFinalMatch=FINAL MATCH
#DualListBox.java
lblSelectOrder=Select Order
#HumanPlay.java
lblIfYouDo=if you do
lblOr=or
lblDoYouWantPay=Do you want to pay
lblDoYouWantPayNLife=Do you want to pay {0} life?
lblDoyouWantTo=Do you want to
lblDoYouWantMillNCardsOrDoAction=Do you want to mill {0} card(s)? {1}
lblDoYouWantFlipNCoinAction=Do you want to flip {0} coin(s)?
lblDoYouWantRollNDiceAction=Do you want to roll {0}{1}?
lblDoYouWantRemoveNTargetTypeCounterFromCard=Do you want to remove {0} {1} counter from {2}?
lblDoYouWantRemoveCountersFromCard=Do you want to remove counters from {0}?
lblDoYouWantExileNCardsFromYourLibrary=Do you want to exile {0} card(s) from your library?
lblDoYouWantExileAllCardYouGraveyard=Do you want to exile all cards in your graveyard?
lblDoYouWantDiscardYourHand=Do you want to discard your hand?
lblDoYouWantSpendNTargetTypeCounter=Do you want to spend {0} {1} counter?
lblDoYouWantLetThatPlayerDrawNCardOrDoAction=Do you want to let that player draw {0} card(s)?{1}
lblDoYouWantDrawNCardOrDoAction=Do you want to draw {0} card(s)?{1}
lblSelectRemoveCounterCard=Select a card to remove a counter
lblSelectRemoveCounterType=Select type counters to remove
lblExileFromZone=Exile from {0}
lblPutCardFromWhoseZone=Put cards from whose {0}?
lblPutCardToLibrary=Put cards to Library
lblPutIntoLibrary=put into library.
lblGainControl=gain control.
lblReturnToHand=return to hand.
lbldiscard=discard.
lblReveal=reveal
lblTap=tap
lblCurrentCard=Current Card
lblSelectNSpecifyTypeCardsToAction=Select %d {0} card(s) to {1}
#AbandonEffect.java
lblWouldYouLikeAbandonSource=Would you like to abandon the scheme {0}?
#ActivateAbilityEffect.java
lblChooseManaAbility=Choose a mana ability:
#AddTurnEffect.java
lblPlayerTakesExtraTurn={0} takes an extra turn.
#AmassEffect.java.
lblChooseAnArmy=Choose an army to put counters on
#AssignGroupEffect.java
lblChooseAbilityForObject=Choose ability for {0}
#AttachEffect.java
lblDoYouWantAttachSourceToTarget=Do you want to attach {0} to {1}?
lblSelectAPlayerAttachSourceTo={0} - Select a player to attach to.
lblSelectACardAttachSourceTo={0} - Select a card to attach to.
#BidLifeEffect.java
lblBidLife=Choose a higher bid
lblChooseStartingBid=Choose a starting bid
lblDoYouWantTopBid=Do you want to top bid? Current Bid \=
lblTopBidWithValueLife=topped bid with {0} life
#BondEffect.java
lblSelectACardPair=Select a card to pair with
#CamouflageEffect.java
lblChooseBlockerForAttacker=Choose a creature to block {0}
lblChooseBlockersForPile=Choose creatures to put in pile {0} (can be empty)
#ChangeCombatantsEffect.java
lblChooseDefenderToAttackWithCard=Choose which defender to attack with {0}
#ChangeTargetsEffect.java
lblDoYouWantChangeAbilityTargets=Do you want to change targets of {0}?
#ChangeTextEffect.java
lblChooseColorReplace=Choose a color word to replace
lblChooseNewColor=Choose a new color word
#ChangeZoneEffect.java
lblDoYouWantMoveTargetFromOriToDest=Do you want to move {0} from {1} to {2}?
lblPutThatCardFromPlayerOriginToDestination=Put that card from {0} {1} to {2}?
lblSearchPlayerZoneConfirm=Search {0} {1}?
lblCardMatchSearchingTypeInAlternateZones=cards match your searching type in Alternate Zones.
lblLookingCardIn=Looking at cards in
lblDoYouWantPlayCard=Do you want to play {0}?
lblSelectCardFromPlayerZone=Select a card from {0} {1}
lblSelectUpToNumCardFromPlayerZone=Select up to {0} cards from {1} {2}
lblSelectCardsFromPlayerZone=Select cards from {0} {1}
lblCancelSearchUpToSelectNumCards=Cancel Search? Up to {0} more card(s) can be selected.
#ChangeZoneAllEffect.java
lblMoveTargetFromOriginToDestination=Move {0} from {1} to {2}?
#CharmEffect.java
lblWouldYouLikeCharm=Do you want to choose modes?
#ChooseCardEffect.java
lblChoose=Choose
lblSelectCreatureWithTotalPowerLessOrEqualTo=Select creature(s) with total power less than or equal to {0}
lblTotalPowerNum=Total Power: {0}
lblCancelChooseConfirm=Cancel Choose?
#ChooseCardNameEffect.java
lblChooseACardName=Choose a card name
lblChooseASpecificCard=Choose a {0} card name.
lblPlayerPickedChosen={0} picked {1}
#ChooseColorEffect.java
lblChooseAColor=Choose a color
lblChooseNColors=Choose {0} color
lblAtLastChooseNumColors=Choose {0} or more color
lblChooseSpecifiedRangeColors=Choose {0} to {1} color
#ChooseDirectionEffect.java
lblLeftClockwise=Left (clockwise)
lblRightAntiClockwise=Right (anticlockwise)
lblChooseDirection=Choose a direction
#ChooseGenericEffect.java
lblChooseOne=Choose one
#ChooseNumberEffect.java
lblChooseNumber=Choose a number
lblPlayerChoseNum={0} chose {1}
#ChoosePlayerEffect.java
lblChoosePlayer=Choose a player
#ChooseSourceEffect.java
lblChooseSource=Choose a source
#ClashEffect.java
lblChooseOpponent=Choose a opponent
lblReveals=reveals
lblWinsClash=wins clash
lblLosesClash=loses clash
#CloneEffect.java
lblDoYouWantCopy=Do you want to copy {0}?
#ControlExchangeEffect.java
lblExchangeControl=Do you want to exchange control of {0} and {1}?
#ControlExchangeVariantEffect.java
lblChooseCards=Choose cards
#CopyPermanentEffect.java
lblCopyPermanentConfirm=Copy this permanent?
lblDefender=defender
#CopySpellAbilityEffect.java
lblDoyouWantCopyTheSpell=Do you want to copy the spell {0}?
lblSelectMultiSpellCopyToStack=Select {0} spell to copy to stack
lblSelectASpellCopy=Select a spell to copy
#CounterEffect.java
lblRemoveDestination=a destination to remove
#CountersMoveEffect.java
lblChooseTakeCountersCard=Choose card to take {0} counters from
lblTakeHowManyTargetCounterFromCard=Take how many {0} counters from {1}?
lblChooseCardToGetCountersFrom=Choose cards to get {0} counters from {1}.
lblPutHowManyTargetCounterOnCard=Put how many {0} counters on {1}?
lblTakeHowManyTargetCounters=Take how many {0} counters?
#CountersProliferateEffect.java
lblChooseProliferateTarget=Choose any number of permanents and/or players for proliferate
#CountersPutEffect.java
lblDoYouWantPutCounter=Do you want to put the counter?
lblChooseACreatureWithLeastToughness=Choose a creature with the least toughness
lblSelectCounterTypeAddTo=Select counter type to add to
lblHowManyCountersThis=How many counters do you want to put on {0}?
lblChooseAnOpponent=Choose an opponent
lblDoYouWantPutTargetP1P1CountersOnCard=Do you want to put {0} +1/+1 counters on {1}?
#CountersPutOrRemoveEffect.java
lblSelectCounterTypeToAddOrRemove=Select type of counters to add or remove
lblWhatToDoWithTargetCounter=What to do with that ''{0}'' counter
#CountersRemoveEffect.java
lblAllCounters=all counters
lblACounters=a counter
lblCounters=counters
lblChooseCardsToTakeTargetCounters=Choose cards to take {0} counters from
lblSelectRemoveCountersNumberOfTarget=Select the number of {0} counters to remove
lblSelectCountersTypeToRemove=Select type of counters to remove
#DamageDealEffect.java
lblDoyouWantDealTargetDamageToTarget=Do you want to deal {0} damage to {1}?
#DigEffect.java
lblChooser=Chooser
lblWouldYouLikeProceedWithOptionalAbility=Would you like to proceed with the optional ability for
lblChooseACardToLeaveTargetLibraryTop=Choose a card to leave on top of {0} library
lblChooseACardLeaveTarget=Choose a card to leave in {0} {1}
lblChooseCardsPutIntoZone=Choose card(s) to put into {0}
lblChooseCardPutOnTargetLibraryBottom=Choose card(s) to put on the bottom of {0} library
lblChooseCardPutOnTargetLibraryTop=Choose card(s) to put on top of {0} library
lblPlayerPickedCardFrom={0} picked card(s) from
lblNoValidCards=No valid cards
#DigUntilEffect.java
lblDoYouWantDigYourLibrary=Do you want to dig your library?
lblDoYouWantPutCardToZone=Do you want to put that card to {0}?
#DiscardEffect.java
lblWouldYouLikeRandomDiscardTargetCard=Would you like to discard {0} random card(s)?
lblPlayerHasChosenCardsFrom={0} has chosen card(s) from
#DrawEffect.java
lblDoYouWantDrawCards=Do you want to draw {0}?
lblHowManyCardDoYouWantDraw=How many cards do you want to draw?
#EncodeEffect.java
lblDoYouWantExileCardAndEncodeOntoYouCreature=Do you want to exile {0} and encode it onto a creature you control?
lblChooseACreatureYouControlToEncode=Choose a creature you control to encode
#EndTurnEffect.java
lblDoYouWantEndTurn=Do you want to end the turn?
#ExploreEffect.java
lblRevealedForExplore=Revealed for Explore
lblPutThisCardToYourGraveyard=Put this card in your graveyard?
#FightEffect.java
lblWouldYouLikeFight=Do you want {0} to fight {1}?
#FlipCoinEffect.java
lblHeads=heads
lblTails=tails
lblCallCoinFlip=Call coin flip
lblWin=win
lblLose=lose
#LifeSetEffect.java
lblLifeTotal=Life Total
#ManaEffect.java
lblDoYouWantAddMana=Do you want to add mana?
lblSelectManaProduce=Select Mana to Produce
lblChooseSingleColorFromTarget=Choose a single color from {0}
#ManifestEffect.java
lblChooseCardToManifest=Choose cards to manifest
#MeldEffect.java
lblChooseCardToMeld=Choose card to meld with
#MillEffect.java
lblDoYouWantPutLibraryCardsTo=Do you want to put card(s) from library to {0}?
#MultiplePilesEffect.java
lblChooseCardsInTargetPile=Choose cards in Pile {0}?
#MutateEffect.java
lblChooseCreatureToBeTop=Choose which creature to be the top
#PeekAndRevealEffect.java
lblRevealingCardFrom=Revealing cards from
lblRevealCardToOtherPlayers=Reveal cards to other players?
#PlayEffect.java
lblChooseUpTo=Choose up to
lblSelectCardToPlay=Select a card to play
#ProtectAllEffect.java
lblChooseAProtection=Choose a protection
#PumpEffect.java
lblApplyPumpToTarget=Apply pump to {0}?
#RearrangeTopOfLibraryEffect.java
lblDoyouWantShuffleTheLibrary=Do you want to shuffle the library?
#RepeatEffect.java
lblDoYouWantRepeatProcessAgain=Do you want to repeat this process again?
#RevealHandEffect.java
lblDoYouWantRevealYourHand=Do you want to reveal your hand?
#RollPlanarDiceEffect.java
lblPlayerRolledResult={0} rolled {1}
#SacrificeEffect.java
lblDoYouWantPayEcho=Do you want to pay Echo
lblPayEcho=Pay Echo
lblDoYouWantSacrifice=Do you want to sacrifice?
#SetStateEffect.java
lblFaceDownCardCantTurnFaceUp=Face-down card can''t turn face up
#ShuffleEffect.java
lblHaveTargetShuffle=Have {0} shuffle?
#SubgameEffect.java
lblSubgameStart=Subgame started by {0}''s effect.
lblSubgameEnd=Subgame ended. {0} wins. {1} loses.
lblSubgameEndDraw=Subgame ended in a draw.
#SurveilEffect.java
lblDoYouWantSurveil=Do you want to surveil?
#TapOrUntapAllEffect.java
lblPermanents=Permanents
lblTapOrUntapTarget=Tap or Untap {0}?
#TwoPilesEffect.java
lblSelectCardForFaceDownPile=Select cards for a face down pile
lblDivideCardIntoTwoPiles=Divide cards into two piles
lblSelectCardForLeftPile=Select cards for the left pile
lblLeftPile=Left pile
lblRightPile=Right pile
lblChoosesPile=chooses Pile
lblEmptyPile=Empty pile
#UntapEffect.java
lblSelectCardToUntap=Select cards to untap
#VentureEffect.java
lblChooseDungeon=Which dungeon do you want to venture into?
lblChooseRoom=Which room do you want to venture into?
#VoteEffect.java
lblVote=Vote
lblCurrentVote=Current Votes
lblHowManyAdditionalVotesDoYouWant=How many additional votes do you want?
#VDevMenu.java
lblUnlimitedLands=Play Unlimited Lands
lblGenerateMana=Generate Mana
lblViewAll=View All Cards
lblSetupGame=Setup Game State
lblDumpGame=Dump Game State
lblTutor=Tutor for Card
lblRollbackPhase=Rollback Phase
lblAddCounterPermanent=Add Counters to Card
lblSubCounterPermanent=Sub Counters from Card
lblTapPermanent=Tap Permanents
lblUntapPermanent=Untap Permanents
lblSetLife=Set Player Life
lblCardToBattlefield=Add Card to Battlefield
lblExileFromPlay=Exile Card from Play
lblCardToHand=Add Card to Hand
lblExileFromHand=Exile Card from Hand
lblCardToLibrary=Add Card to Library
lblCardToGraveyard=Add Card to Graveyard
lblCardToExile=Add Card to Exile
lblCastSpellOrPlayLand=Cast Spell/Play Land
lblRepeatAddCard=Repeat Last Add Card
lblRemoveFromGame=Remove Card from Game
lblRiggedRoll=Rigged Planar Roll
lblWalkTo=Planeswalk to
lblAskAI=Ask AI for suggestion
#PhaseType.java
lblUntapStep=Untap step
lblUpkeepStep=Upkeep step
lblDrawStep=Draw step
lblMainPhase1=Main phase, precombat
lblCombatBeginStep=Beginning of Combat Step
lblCombatDeclareAttackersStep=Declare Attackers Step
lblCombatDeclareBlockersStep=Declare Blockers Step
lblCombatFirstStrikeDamageStep=First Strike Damage Step
lblCombatDamageStep=Combat Damage Step
lblCombatEndStep=End of Combat Step
lblMainPhase2=Main phase, postcombat
lblEndStep=End step
lblCleanupStep=Cleanup step
#ZoneType.java
lblHandZone=hand
lblLibraryZone=library
lblGraveyardZone=graveyard
lblBattlefieldZone=battlefield
lblExileZone=exile
lblFlashbackZone=flashback
lblCommandZone=command
lblStackZone=stack
lblSideboardZone=sideboard
lblAnteZone=ante
lblSchemeDeckZone=schemedeck
lblPlanarDeckZone=planardeck
lblSubgameZone=subgame
lblNoneZone=none
#BoosterDraft.java
lblChooseBlock=Choose Block
lblChooseChaosTheme=Choose Chaos Draft Theme
lblBlockNotContainSetCombinations={0} does not contain any set combinations.
lblChooseSetCombination=Choose Set Combination
lblNotFoundCustomDraftFiles=No custom draft files found.
lblChooseCustomDraft=Choose Custom Draft
lblChooseSetForNPack=Choose set for Pack {0} of {1}
#SealedCardPoolGenerator.java
lblChooseSealedDeckFormat=Choose Sealed Deck Format
lblSaveCardPoolAs=Save this card pool as
lblSaveCardPool=Save Card Pool
lblDeckExistsReplaceConfirm=''{0}'' already exists. Do you want to replace it?
lblSealedDeckGameExists=Sealed Deck Game Exists
lblChooseAnEdition=Choose an edition
lblChoosePackNumberToPlay=Choose packs to play with
lblNotFoundCustomSealedFiles=No custom sealed files found.
lblChooseCustomSealedPool=Choose Custom Sealed Pool
lblHowManyBoosterPacks=How many booster packs?
#DialogChooseSets.java
lblChooseSets=Choose Card Sets
lblDisplayRecentSetReprints=Include Compatible Reprints from other Sets
lblSelectRandomSets=Random Selection Options
nlSelectRandomSets=Decide how many card sets per type should be selected at random.
lblFormatRestrictions=Sanctioned Formats
lblNoFormatRestriction=No Format Restriction
lblRandomizeSets=Select Random Card Sets
lblClearSelection=Clear Selection
lblCardEditionTypeList=Card Editions (per Type)
#CMatchUI.java
lblAbilities=Abilities
#VAutoYields.java
lblDisableAllAutoYields=Disable All Auto Yields
lblRemoveYield=Remove Yield
lblNoActiveAutoYield=There are no active auto-yields.
lblNoAutoYield=No Auto-Yields
#GameEntityPicker.java
lblChoices=Choices
#ConquestRewardDialog.java
lblSkip=Skip
#ConquestChaosBattle.java
lblGreat=Great
#ConquestData.java
lblExileCard=Exile Card
lblExileNCard=Exile {0} Cards
lblExileFollowCardsToReceiveNAE=Exile the following {0} to receive {1} {2}?\n
lblCurrentPlaneswalkerCannotBeExiled=Current planeswalker cannot be exiled.
lblCannotCommanderWithDefinedDeck=Cannot exile a commander with a defined deck.
lblCardCannotBeExiledCommandersCard={0} is in use by the following commanders and cannot be exiled:\n{1}
lblRetrieveCard=Retrieve Card
lblRetrieveNCard=Retrieve {0} Cards
lblNotEnoughShardsToRetrieveCards=Not enough shards to retrieve {0}.
lblSpendAECostToRetrieveCardsFromExile=Spend {0} {1} to retrieve the following {2} from exile?\n
lblAetherShards=Aether Shards
lblPlaneswalkEmblems=Planeswalk Emblems
lblTotalWins=Total Wins
lblTotalLosses=Total Losses
lblConqueredEvents=Conquered Events
lblUnlockedCards=Unlocked Cards
#QuestWinLoseController.java
lblQuitByPayCredits=Quit (-15 Credits)
lblSpoilsWonAnteCard=Spoils! Cards won from ante
lblLootedLostAnteCard=Looted! Cards lost to ante
lblAchieving25WinStreakAwarded =For achieving a 25 win streak, you have been awarded a draft token!\nUse these tokens to generate new tournaments.
lblBonusDraftTokenReward=Bonus Draft Token Reward
lblAchievedNWinStreakWinMTypeCards=You have achieved a {0} win streak and won {1} {2} card(s)!
lblJustWonTenRandomRares=You just won 10 random rares!
lblChooseBonusBoosterFormat=Choose bonus booster format
lblBonusFormatBoosterPack=Bonus booster pack from the "{0}" format!
lblChooseBonusBoosterSet=Choose bonus booster set
lblBonusSetBoosterPack=Bonus {0} Booster Pack!
lblChallengeCompletedBountyIS=Challenge completed.\n\nChallenge bounty: {0} credits.
lblChallengeRewardsForEvent=Challenge Rewards for "{0}"
lblYouHaveLostNCredits=You lose! You have lost {0} credits.
lblGameplayResults=Gameplay Results
#MessageUtil.java
lblResultIs=Result: {0}
lblPlayerRandomChosenNumberIs=Randomly chosen number for {0} is {1}
lblPlayerChoosesNumberIs={0} chooses number: {1}
lblPlayerChooseValueOfEffectOfCard={0} choose {1} for effect of {2}
lblPlayerFlipComesUpValue={0} flip comes up {1}
lblPlayerActionFlip={0} {1} the flip
lblPlayerChooseValue={0} choose {1}
lblPlayerVoteValue={0} vote {1}
lblCardEffectValueIs={0} effect''s value is {1}
lblCardEffectToTargetValueIs={0} effect''s value for {1} is {2}
lblYou=you
#CardListChooser.java
lblAreYouSureWantPickCard=Are you sure you want to pick ''{0}'' ?
lblSelectThisCardConfirm=Select this card?
#CardView.java
lblMainGame=Main game
lblSubgame=Subgame ({0} parent)
#PlayerView.java
lblCommanderCastCard=Cast from command zone {0} times
lblCommanderCastPlayer={0} cast from command zone {1} times
lblCommanderDealNDamageToPlayer=Commander damage to {0} from {1}: {2}\r\n
lblNCommanderDamageFromOwnCommander=Commander damage from own commander {0}: {1}\r\n
lblNCommanderDamageFromPlayerCommander=Commander damage from {0} {1}: {2}\r\n
lblUnlimited=unlimited
lblLifeHas=Life: {0}
lblTypeCounterHas={0} counters: {1}
lblCardInHandHas=Cards in hand: {0}/{1}
lblLandsPlayed=Lands played: {0}/{1}
lblCardDrawnThisTurnHas=Cards drawn this turn: {0}
lblDamagepreventionHas=Damage prevention: {0}
lblIsExtraTurn=Extra Turn: Yes
lblExtraTurnCountHas=Extra Turn Count: {0}
lblAntedHas=Ante''d: {0}
lblAdditionalVotes=You get {0} additional votes.
lblOptionalAdditionalVotes=You may vote {0} additional times.
lblControlsVote=You choose how each player votes.
#VStack.java
lblAlwaysYes=Always Yes
lblAlwaysNo=Always No
lblZoomOrDetails=Zoom/Details
#AdvancedSearch.java
lblRulesText=Rules Text
lblKeywords=Keywords
lblPlane=Plane
lblRegion=Region
lblColorCount=Color Count
lblSubtype=Subtype
lblGenericCost=Generic Cost
lblManaCost=Mana Cost
lblFirstPrinting=First Printing
lblAverageCMC=Average Mana Value
lblMainDeck=Main Deck
lblMainDeckSize=Main Deck Size
lblSideboardSize=Sideboard Size
lblOrigin=Origin
lblDeckAverageCMC=Deck Average Mana Value
lblDeckContents=Deck Contents
lblDeckSize=Deck Size
lblBuyPrice=Buy Price
lblSellPrice=Sell Price
lblUsedInQuestDecks=Used in # Quest Decks
lblIsTrue=is true
lblIsFalse=is false
lblEqual=\=
lblNotEqual=<>
lblGreaterThan=>
lblLessThan=<
lblGreaterThanOrEqual=>\=
lblLessThanOrEqual=<\=
lblBetweenInclusive=<\=|<\=
lblBetweenExclusive=<|<
lblContains=contains
lblStartsWith=starts with
lblEndsWith=ends with
lblIsExactly=is exactly
lblIsAnyOf=is any of
lblContainsAnyOf=contains any of
lblContainsAllOf=contains all of
lblContainAnyOf=contain any of
lblContainAllOf=contain all of
lblContainsCard=contains card
lblContainsXCopiesCard=contains X copies of card
lblHowManyCopiesOfN=How many copies of {0}?
lblSelectAFilterType=Select a filter type
lblSelectOperatorFor=Select an operator for {0}
lblSelectingFilter=Select Filter...
lblLoadingKeywords=Loading keywords...
#LoadSealedScreen.java
lblYouMustSelectExistingSealedPool=You must select an existing deck or build a deck from a new sealed pool.
#LoadGauntletScreen.java
lblYouMustCreateAndSelectGauntlet=You must create and select a gauntlet.
lblSelectGauntletDeck=Select Deck for Gauntlet
lblEnterNewGauntletGameName=Enter new name for gauntlet:
lblRenameGauntlet=Rename Gauntlet
lblPleaseSpecifyGauntletName=Please specify a gauntlet name.
lblGauntletNameExistsPleasePickAnotherName=A gauntlet already exists with that name. Please pick another gauntlet name.
lblAreYouSuerDeleteGauntlet=Are you sure you want to delete {0}?
lblDeleteGauntlet=Delete Gauntlet
#LoadConquestScreen.java
lblLoadingExistingConquests=Loading Existing Conquests...
lblOldConquestDataPutIntoDirAndRestartForge=Old conquest data? Put into {0} and restart Forge.
lblEnterNewConquestName=Enter new name for conquest:
lblRenameConquest=Rename Conquest
lblPleaseSpecifyConquestName=Please specify a conquest name.
lblConquestNameExistsPleasePickAnotherName=A conquest already exists with that name. Please pick another conquest name.
lblAreYouSuerDeleteConquest=Are you sure you want to delete {0}?
lblDeleteConquest=Delete Conquest
#NewConquestScreen.java
lblStartingNewConquest=Starting new conquest...
lblSelectStartingPlane=Select Starting Plane\n(Tap art for more info)
lblSelectStartingCommander=Select Starting Commander
lblSelectStartingPlaneswalker=Select Starting Planeswalker
#ConquestStatsScreen.java
lblAllPlanes=All Planes
#MultiStepWizardScreen.java
lblBack=Back
lblNext=Next
lblFinish=Finish
#ConquestPrefsScreen.java
lblConquestPreference=Conquest Preferences
lblBaseDuplicateValue=Base Duplicate Value
lblBaseExileValue=Base Exile Value
lblBaseRetrieveCost=Base Retrieve Cost
lblBasePullCost=Base Pull Cost
lblUncommonMultiplier=Uncommon Multiplier
lblRareMultiplier=Rare Multiplier
lblMythicMultiplier=Mythic Multiplier
lblStartingShards=Starting Shards
lblChaosWheelShardValue=Chaos Wheel Shard Value
lblBoosterPacks=Booster Packs
lblCommons=Commons
lblUncommons=Uncommons
lblRares=Rares
lblBoostersPerMythic=Boosters per Mythic
lblBaseConquerReward=Base Conquer Reward
lblChaosWheelBonus=Chaos Wheel Bonus
lblFirstPlaneUnlockCost=First Plane Unlock Cost
lblCostIncreasePerUnlock=Cost Increase Per Unlock
lblChaosBattles=Chaos Battles
#ConquestMenu.java
lblTheMultiverse=The Multiverse
lblTheAether=The Aether
lblPlaneswalk=Planeswalk
lblLoadingCurrentConquest=Loading current conquest...
#ConquestCommandersScreen.java
lblSelectCommander=Select Commander
lblCantSelectDeckBecause=Can''t select {0} \nDeck {1}
#ConquestAEtherScreen.java
lblShardsAE=Shards: {0}
lblHaveNAEShards=Shards: {0} {1}
lblTapToPullFromAE=Tap to pull from the Aether\n{0}
lblSelectCaptionFilter=Select {0} Filter
#ConquestCollectionScreen.java
lblExile=Exile
lblRetrieve=Retrieve
lblExileRetrieveProportion=Exile unneeded cards at {0}% value.\nRetrieve exiled cards for {1}% value.
lblRetrieveForNAE=Retrieve for {0} {1}
lblExileForNAE=Exile for {0} {1}
#ConquestBattle.java
lblRetry=Retry
lblQuit=Quit
#ConquestMultiverseScreen.java
lblAllPlanesUnlockedNotify=With a feeling that you don''t need more planeswalker emblems, you attempt to tap the Aether for another reward, causing a chaotic disturbance. An unknown entity is summoned from the Aether. It approaches you and a chaos battle ensues...
lblAllPlanesUnlocked=All Planes Unlocked
lblReceivedBoosterPack=Received Booster Pack
lblReceivedBoosterPackNOfTotal=Received Booster Pack\n({0} of {1})
lblReceivedAetherShards=Received Aether Shards
lblReceivedAetherShardsForDuplicateCards=Received Aether Shards for Duplicate Cards
lblReceivedBonusPlaneswalkEmblems=Received Bonus Planeswalk Emblems
lblStartingBattle=Starting battle...
lblChaosApproaching=Chaos approaching...
lblBattle=Battle
#ConquestDeckEditor.java
lblConquestCommander=Conquest Commander
#ConquestPlaneSelector.java
lblThisPlaneHasNoDesc=This plane has no description.
#ConquestUtil.java
lblHistoriiansWillRecallYourConquestAs=Historians will recall your conquest as:
lblConquestName=Conquest Name
#HumanCostDecision.java
lblChooseXValueForCard={0} - Choose a Value for X
lblSelectOneSameNameCardToDiscardAlreadyChosen=Select one of the cards with the same name to discard. Already chosen: 
lblSelectOneDifferentNameCardToDiscardAlreadyChosen=Select one of the cards with a different name to discard. Already chosen: 
lblSelectNMoreTargetTypeCardToDiscard=Select {0} more {1} to discard.
lblDoYouWantCardDealNDamageToYou=Do you want {0} to deal {1} damage to you?
lblDrawNCardsConfirm=Draw {0} Card(s)?
lblExileConfirm=Exile {0}?
lblExileNCardsFromYourZone=Exile {0} card(s) from your {1}
lblExileFromWhoseZone=Exile from whose {0}
lblExileProgressFromZone=Exile {0}/{1} from {2}
lblToBeExiled=To be exiled
lblExileFromStack=Exile from Stack
lblExileNCardFromYourTopLibraryConfirm=Exile {0} card from the top of your library?
lblChooseAnExiledCardPutIntoGraveyard=Choose an exiled card to put into graveyard
lblToGraveyard=To graveyard
lblExertCardConfirm=Exert {0}?
lblSelectACostToExert=Select a {0} to exert ({1} left)
lblGainNTargetControl=Gain control of {0} {1}
lblCardChooseAnOpponentToGainNLife={0} - Choose an opponent to gain {1} life
lblMillNCardsFromYourLibraryConfirm=Mill {0} card(s) from your library?
lblPayNLifeConfirm=Pay {0} life?
lblPayEnergyConfirm={0}?\n(You have {1} {2})
lblPutCardToLibraryConfirm=Put {0} to library?
lblPutNCardsFromYourZone=Put {0} card(s) from your {1}
lblFromZonePutToLibrary=Put from {0} to library
lblPutCardsFromWhoseZone=Put cards from whose {0}?
lblPutZoneCardsToLibrary=Put cards from {0} to Library
lblPutNTypeCounterOnTarget=Put {0} {1} counter on {2}
lblReturnCardToHandConfirm=Return {0} to hand?
lblNTypeCardsToHand=Return {0} {1} card(s) to Hand
lblSelectNCardOfSameColorToReveal=Select {0} Card of same color to reveal.
lblSelectNMoreTypeCardsTpReveal=Select {0} more {1} card(s) to reveal.
lblSelectTargetCounter=Select {0} to remove a counter
lblRemoveCounterFromCard=remove counter from card
lblRemoveAllCountersConfirm=Remove all counters?
lblRemoveNTargetCounterFromCardPayCostConfirm=Pay Cost: Remove {0} {1} counter from {2}?
lblRemoveCountersFromAInZoneCard=Remove counter(s) from a card in {0}
lblSacrificeCardConfirm=Sacrifice {0}?
lblSelectATargetToSacrifice=Select a {0} to sacrifice ({1} left)
lblSelectOneOfCardsToTapAlreadyChosen=Select one of the cards to tap. Already chosen: 
lblSelectACreatureToTap=Select a creature to tap.
lblEnoughValidCardNotToPayTheCost=Not enough valid cards left to tap to pay the cost.
lblCostPaymentInvalid=Cost payment invalid
lblSelectATargetToTap=Select a {0} to tap ({1} left)
lblSelectATargetToUntap=Select a {0} to untap ({1} left)
lblUnattachCardConfirm=Unattach {0}?
#ReplacementHandler.java
lblChooseFirstApplyReplacementEffect=Choose a replacement effect to apply first.
lblApplyCardReplacementEffectToCardConfirm=Apply replacement effect of {0} to {1}?\r\n{2}
lblApplyReplacementEffectOfCardConfirm=Apply replacement effect of {0}?\r\n{1}
#SleeveSelector.java
lblSelectSleevesFroPlayer=Select Sleeves for {0}
#SEditorIO.java
lblPleaseTitleBoxNameYourDeck=Please name your deck using the ''Title'' box.
lblSaveErrorWarning=Save Error!
lblThisWillCreateNewDeckNameIs=This will create a new deck named {0}. Continue?
lblCreateDeckConfirm=Create Deck?
lblSaveChangesConfirm=Save Changes?
#CCardScript.java
lblSaveChangesToDestConfirm=Save Changes to {0}?
#BugReporter.java
lblReport=Report
lblDiscardError=Discard
lblAutoSubmitBugReports=Submit bug reports automatically
lblReportCrash=Report a crash
lblThereErrorWasDuringSaving=There was an error during saving. Sorry!\n{0}
lblErrorSavingFile=Error saving file
#CardDetailPanel.java
lblCardNameAndCost=Card Name and Cost
lblCardType=Card Type
lblCardID=Card ID
lblCardPTOrLoyalty=Card P/T or Loyalty
#ArcaneMaster.java
lblArcaneMaster=Arcane Master
lblWinGameWithOutCasting=Win a game without casting
lblMore3Spells=more than 3 spells
lblMore2Spells=more than 2 spells
lblMore1Spell=more than 1 spell
lblAnySpells=any spells
lblSpell=Spell
#Blackjack.java
lblBlackjack=Blackjack
lblWinGameFromYourCommanderDealing=Win a game from your commander dealing
lblNCombatDamage={0} combat damage
lblDamage=Damage
#ChallengeAchievements.java
lblChromatic=Chromatic
lblWinGameAfterCasting5CSpell=Win a game after casting a 5 color spell
lblGreatColorComesPower=With great color requirements comes great power.
lblEpic=Epic
lblWinGameAfterResolvingWithEpicSpell=Win a game after resolving a spell with the Epic keyword
lblWhenItsYouLastSpellBetterMakeCount=When it''s the last spell you ever cast, you better make it count!
lblWinGameUsingTargetDeck=Win a game using a deck {0}
#DeckedOut.java
lblDeckedOut=Decked Out
lblWinGameFromOpponent=Win a game from opponent
lblDrawingEmptyLibrary=drawing into an empty library
lblDrawingEmptyLibraryByNTurn=drawing into an empty library by turn {0}
#Domain.java
lblDomain=Domain
lblWinGameWithOneOfEachBasicLandOnTheBattlefield=Win a game with one of each basic land on the battlefield
lblAbleToCastAnytingNiceBeing=It''s nice being able to cast anything you want
#GameWinStreak.java
lblGameWinStreak=Game Win Streak
lblWinNGamesInARow=Win {0} games in a row
#Hellbent.java
lblHellbent=Hellbent
lblWinGameWithNoCardsInYour=Win a game with no cards in your
lblhandOrlibrary=hand or library
lblHandOrLibraryOrGraveyard=hand, library, or graveyard
lblHandOrLibraryOrGraveyardOrBattlefield=hand, library, graveyard, or battlefield
#LifeToSpare.java
lblLifeToSpare=Life to Spare
lblWinGameWith=Win a game with
lblMoreThanStartedLifeN={0} life more than you started with
#ManaFlooded.java
lblManaFlooded=Mana Flooded
lblWinGameWithLeast=Win a game with at Least
lblNLandOnTheBattlefield={0} lands on the battlefield
lblLand=Land
#ManaScrewed.java
lblManaScrewed=Mana Screwed
lblWinGameOnlyPlaing=Win a game despite playing only
lblNLands={0} land(s)
#MatchWinStreak.java
lblMatchWinStreak=Match Win Streak
lblWinNMatchesInARow=Win {0} matches in a row
#NeedForSpeed.java
lblNeedForSpeed=Need for Speed
lblWinGameByNTurn=Win a game by turn {0}
#NoCreatures.java
lblNoCreatures=No Creatures
lblWithNoCreatures=with no creatures
lblIMNotReallyAnimalPerson=I''m not really an animal person.
#NoLands.java
lblNoLands=No Lands
lblWithNoLands=with no lands
lblIMorePreferManaFromArtificial=I prefer mana from more artificial sources.
#NoSpells.java
lblNoSpells=No Spells
lblWithOnlyCreaturesAndLands=with only creatures and lands
lblILetMyArmyTalking=I let my army do the talking.
#Overkill.java
lblOverkill=Overkill
lblWinGameWithOppentAt=Win a game with opponent at
lblNLife={0} life
#PlaneswalkerAchievements.java
lblPlaneswalkerUltimates=Planeswalker Ultimates
lblWinGameAfterActivatingCardUltimate=Win a game after activating {0} ultimate
#Poisoned.java
lblPoisoned=Poisoned
lblWinGameByGivingOppoent=Win a game by giving opponent
lblNPoisonCounters={0} poison counters
lblCounter=Counter
#RagsToRiches.java
lblRagsToRiches=Rags to Riches
lblWinGameAfterMulliganingTo=Win a game after mulliganing to
lblNCards={0} card(s)
#StormChaser.java
lblStormChaser=Storm Chaser
lblWinGameAfterCasting=Win a game after casting
lblNSpellInSingleTurn={0} spells in a single turn
#TotalGameWins.java
lblTotalGameWins=Total Game Wins
lblWinNGames=Win {0} games
#TotalMatchWins.java
lblTotalMatchWins=Total Match Wins
lblWinNMatches=Win {0} Matches
lblMatch=Match
#TotalPuzzlesSolved.java
lblTotalPuzzlesSolved=Total Puzzles Solved
lblSolveNPuzzles=Solve {0} puzzles
#VariantWins.java
lblWinNVariantGame=Win {0} {1} game
#AbstractMulligan.java
lblPlayerKeepNCardsHand={0} has kept a hand of {1} cards
#VSubmenuAvatars.java
lblAvatars=Avatars
#AltWinAchievements.java
lblAlternateWinConditions=Alternate Win Conditions
lblWinGameWithCard=Win a game with {0}
#VSubmenuOnlineLobby.java
lblLobby=Lobby
lblConnectToServer=Connect to Server
lblOnlineLobbyTitle=Online Multiplayer: Lobby
lblLeaveLobbyConfirm=Leave lobby?
lblLeaveLobbyDescription=Leave lobby? Doing so will shut down all connections and stop hosting.
#VDetail.java
lblCardDetail=Card Detail
#VCardDesigner.java
lblCardDesigner=Card Designer
lblSaveAndApplyCardChanges=Save and Apply Card Changes
#VCardScript.java
lblCardScript=Card Script
#VPicture.java
lblCardPicture=Card Picture
#VProbabilities.java
lblDrawOrder=Draw Order
lblClickHereToReshuffle=CLICK HERE TO RE-SHUFFLE
lblSeeANewSampleShuffle=See a new sample shuffle
lblSampleHand=SAMPLE HAND
lblRemainingDraws=REMAINING DRAWS
#VStatistics.java
lblTotalCards=Total cards
lblTotalManaCost=Total mana cost
lblAverageManaCost=Average mana cost
lblCardByColorTypeCMC=CARDS BY COLOR, TYPE AND MANA VALUE:
lblBreakdownOfColorTypeCMC=Breakdown of cards by color, type and mana value
lblColoredManaSymbolsINManaCost=COLORED MANA SYMBOLS IN MANA COST:
lblAmountOfManaSymbolsInManaCostOfCards=Amount of mana symbols in mana cost of cards
lblMulticolorCardCount=Multicolor Card Count
lblBlackCardCount=Black Card Count
lblBlueCardCount=Blue Card Count
lblGreenCardCount=Green Card Count
lblRedCardCount=Red Card Count
lblWhiteCardCount=White Card Count
lblColorlessCardCount=Colorless Card Count
lblBlackManaSymbolCount=Black Mana Symbol Count
lblBlueManaSymbolCount=Blue Mana Symbol Count
lblGreenManaSymbolCount=Green Mana Symbol Count
lblRedManaSymbolCount=Red Mana Symbol Count
lblWhiteManaSymbolCount=White Mana Symbol Count
lblArtifactCardCount=Artifact Card Count
lblCreatureCardCount=Creature Card Count
lblEnchantmentCardCount=Enchantment Card Count
lblInstantCardCount=Instant Card Count
lblLandCardCount=Land Card Count
lblPlaneswalkerCardCount=Planeswalker Card Count
lblSorceryCardCount=Sorcery Card Count
lblCMCNCardCount=Mana Value {0} Card Count
#FFileChooser.java
lblNewFolder=New Folder
lblInvalidFolder=Invalid Folder
lblInvalidName=Invalid Name
lblInvalidFile=Invalid File
lblCannotAddNewFolderToInvaildFolder=Cannot add new folder to invalid folder.
lblEnterNewFolderName=Enter name for new folder
lblEnterFolderNameNotValid="{0}" is not a valid folder name.
lblNoFolderExistsWithSelectPath=No folder exists with the selected path.
lblNoFileExistsWithSelectPath=No file exists with the selected path.
lblCannotRenameFileInInvalidFolder=Cannot rename file in invalid folder.
lblEnterNewNameForFolder=Enter new name for folder
lblEnterNewNameForFile=Enter new name for file
lblEnterNameNotValid="{0}" is not a valid name.
lblAreYouSureProceedDelete=Are you sure you wish to proceed with delete? This action cannot be undone.
lblDeleteFolder=Delete Folder
lblDeleteFile=Delete File
lblRenameFolder=Rename Folder
lblRenameFile=Rename File
lblCouldBotDeleteFile=Could not delete file.
#FloatingZone.java
lblRightClickToUnSort=- sorted by name (right click in title to not sort)
lblRightClickToSort=(right click in title to sort)
lblPlayerZoneNCardSortStatus={0} {1} ({2}) {3}
#OnlineMenu.java
lblOnline=Online
lblShowChatPanel=Show Chat Panel
lblDisconnect=Disconnect
#CardOverlaysMenu.java
lblCardName=Card Name
lblPowerOrToughness=Power/Toughness
lblAbilityIcon=Ability Icon
lblShow=Show
#VField.java
lblField=Field
lblPlayField={0} Field
lblNoPlayerForEDocID=NO PLAYER FOR {0}
#VHand.java
lblYourHand=Your Hand
lblPlayerHand={0} Hand
lblNoPlayerHand=NO PLAYER Hand
#PlayerDetailsPanel.java
lblHandNOfMax=Hand ({0}/{1})
lblGraveyardNCardsNTypes=Graveyard ({0}) Types[{1}]
lblLibraryNCards=Library ({0})
lblExileNCards=Exile ({0})
lblFlashbackNCards=Flashback cards ({0})
lblCommandZoneNCards=Command zone ({0})
lblAnteZoneNCards=Ante zone ({0})
lblSideboardNCards=Sideboard ({0})
lblWhiteManaOfN=White mana ({0})
lblBlueManaOfN=Blue mana ({0})
lblBlackManaOfN=Black mana ({0})
lblRedManaOfN=Red mana ({0})
lblGreenManaOfN=Green mana ({0})
lblColorlessManaOfN=Colorless mana ({0})
#FTitleBarBase.java
lblLockTitleBar=lock Title Bar
lblUnlockTitleBar=Unlock Title Bar
lblRestoreDown=Restore Down
lblMaximize=Maximize
lblMinimize=Minimize
#QuestFileLister.java
lblNameAndRank=Name | Rank
lblModeAndDifficulty=Mode | Difficulty
lblRecordAndAssets=Record | Assets
lblXWinOfYLost={0} W/{1} L
lblDeleteThisQuest=Delete this quest
lblRenameThisQuest=Rename this quest
lblRenameQuestTo=Rename quest to
lblQuestRename=Quest Rename
#StartingPoolType.java
lblUnrestricted=Unrestricted
lblCasualOrHistoricFormat=Casual/Historic format
lblCustomFormat=Custom format
lblEventOrStartDeck=Event or starter deck
lblMySealedDeck=My sealed deck
lblMyDraftDeck=My draft deck
lblPredefinedCube=Predefined cube
#DevModeMenu.java
lblDeveloperCorner=Developer''s Corner
#CSubmenuPuzzleSolve.java
lblPleaseFirstSelectAPuzzleFromList=Please select a puzzle from the list first!
lblNoSelectedPuzzle=No puzzle selected
#CSubmenuPuzzleCreate.java
lblWhoShouldBeFirstTakeTurn=Who should be the first to take a turn?
lblWelcomePuzzleModeMessage=Welcome to the Create a Puzzle mode.\n\nPlease make sure that Developer Mode is enabled in Forge preferences.\nRemember that rule enforcement is active, so players will lose the game\nfor drawing from empty library!
#CDock.java
lblTargetingArcsOff=Targeting arcs: Off
lblTargetingArcsCardMouseover=Targeting arcs: Card mouseover
lblTargetingArcsAlwaysOn=Targeting arcs: Always on
#ListCardArea.java
lblDone=Done
#DeckImport.java
lblSideboardSummayLine=Line for sideboard summary
lblImportedDeckSummay=Imported deck summary will appear here
lblDeckImporter=Deck Importer
lblPasteTypeDecklist=Paste or type a decklist
lblExpectRecognizedLines=Expect the recognized lines to appear
lblDeckImporterSummaryOfMain=Main: {0} cards recognized, {1} unknown cards
lblDeckImporterSummaryOfSideboard=Sideboard: {0} cards recognized, {1} unknown cards
#CEditorTokenViewer.java
lblAllTokens=All Tokens
#StartRenderer.java
lblClickToAddTargetToFavorites=Click to add {0} to your favorites
lblClickToRemoveTargetToFavorites=Click to remove {0} from your favorites
#PhaseIndicator.java
#translate html*** please keep HTML Tags
htmlPhaseUpkeepTooltip=<html>Phase: Upkeep<br>Click to toggle.</html>
htmlPhaseDrawTooltip=<html>Phase: Draw<br>Click to toggle.</html>
htmlPhaseMain1Tooltip=<html>Phase: Main 1<br>Click to toggle.</html>
htmlPhaseBeginCombatTooltip=<html>Phase: Begin Combat<br>Click to toggle.</html>
htmlPhaseDeclareAttackersTooltip=<html>Phase: Declare Attackers<br>Click to toggle.</html>
htmlPhaseDeclareBlockersTooltip=<html>Phase: Declare Blockers<br>Click to toggle.</html>
htmlPhaseFirstStrikeDamageTooltip=<html>Phase: First Strike Damage<br>Click to toggle.</html>
htmlPhaseCombatDamageTooltip=<html>Phase: Combat Damage<br>Click to toggle.</html>
htmlPhaseEndCombatTooltip=<html>Phase: End Combat<br>Click to toggle.</html>
htmlPhaseMain2Tooltip=<html>Phase: Main 2<br>Click to toggle.</html>
htmlPhaseEndTurnTooltip=<html>Phase: End Turn<br>Click to toggle.</html>
htmlPhaseCleanupTooltip=<html>Phase: Cleanup<br>Click to toggle.</html>
#GuiChoose.java
lblSideboardForPlayer=Sideboard for {0}
lblOtherInteger=Other...
#DeckImportController.java
lblReplaceCurrentDeckConfirm=This will replace the contents of your current deck with these cards.\n\nProceed?
lblReplaceCurrentDeck=Replace Current Deck
lblReplace=Replace
#FNetOverlay.java
lblChat=Chat
lblSend=Send
#CSubmenuOnlineLobby.java
lblUnableStartServerPortAlreadyUse=Unable to start server, port already in use!
lblStartingServer=Starting server...
lblConnectingToServer=Connecting to server...
#NetConnectUtil.java
lblOnlineMultiplayerDest=This feature is under active development.\nYou are likely to find bugs.\n\n - = * H E R E   B E   E L D R A Z I * = -\n\nEnter the URL of the server to join.\nLeave blank to host your own server.
lblHostingPortOnN=Hosting on port {0}.
lblShareURLToMakePlayerJoinServer=Share the following URL with anyone who wishes to join your server. It has been copied to your clipboard for convenience.\n\n{0}\n\nFor internal games, use the following URL: {1}
lblForgeUnableDetermineYourExternalIP=Forge was unable to determine your external IP!\n\n{0}
lblServerURL=Server URL
lblYourConnectionToHostWasInterrupted=Your connection to the host ({0}) was interrupted.
lblConnectedIPPort=Connected to {0}:{1}
#GameLobby.java
lblRequiredLeastTwoPlayerStartGame=At least two players are required to start a game.
lblNotEnoughTeams=There are not enough teams! Please adjust team allocations.
lblPlayerIsNotReady=Player {0} is not ready
lblPleaseSpecifyPlayerDeck=Please specify a deck for {0}
lblPlayerDoesntHaveCommander={0} doesn''t have a commander
lblPlayerDeckError={0} deck {1}
lblInvalidCommanderGameTypeDeck=Invalid {0} Deck
lblInvalidSchemeDeck=Invalid Scheme Deck
lblInvalidPlanarDeck=Invalid Planar Deck
lblNoSelectedVanguardAvatarForPlayer=No Vanguard avatar selected for {0}. Please choose one or disable the Vanguard variant
#AutoUpdater.java
lblYouHaventSetUpdateChannel=You haven''t set an update channel. Do you want to check a channel now?
lblManualCheck=Manual Check
lblNewVersionForgeAvailableUpdateConfirm=A new version of Forge is available ({0}).\nYou are currently on version ({1})\n\nWould you like to update to the new version now?
lblUpdateNow=Update Now
lblUpdateLater=Update Later
lblNewVersionAvailable=New Version Available
lblNewVersionDownloading=Download the new version..
lblForgeHasBeenUpdateRestartForgeToUseNewVersion=Forge has been downloaded. You should extract the package and restart Forge for the new version.
lblExitNowConfirm=Exit now?
#OnlineChatScreen.java
lblEnterMessageToSend=Enter message to send
#OnlineLobbyScreen.java
lblDetectedInvalidHostAddress=Invalid host address ({0}) was detected.
#Player.java
lblChooseACompanion=Choose a companion
lblChooseAColorFor=Choose a color for {0}
lblRevealFaceDownCards=Revealing face-down cards from 
lblLearnALesson=Learn a Lesson
#QuestPreferences.java
lblWildOpponentNumberError=Wild Opponents can only be 0 to 3
#GauntletWinLose.java
lblGauntletProgress=Gauntlet Progress
#SpellAbility.java
lblInvalidTargetSpecification=Not all target requirements are met.<|MERGE_RESOLUTION|>--- conflicted
+++ resolved
@@ -175,12 +175,9 @@
 nlLoadCardsLazily=If turned on, Forge will load card scripts as they''re needed instead of at start up. (Warning: Experimental)
 nlLoadHistoricFormats=If turned on, Forge will load all historic format definitions, this may take slightly longer to load at startup.
 GraphicOptions=Graphic Options
-<<<<<<< HEAD
-nlDefaultFontSize=The default font size within the UI. All font elements are scaled relative to this. (REQUIRES RESTART)
-=======
 nlDefaultFontSize=The default font size within the UI. All font elements are scaled relative to this. (Needs restart)
 nlCardArtFormat=The format of card art images. (Full: image of entire card. Crop: only the art part)
->>>>>>> f292ad2f
+nlDefaultFontSize=The default font size within the UI. All font elements are scaled relative to this. (REQUIRES RESTART)
 cbpMulliganRule = Mulligan Rule
 nlImageFetcher=Enables live fetching of missing card images from an online resource.
 nlDisplayFoil=Displays foil cards with the visual foil overlay effect.
