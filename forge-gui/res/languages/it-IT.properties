--- conflicted
+++ resolved
@@ -52,11 +52,7 @@
 btnClearImageCache=Cancella cache immagini
 btnTokenPreviewer=Anteprima token
 btnCopyToClipboard=Copia negli appunti
-<<<<<<< HEAD
-cbpAutoUpdater=Auto updater 
-=======
 cbpAutoUpdater=Auto updater
->>>>>>> 2b529a07
 nlAutoUpdater=Select the release channel to use for updating Forge
 cbpSelectLanguage=Lingua
 nlSelectLanguage=Seleziona la lingua (parte di gioco esclusa. Ancora in fase di sviluppo) (RIAVVIO NECESSARIO)
@@ -201,11 +197,7 @@
 btnHowToPlay=Come giocare
 btnDownloadPrices=Scarica i prezzi delle carte
 btnLicensing=Dettagli della licenza
-<<<<<<< HEAD
 lblCheckForUpdates=Check Forge server to see if there''s a more recent release
-=======
-lblCheckForUpdates=Check Forge server to see if there's a more recent release
->>>>>>> 2b529a07
 lblDownloadPics=Scarica l''immagine della carta predefinita per ogni carta.
 lblDownloadPicsHQ=Scarica l''immagine HQ della scheda predefinita per ogni scheda.
 lblDownloadSetPics=Scarica tutte le immagini di ogni carta (una per ogni set in cui è apparso la carta)
