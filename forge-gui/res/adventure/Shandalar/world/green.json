--- conflicted
+++ resolved
@@ -1,48 +1,3 @@
-<<<<<<< HEAD
-{		
-  "startPointX": 0.22,
-  "startPointY": 0.43,
-  "name": "green",
-  "noiseWeight": 0.5,
-  "distWeight": 1.5,
-  "tilesetName":"Green",
-  "tilesetAtlas":"world/tilesets/terrain.atlas",
-  "terrain":[
-    {
-      "spriteName":"Green_1",
-      "min": 0,
-      "max": 0.2,
-      "resolution": 10
-    },{
-      "spriteName":"Green_2",
-      "min": 0.8,
-      "max": 1.0,
-      "resolution": 10
-    }
-  ],
-  "structures":[
-    {
-      "structureAtlasPath":"world/tilesets/forest.atlas",
-      "x": 0.5,
-      "y": 0.5,
-      "size": 0.3
-    } 
-  ],
-  "width": 0.7,
-  "height": 0.7,
-  "color": "59a650",
-  "spriteNames":[ "WoodTree","WoodTree2","Bush","Stump","Moss","Stone","Flower","Wood"]      ,
-  "enemies":[ "Ape","Bear","Centaur","Centaur Warrior","Dino","Eldraine Faerie","Elf","Elf warrior","Elk","Faerie","Giant Spider","Gorgon","Gorgon 2","Green Beast","Green Wiz1","Green Wiz2","Green Wiz3","High Elf","Hydra","Satyr","Snake","Spider","Treefolk","Treefolk Guardian","Viper","Werewolf","Wurm" ]  ,
-  "pointsOfInterest":[
-    "Green Castle",
-    "Forest Town",
-    "ElfTown",
-    "WurmPond",
-    "Grove", "Grove1", "Grove2", "Grove3", "Grove4", "Grove5", "Grove6", "Grove7", "Grove8",
-    "CatLairG", "CatLairG1", "CatLairG2",
-    "CaveG", "CaveG1", "CaveG2", "CaveG3", "CaveG4", "CaveG5", "CaveG6", "CaveG8", "CaveG9", "CaveGB"
-  ]
-=======
 {
 "startPointX": 0.22,
 "startPointY": 0.43,
@@ -175,5 +130,4 @@
 		]
 	}
 ]
->>>>>>> 93ac9fd7
 }