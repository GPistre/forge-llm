--- conflicted
+++ resolved
@@ -3,11 +3,7 @@
 Types:Creature Spirit
 PT:4/4
 K:Menace
-<<<<<<< HEAD
 K:Soulshift:6
-=======
-K:Soulshift 6
 DeckHints:Type$Spirit
->>>>>>> 0e1b4e84
 SVar:Picture:http://www.wizards.com/global/images/magic/general/vine_kami.jpg
 Oracle:Menace\nSoulshift 6 (When this creature dies, you may return target Spirit card with converted mana cost 6 or less from your graveyard to your hand.)