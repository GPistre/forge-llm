--- conflicted
+++ resolved
@@ -3,11 +3,7 @@
 Types:Creature Spirit
 PT:3/3
 A:AB$ Destroy | Cost$ B Sac<1/CARDNAME> | ValidTgts$ Creature.nonBlack | TgtPrompt$ Select target nonblack creature | AITgts$ BetterThanSource | SpellDescription$ Destroy target nonblack creature.
-<<<<<<< HEAD
 K:Soulshift:6
-=======
-K:Soulshift 6
 DeckHints:Type$Spirit
->>>>>>> 0e1b4e84
 SVar:Picture:http://www.wizards.com/global/images/magic/general/pus_kami.jpg
 Oracle:{B}, Sacrifice Pus Kami: Destroy target nonblack creature.\nSoulshift 6 (When this creature dies, you may return target Spirit card with converted mana cost 6 or less from your graveyard to your hand.)