Name:Unexpected Windfall
ManaCost:2 R R
<<<<<<< HEAD
Types:Sorcery
A:SP$ Draw | Cost$ 2 R R Discard<1/Card/card> | CostDesc$ As an additional cost to cast this spell, discard a card. | NumCards$ 2 | Defined$ You | SubAbility$ DBToken | SpellDescription$ Draw two cards and create two Treasure tokens. (They're artifacts with "{T}, Sacrifice this artifact: Add one mana of any color.")
=======
Types:Instant
A:SP$ Draw | Cost$ 3 R Discard<1/Card/card> | CostDesc$ As an additional cost to cast this spell, discard a card. | NumCards$ 2 | Defined$ You | SubAbility$ DBToken | SpellDescription$ Draw two cards and create two Treasure tokens. (They're artifacts with "{T}, Sacrifice this artifact: Add one mana of any color.")
>>>>>>> 9c9531ff
SVar:DBToken:DB$ Token | TokenAmount$ 2 | TokenScript$ c_a_treasure_sac | TokenOwner$ You
DeckHas:Ability$Discard
DeckHints:Keyword$Madness & Ability$Delirium
DeckHas:Ability$Token
Oracle:As an additional cost to cast this spell, discard a card.\nDraw two cards and create two Treasure tokens. (They're artifacts with "{T}, Sacrifice this artifact: Add one mana of any color.")<|MERGE_RESOLUTION|>--- conflicted
+++ resolved
@@ -1,12 +1,7 @@
 Name:Unexpected Windfall
 ManaCost:2 R R
-<<<<<<< HEAD
-Types:Sorcery
-A:SP$ Draw | Cost$ 2 R R Discard<1/Card/card> | CostDesc$ As an additional cost to cast this spell, discard a card. | NumCards$ 2 | Defined$ You | SubAbility$ DBToken | SpellDescription$ Draw two cards and create two Treasure tokens. (They're artifacts with "{T}, Sacrifice this artifact: Add one mana of any color.")
-=======
 Types:Instant
-A:SP$ Draw | Cost$ 3 R Discard<1/Card/card> | CostDesc$ As an additional cost to cast this spell, discard a card. | NumCards$ 2 | Defined$ You | SubAbility$ DBToken | SpellDescription$ Draw two cards and create two Treasure tokens. (They're artifacts with "{T}, Sacrifice this artifact: Add one mana of any color.")
->>>>>>> 9c9531ff
+A:SP$ Draw | Cost$ 2 R R Discard<1/Card/card> | CostDesc$ As an additional cost to cast this spell, discard a card. | NumCards$ 2 | Defined$ You | SubAbility$ DBToken | SpellDescription$ Draw two cards and create two Treasure tokens. | StackDescription$ SpellDescription
 SVar:DBToken:DB$ Token | TokenAmount$ 2 | TokenScript$ c_a_treasure_sac | TokenOwner$ You
 DeckHas:Ability$Discard
 DeckHints:Keyword$Madness & Ability$Delirium
