Name:Thespian's Stage
ManaCost:no cost
Types:Land
A:AB$ Mana | Cost$ T | Produced$ C | SpellDescription$ Add {C}.
<<<<<<< HEAD
A:AB$ Clone | Cost$ 2 T | ValidTgts$ Land | TgtPrompt$ Select target land to copy. | AddAbilities$ ThespianCopy | AddSVars$ ThespianCopy | SpellDescription$ CARDNAME becomes a copy of target land, except it has this ability.
SVar:ThespianCopy:AB$ Clone | Cost$ 2 T | ValidTgts$ Land | TgtPrompt$ Select target land to copy. | AddAbilities$ ThespianCopy | AddSVars$ ThespianCopy | SpellDescription$ CARDNAME becomes a copy of target land, except it has this ability.
SVar:RemAIDeck:True
=======
A:AB$ Clone | Cost$ 2 T | ValidTgts$ Land | TgtPrompt$ Select target land to copy. | GainThisAbility$ True | SpellDescription$ CARDNAME becomes a copy of target land and gains this ability.
AI:RemoveDeck:All
>>>>>>> 3dd54e06
SVar:Picture:http://www.wizards.com/global/images/magic/general/thespians_stage.jpg
Oracle:{T}: Add {C}.\n{2}, {T}: Thespian's Stage becomes a copy of target land, except it has this ability.<|MERGE_RESOLUTION|>--- conflicted
+++ resolved
@@ -2,13 +2,7 @@
 ManaCost:no cost
 Types:Land
 A:AB$ Mana | Cost$ T | Produced$ C | SpellDescription$ Add {C}.
-<<<<<<< HEAD
-A:AB$ Clone | Cost$ 2 T | ValidTgts$ Land | TgtPrompt$ Select target land to copy. | AddAbilities$ ThespianCopy | AddSVars$ ThespianCopy | SpellDescription$ CARDNAME becomes a copy of target land, except it has this ability.
-SVar:ThespianCopy:AB$ Clone | Cost$ 2 T | ValidTgts$ Land | TgtPrompt$ Select target land to copy. | AddAbilities$ ThespianCopy | AddSVars$ ThespianCopy | SpellDescription$ CARDNAME becomes a copy of target land, except it has this ability.
-SVar:RemAIDeck:True
-=======
-A:AB$ Clone | Cost$ 2 T | ValidTgts$ Land | TgtPrompt$ Select target land to copy. | GainThisAbility$ True | SpellDescription$ CARDNAME becomes a copy of target land and gains this ability.
+A:AB$ Clone | Cost$ 2 T | ValidTgts$ Land | TgtPrompt$ Select target land to copy. | GainThisAbility$ True | SpellDescription$ CARDNAME becomes a copy of target land, except it has this ability.
 AI:RemoveDeck:All
->>>>>>> 3dd54e06
 SVar:Picture:http://www.wizards.com/global/images/magic/general/thespians_stage.jpg
 Oracle:{T}: Add {C}.\n{2}, {T}: Thespian's Stage becomes a copy of target land, except it has this ability.