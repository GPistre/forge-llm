Name:Body of Jukai
ManaCost:7 G G
Types:Creature Spirit
PT:8/5
K:Trample
<<<<<<< HEAD
K:Soulshift:8
=======
K:Soulshift 8
DeckHints:Type$Spirit
>>>>>>> 0e1b4e84
SVar:Picture:http://www.wizards.com/global/images/magic/general/body_of_jukai.jpg
Oracle:Trample\nSoulshift 8 (When this creature dies, you may return target Spirit card with converted mana cost 8 or less from your graveyard to your hand.)<|MERGE_RESOLUTION|>--- conflicted
+++ resolved
@@ -3,11 +3,7 @@
 Types:Creature Spirit
 PT:8/5
 K:Trample
-<<<<<<< HEAD
 K:Soulshift:8
-=======
-K:Soulshift 8
 DeckHints:Type$Spirit
->>>>>>> 0e1b4e84
 SVar:Picture:http://www.wizards.com/global/images/magic/general/body_of_jukai.jpg
 Oracle:Trample\nSoulshift 8 (When this creature dies, you may return target Spirit card with converted mana cost 8 or less from your graveyard to your hand.)