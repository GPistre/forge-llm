--- conflicted
+++ resolved
@@ -2,11 +2,7 @@
 ManaCost:7 U U U
 Types:Sorcery
 K:Epic
-<<<<<<< HEAD
-A:SP$ ChangeZone | Origin$ Library | Destination$ Battlefield | ValidTgts$ Opponent | TgtPrompt$ Select target opponent | ChangeType$ Artifact,Creature,Enchantment,Land | ChangeNum$ 1 | GainControl$ True | IsCurse$ True | StackDescription$ SpellDescription | SpellDescription$ Search target opponent's library for an artifact, creature, enchantment, or land card and put that card onto the battlefield under your control. Then that player shuffles their library.
-=======
 A:SP$ ChangeZone | Cost$ 7 U U U | Origin$ Library | Destination$ Battlefield | ValidTgts$ Opponent | ChangeType$ Artifact,Creature,Enchantment,Land | ChangeNum$ 1 | GainControl$ True | IsCurse$ True | StackDescription$ SpellDescription | SpellDescription$ Search target opponent's library for an artifact, creature, enchantment, or land card. Put that card onto the battlefield under your control. Then that player shuffles.
->>>>>>> 740eea7d
 #TODO: Tutoring in general can be improved to make this card work better for the AI. Currently the AI will grab the most expensive targets in the opponent's library (which is not necessarily a bad thing in itself, but not always optimal).
 AI:RemoveDeck:Random
 Oracle:Search target opponent's library for an artifact, creature, enchantment, or land card. Put that card onto the battlefield under your control. Then that player shuffles.\nEpic (For the rest of the game, you can't cast spells. At the beginning of each of your upkeeps, copy this spell except for its epic ability. You may choose a new target for the copy.)