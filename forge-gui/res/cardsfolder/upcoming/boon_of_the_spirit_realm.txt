--- conflicted
+++ resolved
@@ -1,15 +1,10 @@
 Name:Boon of the Spirit Realm
 ManaCost:3 W W
 Types:Enchantment
-<<<<<<< HEAD
-T:Mode$ ChangesZone | Origin$ Any | Destination$ Battlefield | ValidCard$ Card.Self,Enchantment.Other+YouCtrl | Execute$ TrigCounter | TriggerDescription$ Constellation — Whenever CARDNAME or another enchantment enters the battlefield under your control, put a blessing counter on Boon of the Spirit Realm.
-SVar:TrigCounter:DB$ PutCounter | CounterType$ BLESSING | CounterNum$ 1
-=======
 T:Mode$ ChangesZone | Origin$ Any | Destination$ Battlefield | ValidCard$ Card.Self,Enchantment.Other+YouCtrl | Execute$ TrigCounter | TriggerDescription$ Constellation — Whenever CARDNAME or another enchantment enters the battlefield under your control, put a blessing counter on CARDNAME.
 SVar:TrigCounter:DB$ PutCounter | CounterType$ BLESS | CounterNum$ 1
->>>>>>> 8f5f5767
 S:Mode$ Continuous | Affected$ Creature.YouCtrl | AddPower$ X | AddToughness$ X | Description$ Creatures you control get +1/+1 for each blessing counter on CARDNAME
-SVar:X:Count$CardCounters.BLESSING
+SVar:X:Count$CardCounters.BLESS
 DeckHints:Type$Enchantment
 DeckHas:Ability$Counters
-Oracle:Constellation — Whenever Boon of the Spirit Realm or another enchantment enters the battlefield under your control, put a blessing counter on Boon of the Spirit Realm.\nCreatures you control get +1/+1 for each blessing counter on Boon of the Spirit Realm.+Oracle:Constellation — Whenever Boon of the Spirit Realm or another enchantment enters the battlefield under your control, put a blessing counter on Boon of the Spirit Realm./nCreatures you control get +1/+1 for each blessing counter on Boon of the Spirit Realm.