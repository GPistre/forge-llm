Name:Themberchaud
ManaCost:4 R R R
Types:Legendary Creature Dragon
PT:5/5
K:Trample
T:Mode$ ChangesZone | Origin$ Any | Destination$ Battlefield | ValidCard$ Card.Self | Execute$ TrigDamageAllNonFlyers | TriggerDescription$ When CARDNAME enters the battlefield, he deals X damage to each other creature without flying and each player, where X is the number of Mountains you control.
<<<<<<< HEAD
SVar:TrigDamageAllNonFlyers:DB$ DamageAll | NumDmg$ X | ValidCards$ Creature.withoutFlying+Other | ValidPlayers$ Player | ValidDescription$ each other creature without flying and each player
=======
SVar:TrigDamageAllNonFlyers:DB$ DamageAll | NumDmg$ X | ValidCards$ Creature.Other+withoutFlying | ValidPlayers$ Player | ValidDescription$ each other creature without flying and each player
>>>>>>> 47e124fa
S:Mode$ OptionalAttackCost | ValidCard$ Card.Self | Trigger$ TrigPump | Cost$ Exert<1/CARDNAME> | Description$ You may exert CARDNAME as it attacks. When you do, he gains flying until end of turn. (An exerted creature won't untap during your next untap step.)
SVar:TrigPump:DB$ Pump | Defined$ Self | KW$ Flying | SpellDescription$ When you do, he gains flying until end of turn.
SVar:X:Count$TypeYouCtrl.Mountain
DeckHints:Type$Dragon & Keyword$Flying
<<<<<<< HEAD
Oracle:Trample\nWhen Themberchaud enters the battlefield, he deals X damage to each other creature without flying and each player, where X is the number of Mountains you control.\nYou may exert Themberchaud as he attacks. When you do, he gains flying until end of turn. (An exerted creature won't untap during your next untap step.)
=======
Oracle:When Themberchaud enters the battlefield, he deals X damage to each other creature without flying and each player, where X is the number of Mountains you control.\nYou may exert Themberchaud as it attacks. When you do, he gains flying until end of turn. (An exerted creature won't untap during your next untap step.)
>>>>>>> 47e124fa
<|MERGE_RESOLUTION|>--- conflicted
+++ resolved
@@ -4,17 +4,9 @@
 PT:5/5
 K:Trample
 T:Mode$ ChangesZone | Origin$ Any | Destination$ Battlefield | ValidCard$ Card.Self | Execute$ TrigDamageAllNonFlyers | TriggerDescription$ When CARDNAME enters the battlefield, he deals X damage to each other creature without flying and each player, where X is the number of Mountains you control.
-<<<<<<< HEAD
-SVar:TrigDamageAllNonFlyers:DB$ DamageAll | NumDmg$ X | ValidCards$ Creature.withoutFlying+Other | ValidPlayers$ Player | ValidDescription$ each other creature without flying and each player
-=======
 SVar:TrigDamageAllNonFlyers:DB$ DamageAll | NumDmg$ X | ValidCards$ Creature.Other+withoutFlying | ValidPlayers$ Player | ValidDescription$ each other creature without flying and each player
->>>>>>> 47e124fa
 S:Mode$ OptionalAttackCost | ValidCard$ Card.Self | Trigger$ TrigPump | Cost$ Exert<1/CARDNAME> | Description$ You may exert CARDNAME as it attacks. When you do, he gains flying until end of turn. (An exerted creature won't untap during your next untap step.)
 SVar:TrigPump:DB$ Pump | Defined$ Self | KW$ Flying | SpellDescription$ When you do, he gains flying until end of turn.
 SVar:X:Count$TypeYouCtrl.Mountain
 DeckHints:Type$Dragon & Keyword$Flying
-<<<<<<< HEAD
-Oracle:Trample\nWhen Themberchaud enters the battlefield, he deals X damage to each other creature without flying and each player, where X is the number of Mountains you control.\nYou may exert Themberchaud as he attacks. When you do, he gains flying until end of turn. (An exerted creature won't untap during your next untap step.)
-=======
-Oracle:When Themberchaud enters the battlefield, he deals X damage to each other creature without flying and each player, where X is the number of Mountains you control.\nYou may exert Themberchaud as it attacks. When you do, he gains flying until end of turn. (An exerted creature won't untap during your next untap step.)
->>>>>>> 47e124fa
+Oracle:Trample\nWhen Themberchaud enters the battlefield, he deals X damage to each other creature without flying and each player, where X is the number of Mountains you control.\nYou may exert Themberchaud as he attacks. When you do, he gains flying until end of turn. (An exerted creature won't untap during your next untap step.)