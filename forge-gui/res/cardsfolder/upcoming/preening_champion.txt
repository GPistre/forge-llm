Name:Preening Champion
ManaCost:2 U
Types:Creature Bird Knight
PT:2/2
K:Flying
<<<<<<< HEAD
T:Mode$ ChangesZone | Origin$ Any | Destination$ Battlefield | ValidCard$ Card.Self | Execute$ TrigToken | TriggerDescription$ When CARDNAME enters the battlefield, create two 1/1 blue and red Elemental creature tokens.
=======
T:Mode$ ChangesZone | Origin$ Any | Destination$ Battlefield | ValidCard$ Card.Self | Execute$ TrigToken | TriggerDescription$ When CARDNAME enters the battlefield, create a 1/1 blue and red Elemental creature token.
>>>>>>> ddcab767
SVar:TrigToken:DB$ Token | TokenAmount$ 1 | TokenScript$ ur_1_1_elemental
DeckHas:Ability$Token & Type$Elemental
Oracle:Flying\nWhen Preening Champion enters the battlefield, create a 1/1 blue and red Elemental creature token.<|MERGE_RESOLUTION|>--- conflicted
+++ resolved
@@ -3,11 +3,7 @@
 Types:Creature Bird Knight
 PT:2/2
 K:Flying
-<<<<<<< HEAD
-T:Mode$ ChangesZone | Origin$ Any | Destination$ Battlefield | ValidCard$ Card.Self | Execute$ TrigToken | TriggerDescription$ When CARDNAME enters the battlefield, create two 1/1 blue and red Elemental creature tokens.
-=======
 T:Mode$ ChangesZone | Origin$ Any | Destination$ Battlefield | ValidCard$ Card.Self | Execute$ TrigToken | TriggerDescription$ When CARDNAME enters the battlefield, create a 1/1 blue and red Elemental creature token.
->>>>>>> ddcab767
 SVar:TrigToken:DB$ Token | TokenAmount$ 1 | TokenScript$ ur_1_1_elemental
 DeckHas:Ability$Token & Type$Elemental
 Oracle:Flying\nWhen Preening Champion enters the battlefield, create a 1/1 blue and red Elemental creature token.