--- conflicted
+++ resolved
@@ -3,16 +3,8 @@
 Types:Creature Astartes Knight
 PT:4/4
 K:Flash
-<<<<<<< HEAD
-T:Mode$ ChangesZone | Origin$ Any | Destination$ Battlefield | ValidCard$ Card.Self | Execute$ TrigBranch | TriggerDescription$ Rites of Banishment — When CARDNAME enters the battlefield, destroy target attacking creature. If that creature is a Demon, exile it instead.
-SVar:TrigBranch:DB$ Branch | ValidTgts$ Creature.attacking | TgtPrompt$ Select target attacking creature | BranchConditionSVar$ X | BranchConditionSVarCompare$ EQ1 | TrueSubAbility$ ExileDemon | FalseSubAbility$ DestroyAttacker
-SVar:DestroyAttacker:DB$ Destroy | Defined$ Targeted
-SVar:ExileDemon:DB$ ChangeZone | Defined$ Targeted | Origin$ Battlefield | Destination$ Exile
-SVar:X:Targeted$Valid Creature.Demon
-=======
 T:Mode$ ChangesZone | Origin$ Any | Destination$ Battlefield | ValidCard$ Card.Self | Execute$ TrigDestroy | TriggerDescription$ Rites of Banishment — When CARDNAME enters the battlefield, destroy target attacking creature. If that creature is a Demon, exile it instead.
 SVar:TrigDestroy:DB$ Destroy | ValidTgts$ Creature.attacking | TgtPrompt$ Select target attacking creature | RememberDestroyed$ True
 R:Event$ Moved | ValidCard$ Targeted.Demon | Destination$ Graveyard | ReplaceWith$ DBExile
 SVar:DBExile:DB$ ChangeZone | Defined$ Targeted | Destination$ Exile
->>>>>>> 521312a7
 Oracle:Flash\nRites of Banishment — When Grey Knight Paragon enters the battlefield, destroy target attacking creature. If that creature is a Demon, exile it instead.