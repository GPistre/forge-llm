--- conflicted
+++ resolved
@@ -2,13 +2,7 @@
 ManaCost:3
 Types:Artifact
 A:AB$ Clone | Cost$ 3 | ValidTgts$ Artifact | TgtPrompt$ Select target artifact to copy until end of turn. | Duration$ UntilEndOfTurn | SpellDescription$ CARDNAME becomes a copy of target artifact until end of turn.
-<<<<<<< HEAD
-A:AB$ Clone | Cost$ 1 U R | ValidTgts$ Artifact | TgtPrompt$ Select target artifact to copy. | AddAbilities$ MizzCopy | AddSVars$ MizzCopy | SpellDescription$ CARDNAME becomes a copy of target artifact, except it has this ability.
-SVar:MizzCopy:AB$ Clone | Cost$ 1 U R | ValidTgts$ Artifact | TgtPrompt$ Select target artifact to copy. | AddAbilities$ MizzCopy | AddSVars$ MizzCopy | SpellDescription$ CARDNAME becomes a copy of target artifact, except it has this ability.
-SVar:RemAIDeck:True
-=======
-A:AB$ Clone | Cost$ 1 U R | ValidTgts$ Artifact | TgtPrompt$ Select target artifact to copy. | GainThisAbility$ True | SpellDescription$ CARDNAME becomes a copy of target artifact and gains this ability.
+A:AB$ Clone | Cost$ 1 U R | ValidTgts$ Artifact | TgtPrompt$ Select target artifact to copy. | GainThisAbility$ True | SpellDescription$ CARDNAME becomes a copy of target artifact, except it has this ability.
 AI:RemoveDeck:All
->>>>>>> 3dd54e06
 SVar:Picture:http://www.wizards.com/global/images/magic/general/mizzium_transreliquat.jpg
 Oracle:{3}: Mizzium Transreliquat becomes a copy of target artifact until end of turn.\n{1}{U}{R}: Mizzium Transreliquat becomes a copy of target artifact, except it has this ability.