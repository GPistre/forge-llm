package forge.match.input;

import java.util.ArrayList;
import java.util.Collection;
import java.util.HashMap;
import java.util.List;
import java.util.Map;
import java.util.Map.Entry;

import forge.game.GameEntity;
import forge.game.card.Card;
import forge.game.card.CounterType;
import forge.game.player.Player;
import forge.player.PlayerControllerHuman;
import forge.util.ITriggerEvent;
import forge.util.gui.SGuiChoose;

public final class InputProliferate extends InputSelectManyBase<GameEntity> {
    private static final long serialVersionUID = -1779224307654698954L;
    private Map<GameEntity, CounterType> chosenCounters = new HashMap<GameEntity, CounterType>();

<<<<<<< HEAD
    public InputProliferate() {
        super(1, Integer.MAX_VALUE);
=======
    public InputProliferate(final PlayerControllerHuman controller) {
        super(controller, 1, Integer.MAX_VALUE);
>>>>>>> a59f456f
    }

    protected String getMessage() {
        StringBuilder sb = new StringBuilder("Choose permanents and/or players with counters on them to add one more counter of that type.");
        sb.append("\n\nYou've selected so far:\n");
        if (chosenCounters.isEmpty()) {
            sb.append("(none)");
        }
        else {
            for (Entry<GameEntity, CounterType> ge : chosenCounters.entrySet()) {
                if (ge.getKey() instanceof Player) {
                    sb.append("* A poison counter to player ").append(ge.getKey()).append("\n");
                }
                else {
                    sb.append("* ").append(ge.getKey()).append(" -> ").append(ge.getValue()).append("counter\n");
                }
            }
        }

        return sb.toString();
    }

    @Override
    protected boolean onCardSelected(final Card card, final ITriggerEvent triggerEvent) {
        if (!card.hasCounters()) {
            return false;
        }
        
        boolean entityWasSelected = chosenCounters.containsKey(card);
        if (entityWasSelected) {
            this.chosenCounters.remove(card);
        }
        else {
            final List<CounterType> choices = new ArrayList<CounterType>();
            for (final CounterType ct : CounterType.values()) {
                if (card.getCounters(ct) > 0) {
                    choices.add(ct);
                }
            }

            CounterType toAdd = choices.size() == 1 ? choices.get(0) : SGuiChoose.one(getGui(), "Select counter type", choices);
            chosenCounters.put(card, toAdd);
        }

        refresh();
        return true;
    }

    @Override
    protected final void onPlayerSelected(Player player, final ITriggerEvent triggerEvent) {
        if (player.getPoisonCounters() == 0 || player.hasKeyword("You can't get poison counters")) {
            return;
        }
        
        boolean entityWasSelected = chosenCounters.containsKey(player);
        if (entityWasSelected) {
            this.chosenCounters.remove(player);
        } else
            this.chosenCounters.put(player, null /* POISON counter is meant */);
        
        refresh();
    }

    public Map<GameEntity, CounterType> getProliferationMap() {
        return chosenCounters;
    }


    @Override
    protected boolean hasEnoughTargets() { return true; }

    @Override
    protected boolean hasAllTargets() { return false; }


    @Override
    public Collection<GameEntity> getSelected() {
        // TODO Auto-generated method stub
        return chosenCounters.keySet();
    }
}<|MERGE_RESOLUTION|>--- conflicted
+++ resolved
@@ -1,109 +1,104 @@
-package forge.match.input;
-
-import java.util.ArrayList;
-import java.util.Collection;
-import java.util.HashMap;
-import java.util.List;
-import java.util.Map;
-import java.util.Map.Entry;
-
-import forge.game.GameEntity;
-import forge.game.card.Card;
-import forge.game.card.CounterType;
-import forge.game.player.Player;
-import forge.player.PlayerControllerHuman;
-import forge.util.ITriggerEvent;
-import forge.util.gui.SGuiChoose;
-
-public final class InputProliferate extends InputSelectManyBase<GameEntity> {
-    private static final long serialVersionUID = -1779224307654698954L;
-    private Map<GameEntity, CounterType> chosenCounters = new HashMap<GameEntity, CounterType>();
-
-<<<<<<< HEAD
-    public InputProliferate() {
-        super(1, Integer.MAX_VALUE);
-=======
-    public InputProliferate(final PlayerControllerHuman controller) {
-        super(controller, 1, Integer.MAX_VALUE);
->>>>>>> a59f456f
-    }
-
-    protected String getMessage() {
-        StringBuilder sb = new StringBuilder("Choose permanents and/or players with counters on them to add one more counter of that type.");
-        sb.append("\n\nYou've selected so far:\n");
-        if (chosenCounters.isEmpty()) {
-            sb.append("(none)");
-        }
-        else {
-            for (Entry<GameEntity, CounterType> ge : chosenCounters.entrySet()) {
-                if (ge.getKey() instanceof Player) {
-                    sb.append("* A poison counter to player ").append(ge.getKey()).append("\n");
-                }
-                else {
-                    sb.append("* ").append(ge.getKey()).append(" -> ").append(ge.getValue()).append("counter\n");
-                }
-            }
-        }
-
-        return sb.toString();
-    }
-
-    @Override
-    protected boolean onCardSelected(final Card card, final ITriggerEvent triggerEvent) {
-        if (!card.hasCounters()) {
-            return false;
-        }
-        
-        boolean entityWasSelected = chosenCounters.containsKey(card);
-        if (entityWasSelected) {
-            this.chosenCounters.remove(card);
-        }
-        else {
-            final List<CounterType> choices = new ArrayList<CounterType>();
-            for (final CounterType ct : CounterType.values()) {
-                if (card.getCounters(ct) > 0) {
-                    choices.add(ct);
-                }
-            }
-
-            CounterType toAdd = choices.size() == 1 ? choices.get(0) : SGuiChoose.one(getGui(), "Select counter type", choices);
-            chosenCounters.put(card, toAdd);
-        }
-
-        refresh();
-        return true;
-    }
-
-    @Override
-    protected final void onPlayerSelected(Player player, final ITriggerEvent triggerEvent) {
-        if (player.getPoisonCounters() == 0 || player.hasKeyword("You can't get poison counters")) {
-            return;
-        }
-        
-        boolean entityWasSelected = chosenCounters.containsKey(player);
-        if (entityWasSelected) {
-            this.chosenCounters.remove(player);
-        } else
-            this.chosenCounters.put(player, null /* POISON counter is meant */);
-        
-        refresh();
-    }
-
-    public Map<GameEntity, CounterType> getProliferationMap() {
-        return chosenCounters;
-    }
-
-
-    @Override
-    protected boolean hasEnoughTargets() { return true; }
-
-    @Override
-    protected boolean hasAllTargets() { return false; }
-
-
-    @Override
-    public Collection<GameEntity> getSelected() {
-        // TODO Auto-generated method stub
-        return chosenCounters.keySet();
-    }
+package forge.match.input;
+
+import java.util.ArrayList;
+import java.util.Collection;
+import java.util.HashMap;
+import java.util.List;
+import java.util.Map;
+import java.util.Map.Entry;
+
+import forge.game.GameEntity;
+import forge.game.card.Card;
+import forge.game.card.CounterType;
+import forge.game.player.Player;
+import forge.player.PlayerControllerHuman;
+import forge.util.ITriggerEvent;
+import forge.util.gui.SGuiChoose;
+
+public final class InputProliferate extends InputSelectManyBase<GameEntity> {
+    private static final long serialVersionUID = -1779224307654698954L;
+    private Map<GameEntity, CounterType> chosenCounters = new HashMap<GameEntity, CounterType>();
+
+    public InputProliferate(final PlayerControllerHuman controller) {
+        super(controller, 1, Integer.MAX_VALUE);
+    }
+
+    protected String getMessage() {
+        StringBuilder sb = new StringBuilder("Choose permanents and/or players with counters on them to add one more counter of that type.");
+        sb.append("\n\nYou've selected so far:\n");
+        if (chosenCounters.isEmpty()) {
+            sb.append("(none)");
+        }
+        else {
+            for (Entry<GameEntity, CounterType> ge : chosenCounters.entrySet()) {
+                if (ge.getKey() instanceof Player) {
+                    sb.append("* A poison counter to player ").append(ge.getKey()).append("\n");
+                }
+                else {
+                    sb.append("* ").append(ge.getKey()).append(" -> ").append(ge.getValue()).append("counter\n");
+                }
+            }
+        }
+
+        return sb.toString();
+    }
+
+    @Override
+    protected boolean onCardSelected(final Card card, final ITriggerEvent triggerEvent) {
+        if (!card.hasCounters()) {
+            return false;
+        }
+        
+        boolean entityWasSelected = chosenCounters.containsKey(card);
+        if (entityWasSelected) {
+            this.chosenCounters.remove(card);
+        }
+        else {
+            final List<CounterType> choices = new ArrayList<CounterType>();
+            for (final CounterType ct : CounterType.values()) {
+                if (card.getCounters(ct) > 0) {
+                    choices.add(ct);
+                }
+            }
+
+            CounterType toAdd = choices.size() == 1 ? choices.get(0) : SGuiChoose.one(getGui(), "Select counter type", choices);
+            chosenCounters.put(card, toAdd);
+        }
+
+        refresh();
+        return true;
+    }
+
+    @Override
+    protected final void onPlayerSelected(Player player, final ITriggerEvent triggerEvent) {
+        if (player.getPoisonCounters() == 0 || player.hasKeyword("You can't get poison counters")) {
+            return;
+        }
+        
+        boolean entityWasSelected = chosenCounters.containsKey(player);
+        if (entityWasSelected) {
+            this.chosenCounters.remove(player);
+        } else
+            this.chosenCounters.put(player, null /* POISON counter is meant */);
+        
+        refresh();
+    }
+
+    public Map<GameEntity, CounterType> getProliferationMap() {
+        return chosenCounters;
+    }
+
+
+    @Override
+    protected boolean hasEnoughTargets() { return true; }
+
+    @Override
+    protected boolean hasAllTargets() { return false; }
+
+
+    @Override
+    public Collection<GameEntity> getSelected() {
+        // TODO Auto-generated method stub
+        return chosenCounters.keySet();
+    }
 }