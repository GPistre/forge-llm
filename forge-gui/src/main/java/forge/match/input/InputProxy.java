--- conflicted
+++ resolved
@@ -1,197 +1,179 @@
-/*
- * Forge: Play Magic: the Gathering.
- * Copyright (C) 2011  Forge Team
- *
- * This program is free software: you can redistribute it and/or modify
- * it under the terms of the GNU General Public License as published by
- * the Free Software Foundation, either version 3 of the License, or
- * (at your option) any later version.
- * 
- * This program is distributed in the hope that it will be useful,
- * but WITHOUT ANY WARRANTY; without even the implied warranty of
- * MERCHANTABILITY or FITNESS FOR A PARTICULAR PURPOSE.  See the
- * GNU General Public License for more details.
- * 
- * You should have received a copy of the GNU General Public License
- * along with this program.  If not, see <http://www.gnu.org/licenses/>.
- */
-package forge.match.input;
-
-import java.util.Observable;
-import java.util.Observer;
-import java.util.concurrent.atomic.AtomicReference;
-
-import forge.FThreads;
-import forge.game.Game;
-<<<<<<< HEAD
-import forge.game.card.Card;
-import forge.game.phase.PhaseType;
-import forge.game.player.Player;
-import forge.game.spellability.SpellAbility;
-=======
-import forge.interfaces.IGuiBase;
-import forge.player.PlayerControllerHuman;
->>>>>>> a59f456f
-import forge.util.ITriggerEvent;
-import forge.util.gui.SOptionPane;
-import forge.view.CardView;
-import forge.view.PlayerView;
-import forge.view.SpellAbilityView;
-
-/**
- * <p>
- * GuiInput class.
- * </p>
- * 
- * @author Forge
- * @version $Id: InputProxy.java 24769 2014-02-09 13:56:04Z Hellfish $
- */
-public class InputProxy implements Observer {
-
-    /** The input. */
-    private AtomicReference<Input> input = new AtomicReference<Input>();
-    private final Game game;
-
-//    private static final boolean DEBUG_INPUT = true; // false;
-
-    private final PlayerControllerHuman controller;
-    public InputProxy(final PlayerControllerHuman controller, final Game game) {
-        this.controller = controller;
-        this.game = game;
-    }
-
-<<<<<<< HEAD
+/*
+ * Forge: Play Magic: the Gathering.
+ * Copyright (C) 2011  Forge Team
+ *
+ * This program is free software: you can redistribute it and/or modify
+ * it under the terms of the GNU General Public License as published by
+ * the Free Software Foundation, either version 3 of the License, or
+ * (at your option) any later version.
+ * 
+ * This program is distributed in the hope that it will be useful,
+ * but WITHOUT ANY WARRANTY; without even the implied warranty of
+ * MERCHANTABILITY or FITNESS FOR A PARTICULAR PURPOSE.  See the
+ * GNU General Public License for more details.
+ * 
+ * You should have received a copy of the GNU General Public License
+ * along with this program.  If not, see <http://www.gnu.org/licenses/>.
+ */
+package forge.match.input;
+
+import java.util.Observable;
+import java.util.Observer;
+import java.util.concurrent.atomic.AtomicReference;
+
+import forge.FThreads;
+import forge.game.Game;
+import forge.interfaces.IGuiBase;
+import forge.player.PlayerControllerHuman;
+import forge.util.ITriggerEvent;
+import forge.util.gui.SOptionPane;
+import forge.view.CardView;
+import forge.view.PlayerView;
+import forge.view.SpellAbilityView;
+
+/**
+ * <p>
+ * GuiInput class.
+ * </p>
+ * 
+ * @author Forge
+ * @version $Id: InputProxy.java 24769 2014-02-09 13:56:04Z Hellfish $
+ */
+public class InputProxy implements Observer {
+
+    /** The input. */
+    private AtomicReference<Input> input = new AtomicReference<Input>();
+    private final Game game;
+
+//    private static final boolean DEBUG_INPUT = true; // false;
+
+    private final PlayerControllerHuman controller;
+    public InputProxy(final PlayerControllerHuman controller, final Game game) {
+        this.controller = controller;
+        this.game = game;
+    }
+
+    private IGuiBase getGui() {
+        return this.controller.getGui();
+    }
+
     public boolean passPriority() {
-        return passPriority(null, null);
-    }
-    public boolean passPriority(Player p, PhaseType autoPassUntilPhase) {
-        Input inp = getInput();
-        if (inp != null && inp instanceof InputPassPriority) {
-            if (p != null && autoPassUntilPhase != null) {
-                p.getController().autoPassUntil(autoPassUntilPhase);
-=======
-    private IGuiBase getGui() {
-        return this.controller.getGui();
-    }
-
-    public boolean passPriority() {
-        return passPriority(false);
-    }
-    public boolean passPriorityUntilEndOfTurn() {
-        return passPriority(true);
-    }
-    private boolean passPriority(final boolean passUntilEndOfTurn) {
-        final Input inp = getInput();
-        if (inp instanceof InputPassPriority) {
-            if (passUntilEndOfTurn) {
-                controller.autoPassUntilEndOfTurn();
->>>>>>> a59f456f
-            }
-            inp.selectButtonOK();
-            return true;
-        }
-
-        FThreads.invokeInEdtNowOrLater(getGui(), new Runnable() {
-            @Override
-            public void run() {
-                SOptionPane.showMessageDialog(getGui(), "Cannot pass priority at this time.");
-            }
-        });
-        return false;
-    }
-
-    @Override
-    public final void update(final Observable observable, final Object obj) {
-        final Input nextInput = getGui().getInputQueue().getActualInput(game);
-/*        if(DEBUG_INPUT) 
-            System.out.printf("%s ... \t%s on %s, \tstack = %s%n", 
-                    FThreads.debugGetStackTraceItem(6, true), nextInput == null ? "null" : nextInput.getClass().getSimpleName(), 
-                            game.getPhaseHandler().debugPrintState(), Singletons.getControl().getInputQueue().printInputStack());
-*/
-        this.input.set(nextInput);
-        Runnable showMessage = new Runnable() {
-            @Override public void run() { 
-                Input current = getInput(); 
-                getGui().getInputQueue().syncPoint();
-                //System.out.printf("\t%s > showMessage @ %s/%s during %s%n", FThreads.debugGetCurrThreadId(), nextInput.getClass().getSimpleName(), current.getClass().getSimpleName(), game.getPhaseHandler().debugPrintState());
-                current.showMessageInitial(); 
-            }
-        };
-        
-        FThreads.invokeInEdtLater(getGui(), showMessage);
-    }
-    /**
-     * <p>
-     * selectButtonOK.
-     * </p>
-     */
-    public final void selectButtonOK() {
-        Input inp = getInput();
-        if (inp != null) {
-            inp.selectButtonOK();
-        }
-    }
-
-    /**
-     * <p>
-     * selectButtonCancel.
-     * </p>
-     */
-    public final void selectButtonCancel() {
-        Input inp = getInput();
-        if (inp != null) {
-            inp.selectButtonCancel();
-        }
-    }
-
-    /**
-     * <p>
-     * selectPlayer.
-     * </p>
-     * 
-     * @param player
-     *            a {@link forge.game.player.Player} object.
-     */
-    public final void selectPlayer(final PlayerView player, final ITriggerEvent triggerEvent) {
-        final Input inp = getInput();
-        if (inp != null) {
-            inp.selectPlayer(controller.getPlayer(player), triggerEvent);
-        }
-    }
-
-    /**
-     * <p>
-     * selectCard.
-     * </p>
-     * 
-     * @param cardView
-     *            a {@link forge.game.card.Card} object.
-     * @param triggerEvent
-     */
-    public final boolean selectCard(final CardView cardView, final ITriggerEvent triggerEvent) {
-        final Input inp = getInput();
-        if (inp != null) {
-            return inp.selectCard(controller.getCard(cardView), triggerEvent);
-        }
-        return false;
-    }
-
-    public final void selectAbility(final SpellAbilityView ab) {
-    	final Input inp = getInput();
-        if (inp != null) {
-            inp.selectAbility(controller.getSpellAbility(ab));
-        }
-    }
-
-    /** {@inheritDoc} */
-    @Override
-    public final String toString() {
-        Input inp = getInput();
-        return null == inp ? "(null)" : inp.toString();
-    }
-
-    /** @return {@link forge.gui.InputProxy.InputBase} */
-    private Input getInput() {
-        return this.input.get();
-    }
-}
+        return passPriority(false);
+    }
+    public boolean passPriorityUntilEndOfTurn() {
+        return passPriority(true);
+    }
+    private boolean passPriority(final boolean passUntilEndOfTurn) {
+        final Input inp = getInput();
+        if (inp instanceof InputPassPriority) {
+            if (passUntilEndOfTurn) {
+                controller.autoPassUntilEndOfTurn();
+            }
+            inp.selectButtonOK();
+            return true;
+        }
+
+        FThreads.invokeInEdtNowOrLater(getGui(), new Runnable() {
+            @Override
+            public void run() {
+                SOptionPane.showMessageDialog(getGui(), "Cannot pass priority at this time.");
+            }
+        });
+        return false;
+    }
+
+    @Override
+    public final void update(final Observable observable, final Object obj) {
+        final Input nextInput = getGui().getInputQueue().getActualInput(game);
+/*        if(DEBUG_INPUT) 
+            System.out.printf("%s ... \t%s on %s, \tstack = %s%n", 
+                    FThreads.debugGetStackTraceItem(6, true), nextInput == null ? "null" : nextInput.getClass().getSimpleName(), 
+                            game.getPhaseHandler().debugPrintState(), Singletons.getControl().getInputQueue().printInputStack());
+*/
+        this.input.set(nextInput);
+        Runnable showMessage = new Runnable() {
+            @Override public void run() { 
+                Input current = getInput(); 
+                getGui().getInputQueue().syncPoint();
+                //System.out.printf("\t%s > showMessage @ %s/%s during %s%n", FThreads.debugGetCurrThreadId(), nextInput.getClass().getSimpleName(), current.getClass().getSimpleName(), game.getPhaseHandler().debugPrintState());
+                current.showMessageInitial(); 
+            }
+        };
+        
+        FThreads.invokeInEdtLater(getGui(), showMessage);
+    }
+    /**
+     * <p>
+     * selectButtonOK.
+     * </p>
+     */
+    public final void selectButtonOK() {
+        Input inp = getInput();
+        if (inp != null) {
+            inp.selectButtonOK();
+        }
+    }
+
+    /**
+     * <p>
+     * selectButtonCancel.
+     * </p>
+     */
+    public final void selectButtonCancel() {
+        Input inp = getInput();
+        if (inp != null) {
+            inp.selectButtonCancel();
+        }
+    }
+
+    /**
+     * <p>
+     * selectPlayer.
+     * </p>
+     * 
+     * @param player
+     *            a {@link forge.game.player.Player} object.
+     */
+    public final void selectPlayer(final PlayerView player, final ITriggerEvent triggerEvent) {
+        final Input inp = getInput();
+        if (inp != null) {
+            inp.selectPlayer(controller.getPlayer(player), triggerEvent);
+        }
+    }
+
+    /**
+     * <p>
+     * selectCard.
+     * </p>
+     * 
+     * @param cardView
+     *            a {@link forge.game.card.Card} object.
+     * @param triggerEvent
+     */
+    public final boolean selectCard(final CardView cardView, final ITriggerEvent triggerEvent) {
+        final Input inp = getInput();
+        if (inp != null) {
+            return inp.selectCard(controller.getCard(cardView), triggerEvent);
+        }
+        return false;
+    }
+
+    public final void selectAbility(final SpellAbilityView ab) {
+    	final Input inp = getInput();
+        if (inp != null) {
+            inp.selectAbility(controller.getSpellAbility(ab));
+        }
+    }
+
+    /** {@inheritDoc} */
+    @Override
+    public final String toString() {
+        Input inp = getInput();
+        return null == inp ? "(null)" : inp.toString();
+    }
+
+    /** @return {@link forge.gui.InputProxy.InputBase} */
+    private Input getInput() {
+        return this.input.get();
+    }
+}