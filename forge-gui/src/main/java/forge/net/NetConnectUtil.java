package forge.net;

import forge.match.LobbySlotType;
import forge.properties.ForgeConstants;
import org.apache.commons.lang3.StringUtils;

import forge.GuiBase;
import forge.interfaces.IGuiGame;
import forge.interfaces.ILobbyListener;
import forge.interfaces.ILobbyView;
import forge.interfaces.IPlayerChangeListener;
import forge.interfaces.IUpdateable;
import forge.match.GameLobby.GameLobbyData;
import forge.model.FModel;
import forge.net.client.ClientGameLobby;
import forge.net.client.FGameClient;
import forge.net.event.IdentifiableNetEvent;
import forge.net.event.MessageEvent;
import forge.net.event.NetEvent;
import forge.net.event.UpdateLobbyPlayerEvent;
import forge.net.server.FServerManager;
import forge.net.server.ServerGameLobby;
import forge.player.GamePlayerUtil;
import forge.properties.ForgeProfileProperties;
import forge.properties.ForgePreferences.FPref;
import forge.util.gui.SOptionPane;
import forge.util.Localizer;

public class NetConnectUtil {
    private NetConnectUtil() { }

    public static String getServerUrl() {
        final String url = SOptionPane.showInputDialog(Localizer.getInstance().getMessage("lblOnlineMultiplayerDest"), Localizer.getInstance().getMessage("lblConnectToServer"));
        if (url == null) { return null; }

        //prompt user for player one name if needed
        if (StringUtils.isBlank(FModel.getPreferences().getPref(FPref.PLAYER_NAME))) {
            GamePlayerUtil.setPlayerName();
        }
        return url;
    }

    public static ChatMessage host(final IOnlineLobby onlineLobby, final IOnlineChatInterface chatInterface) {
        final int port = ForgeProfileProperties.getServerPort();
        final FServerManager server = FServerManager.getInstance();
        final ServerGameLobby lobby = new ServerGameLobby();
        final ILobbyView view = onlineLobby.setLobby(lobby);

        server.startServer(port);
        server.setLobby(lobby);

        lobby.setListener(new IUpdateable() {
            @Override
            public final void update(final boolean fullUpdate) {
                view.update(fullUpdate);
                server.updateLobbyState();
            }
            @Override
            public final void update(final int slot, final LobbySlotType type) {return;}
        });
        view.setPlayerChangeListener(new IPlayerChangeListener() {
            @Override
            public final void update(final int index, final UpdateLobbyPlayerEvent event) {
                server.updateSlot(index, event);
                server.updateLobbyState();
            }
        });

        server.setLobbyListener(new ILobbyListener() {
            @Override
            public final void update(final GameLobbyData state, final int slot) {
                // NO-OP, lobby connected directly
            }
            @Override
            public final void message(final String source, final String message) {
                chatInterface.addMessage(new ChatMessage(source, message));
            }
            @Override
            public final void close() {
                // NO-OP, server can't receive close message
            }
            @Override
            public ClientGameLobby getLobby() {
                return null;
            }
        });
        chatInterface.setGameClient(new IRemote() {
            @Override
            public final void send(final NetEvent event) {
                if (event instanceof MessageEvent) {
                    final MessageEvent message = (MessageEvent) event;
                    chatInterface.addMessage(new ChatMessage(message.getSource(), message.getMessage()));
                    server.broadcast(event);
                }
            }
            @Override
            public final Object sendAndWait(final IdentifiableNetEvent event) {
                send(event);
                return null;
            }
        });

        view.update(true);

        return new ChatMessage(null, Localizer.getInstance().getMessage("lblHostingPortOnN", String.valueOf(port)));
    }

    public static void copyHostedServerUrl() {
        String internalAddress = FServerManager.getInstance().getLocalAddress();
        String externalAddress = FServerManager.getInstance().getExternalAddress();
        String internalUrl = internalAddress + ":" + ForgeProfileProperties.getServerPort();
        String externalUrl = null;
        if (externalAddress != null) {
            externalUrl = externalAddress + ":" + ForgeProfileProperties.getServerPort();
            GuiBase.getInterface().copyToClipboard(externalUrl);
        } else {
            GuiBase.getInterface().copyToClipboard(internalAddress);
        }

        String message = "";
        if (externalUrl != null) {
            message = Localizer.getInstance().getMessage("lblShareURLToMakePlayerJoinServer", externalUrl, internalUrl);
        } else {
            message = Localizer.getInstance().getMessage("lblForgeUnableDetermineYourExternalIP", message + internalUrl);
        }
        SOptionPane.showMessageDialog(message, Localizer.getInstance().getMessage("lblServerURL"), SOptionPane.INFORMATION_ICON);
    }

    public static ChatMessage join(final String url, final IOnlineLobby onlineLobby, final IOnlineChatInterface chatInterface) {
        final IGuiGame gui = GuiBase.getInterface().getNewGuiGame();
        final FGameClient client = new FGameClient(FModel.getPreferences().getPref(FPref.PLAYER_NAME), "0", gui);
        onlineLobby.setClient(client);
        chatInterface.setGameClient(client);
        final ClientGameLobby lobby = new ClientGameLobby();
        final ILobbyView view =  onlineLobby.setLobby(lobby);
        lobby.setListener(view);
        client.addLobbyListener(new ILobbyListener() {
            @Override
            public final void message(final String source, final String message) {
                chatInterface.addMessage(new ChatMessage(source, message));
            }
            @Override
            public final void update(final GameLobbyData state, final int slot) {
                lobby.setLocalPlayer(slot);
                lobby.setData(state);
            }
            @Override
            public final void close() {
<<<<<<< HEAD
                SOptionPane.showMessageDialog(Localizer.getInstance().getMessage("lblYourConnectionToHostWasInterrupted", url), Localizer.getInstance().getMessage("lblError"), FSkinProp.ICO_WARNING);
                onlineLobby.setClient(null);
=======
                GuiBase.setInterrupted(true);
                onlineLobby.closeConn("Your connection to the host (" + url + ") was interrupted.");
>>>>>>> d6dc081e
            }
            @Override
            public ClientGameLobby getLobby() {
                return lobby;
            }
        });
        view.setPlayerChangeListener(new IPlayerChangeListener() {
            @Override
            public final void update(final int index, final UpdateLobbyPlayerEvent event) {
                client.send(event);
            }
        });

        String hostname = url;
        int port = ForgeProfileProperties.getServerPort();

        //see if port specified in URL
        int index = url.indexOf(':');
        if (index >= 0) {
            hostname = url.substring(0, index);
            String portStr = url.substring(index + 1);
            try {
                port = Integer.parseInt(portStr);
            }
            catch (Exception ex) {}
        }

        try {
            client.connect(hostname, port);
        }
        catch (Exception ex) {
            //return a message to close the connection so we will not crash...
            return new ChatMessage(null, ForgeConstants.CLOSE_CONN_COMMAND);
        }

        return new ChatMessage(null, Localizer.getInstance().getMessage("lblConnectedIPPort", hostname, String.valueOf(port)));
    }
}<|MERGE_RESOLUTION|>--- conflicted
+++ resolved
@@ -146,13 +146,8 @@
             }
             @Override
             public final void close() {
-<<<<<<< HEAD
-                SOptionPane.showMessageDialog(Localizer.getInstance().getMessage("lblYourConnectionToHostWasInterrupted", url), Localizer.getInstance().getMessage("lblError"), FSkinProp.ICO_WARNING);
-                onlineLobby.setClient(null);
-=======
                 GuiBase.setInterrupted(true);
-                onlineLobby.closeConn("Your connection to the host (" + url + ") was interrupted.");
->>>>>>> d6dc081e
+                onlineLobby.closeConn(Localizer.getInstance().getMessage("lblYourConnectionToHostWasInterrupted", url));
             }
             @Override
             public ClientGameLobby getLobby() {
