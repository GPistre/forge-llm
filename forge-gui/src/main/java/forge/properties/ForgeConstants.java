/*
 * Forge: Play Magic: the Gathering.
 * Copyright (C) 2011  Forge Team
 *
 * This program is free software: you can redistribute it and/or modify
 * it under the terms of the GNU General Public License as published by
 * the Free Software Foundation, either version 3 of the License, or
 * (at your option) any later version.
 *
 * This program is distributed in the hope that it will be useful,
 * but WITHOUT ANY WARRANTY; without even the implied warranty of
 * MERCHANTABILITY or FITNESS FOR A PARTICULAR PURPOSE.  See the
 * GNU General Public License for more details.
 *
 * You should have received a copy of the GNU General Public License
 * along with this program.  If not, see <http://www.gnu.org/licenses/>.
 */
package forge.properties;

import forge.GuiBase;
import forge.util.FileUtil;

import java.io.File;
import java.util.Collections;
import java.util.Map;

public final class ForgeConstants {
    public static final String PATH_SEPARATOR        = File.separator;
    public static final String ASSETS_DIR            = GuiBase.getInterface().getAssetsDir();
    public static final String PROFILE_FILE          = ASSETS_DIR + "forge.profile.properties";
    public static final String PROFILE_TEMPLATE_FILE = PROFILE_FILE + ".example";

    public static final String RES_DIR = ASSETS_DIR + "res" + PATH_SEPARATOR;
    public static final String LISTS_DIR = RES_DIR + "lists" + PATH_SEPARATOR;
    public static final String KEYWORD_LIST_FILE                     = LISTS_DIR + "NonStackingKWList.txt";
    public static final String TYPE_LIST_FILE                        = LISTS_DIR + "TypeLists.txt";
    public static final String PLANESWALKER_ACHIEVEMENT_LIST_FILE    = LISTS_DIR + "planeswalker-achievements.txt";
    public static final String ALTWIN_ACHIEVEMENT_LIST_FILE          = LISTS_DIR + "altwin-achievements.txt";
    public static final String IMAGE_LIST_TOKENS_FILE                = LISTS_DIR + "token-images.txt";
    public static final String IMAGE_LIST_QUEST_OPPONENT_ICONS_FILE  = LISTS_DIR + "quest-opponent-icons.txt";
    public static final String IMAGE_LIST_QUEST_TOKENS_FILE          = LISTS_DIR + "quest-pet-token-images.txt";
    public static final String IMAGE_LIST_QUEST_BOOSTERS_FILE        = LISTS_DIR + "booster-images.txt";
    public static final String IMAGE_LIST_QUEST_FATPACKS_FILE        = LISTS_DIR + "fatpack-images.txt";
    public static final String IMAGE_LIST_QUEST_BOOSTERBOXES_FILE    = LISTS_DIR + "boosterbox-images.txt";
    public static final String IMAGE_LIST_QUEST_PRECONS_FILE         = LISTS_DIR + "precon-images.txt";
    public static final String IMAGE_LIST_QUEST_TOURNAMENTPACKS_FILE = LISTS_DIR + "tournamentpack-images.txt";
    public static final String IMAGE_LIST_ACHIEVEMENTS_FILE          = LISTS_DIR + "achievement-images.txt";
    public static final String NET_DECKS_LIST_FILE                   = LISTS_DIR + "net-decks.txt";
    public static final String NET_DECKS_COMMANDER_LIST_FILE         = LISTS_DIR + "net-decks-commander.txt";
    public static final String NET_DECKS_BRAWL_LIST_FILE             = LISTS_DIR + "net-decks-brawl.txt";
<<<<<<< HEAD
=======
    public static final String BORDERLESS_CARD_LIST_FILE             = LISTS_DIR + "borderlessCardList.txt";
>>>>>>> 97391ac5


    public static final String CHANGES_FILE            = ASSETS_DIR + "README.txt";
    public static final String CHANGES_FILE_NO_RELEASE = ASSETS_DIR + "CHANGES.txt";
    public static final String LICENSE_FILE            = ASSETS_DIR + "LICENSE.txt";
    public static final String README_FILE             = ASSETS_DIR + "MANUAL.txt";
    public static final String HOWTO_FILE              = RES_DIR + "howto.txt";

    public static final String DRAFT_DIR           = RES_DIR + "draft" + PATH_SEPARATOR;
    public static final String DRAFT_RANKINGS_FILE = DRAFT_DIR + "rankings.txt";
    public static final String SEALED_DIR          = RES_DIR + "sealed" + PATH_SEPARATOR;
    public static final String CARD_DATA_DIR       = RES_DIR + "cardsfolder" + PATH_SEPARATOR;
    public static final String TOKEN_DATA_DIR      = RES_DIR + "tokenscripts" + PATH_SEPARATOR;
    public static final String EDITIONS_DIR        = RES_DIR + "editions" + PATH_SEPARATOR;
    public static final String BLOCK_DATA_DIR      = RES_DIR + "blockdata" + PATH_SEPARATOR;
    public static final String FORMATS_DATA_DIR    = RES_DIR + "formats" + PATH_SEPARATOR;
    public static final String DECK_CUBE_DIR       = RES_DIR + "cube" + PATH_SEPARATOR;
    public static final String AI_PROFILE_DIR      = RES_DIR + "ai" + PATH_SEPARATOR;
    public static final String SOUND_DIR           = RES_DIR + "sound" + PATH_SEPARATOR;
    public static final String MUSIC_DIR           = RES_DIR + "music" + PATH_SEPARATOR;
    public static final String LANG_DIR            = RES_DIR + "languages" + PATH_SEPARATOR;
    public static final String EFFECTS_DIR         = RES_DIR + "effects" + PATH_SEPARATOR;
    public static final String PUZZLE_DIR          = RES_DIR + "puzzle" + PATH_SEPARATOR;
    public static final String TUTORIAL_DIR        = RES_DIR + "tutorial" + PATH_SEPARATOR;
    public static final String DECK_GEN_DIR        = RES_DIR + "deckgendecks" + PATH_SEPARATOR;


    private static final String QUEST_DIR             = RES_DIR + "quest" + PATH_SEPARATOR;
    public static final String QUEST_WORLD_DIR        = QUEST_DIR + "world" + PATH_SEPARATOR;
    public static final String QUEST_PRECON_DIR       = QUEST_DIR + "precons" + PATH_SEPARATOR;
    public static final String PRICES_BOOSTER_FILE    = QUEST_DIR + "booster-prices.txt";
    public static final String BAZAAR_DIR             = QUEST_DIR + "bazaar" + PATH_SEPARATOR;
    public static final String BAZAAR_INDEX_FILE      = BAZAAR_DIR + "index.xml";
    public static final String DEFAULT_DUELS_DIR      = QUEST_DIR + "duels";
    public static final String DEFAULT_CHALLENGES_DIR = QUEST_DIR + "challenges";
    public static final String THEMES_DIR             = QUEST_DIR + "themes";

    private static final String CONQUEST_DIR       = RES_DIR + "conquest" + PATH_SEPARATOR;
    public static final String CONQUEST_PLANES_DIR = CONQUEST_DIR + "planes" + PATH_SEPARATOR;

    public static final String SKINS_DIR              = RES_DIR + "skins" + PATH_SEPARATOR;
    public static final String COMMON_FONTS_DIR       = RES_DIR + "fonts" + PATH_SEPARATOR;
    public static final String DEFAULT_SKINS_DIR      = SKINS_DIR + "default" + PATH_SEPARATOR;
    //don't associate these skin files with a directory since skin directory will be determined later
    public static final String SPRITE_ICONS_FILE      = "sprite_icons.png";
    public static final String SPRITE_FOILS_FILE      = "sprite_foils.png";
    public static final String SPRITE_OLD_FOILS_FILE  = "sprite_old_foils.png";
    public static final String SPRITE_TROPHIES_FILE   = "sprite_trophies.png";
    public static final String SPRITE_ABILITY_FILE    = "sprite_ability.png";
    public static final String SPRITE_BORDER_FILE     = "sprite_border.png";
    public static final String SPRITE_BUTTONS_FILE    = "sprite_buttons.png";
    public static final String SPRITE_DECKBOX_FILE    = "sprite_deckbox.png";
    public static final String SPRITE_START_FILE      = "sprite_start.png";
    public static final String SPRITE_MANAICONS_FILE  = "sprite_manaicons.png";
    public static final String SPRITE_AVATARS_FILE    = "sprite_avatars.png";
    public static final String SPRITE_SLEEVES_FILE    = "sprite_sleeves.png";
    public static final String SPRITE_SLEEVES2_FILE   = "sprite_sleeves2.png";
    public static final String SPRITE_FAVICONS_FILE   = "sprite_favicons.png";
    public static final String SPRITE_PLANAR_CONQUEST_FILE = "sprite_planar_conquest.png";
    public static final String FONT_FILE              = "font1.ttf";
    public static final String SPLASH_BG_FILE         = "bg_splash.png";
    public static final String MATCH_BG_FILE          = "bg_match.jpg";
    public static final String TEXTURE_BG_FILE        = "bg_texture.jpg";
    public static final String SPACE_BG_FILE          = "bg_space.png";
    public static final String CHAOS_WHEEL_IMG_FILE   = "bg_chaos_wheel.png";
    public static final String DRAFT_DECK_IMG_FILE    = "bg_draft_deck.png";
    //Planes addon
    public static final String BG_1                   = "Academy_at_Tolaria_West.jpg";
    public static final String BG_2                   = "Agyrem.jpg";
    public static final String BG_3                   = "Akoum.jpg";
    public static final String BG_4                   = "Aretopolis.jpg";
    public static final String BG_5                   = "Astral_Arena.jpg";
    public static final String BG_6                   = "Bant.jpg";
    public static final String BG_7                   = "Bloodhill_Bastion.jpg";
    public static final String BG_8                   = "Cliffside_Market.jpg";
    public static final String BG_9                   = "Edge_of_Malacol.jpg";
    public static final String BG_10                  = "Eloren_Wilds.jpg";
    public static final String BG_11                  = "Feeding_Grounds.jpg";
    public static final String BG_12                  = "Fields_of_Summer.jpg";
    public static final String BG_13                  = "Furnace_Layer.jpg";
    public static final String BG_14                  = "Gavony.jpg";
    public static final String BG_15                  = "Glen_Elendra.jpg";
    public static final String BG_16                  = "Glimmervoid_Basin.jpg";
    public static final String BG_17                  = "Goldmeadow.jpg";
    public static final String BG_18                  = "Grand_Ossuary.jpg";
    public static final String BG_19                  = "Grixis.jpg";
    public static final String BG_20                  = "Grove_of_the_Dreampods.jpg";
    public static final String BG_21                  = "Hedron_Fields_of_Agadeem.jpg";
    public static final String BG_22                  = "Immersturm.jpg";
    public static final String BG_23                  = "Isle_of_Vesuva.jpg";
    public static final String BG_24                  = "Izzet_Steam_Maze.jpg";
    public static final String BG_25                  = "Jund.jpg";
    public static final String BG_26                  = "Kessig.jpg";
    public static final String BG_27                  = "Kharasha_Foothills.jpg";
    public static final String BG_28                  = "Kilnspire_District.jpg";
    public static final String BG_29                  = "Krosa.jpg";
    public static final String BG_30                  = "Lair_of_the_Ashen_Idol.jpg";
    public static final String BG_31                  = "Lethe_Lake.jpg";
    public static final String BG_32                  = "Llanowar.jpg";
    public static final String BG_33                  = "Minamo.jpg";
    public static final String BG_34                  = "Mount_Keralia.jpg";
    public static final String BG_35                  = "Murasa.jpg";
    public static final String BG_36                  = "Naar_Isle.jpg";
    public static final String BG_37                  = "Naya.jpg";
    public static final String BG_38                  = "Nephalia.jpg";
    public static final String BG_39                  = "Norn's_Dominion.jpg";
    public static final String BG_40                  = "Onakke_Catacomb.jpg";
    public static final String BG_41                  = "Orochi_Colony.jpg";
    public static final String BG_42                  = "Orzhova.jpg";
    public static final String BG_43                  = "Otaria.jpg";
    public static final String BG_44                  = "Panopticon.jpg";
    public static final String BG_45                  = "Pools_of_Becoming.jpg";
    public static final String BG_46                  = "Prahv.jpg";
    public static final String BG_47                  = "Quicksilver_Sea.jpg";
    public static final String BG_48                  = "Raven's_Run.jpg";
    public static final String BG_49                  = "Sanctum_of_Serra.jpg";
    public static final String BG_50                  = "Sea_of_Sand.jpg";
    public static final String BG_51                  = "Selesnya_Loft_Gardens.jpg";
    public static final String BG_52                  = "Shiv.jpg";
    public static final String BG_53                  = "Skybreen.jpg";
    public static final String BG_54                  = "Sokenzan.jpg";
    public static final String BG_55                  = "Stairs_to_Infinity.jpg";
    public static final String BG_56                  = "Stensia.jpg";
    public static final String BG_57                  = "Stronghold_Furnace.jpg";
    public static final String BG_58                  = "Takenuma.jpg";
    public static final String BG_59                  = "Tazeem.jpg";
    public static final String BG_60                  = "The_Aether_Flues.jpg";
    public static final String BG_61                  = "The_Dark_Barony.jpg";
    public static final String BG_62                  = "The_Eon_Fog.jpg";
    public static final String BG_63                  = "The_Fourth_Sphere.jpg";
    public static final String BG_64                  = "The_Great_Forest.jpg";
    public static final String BG_65                  = "The_Hippodrome.jpg";
    public static final String BG_66                  = "The_Maelstrom.jpg";
    public static final String BG_67                  = "The_Zephyr_Maze.jpg";
    public static final String BG_68                  = "Trail_of_the_Mage-Rings.jpg";
    public static final String BG_69                  = "Truga_Jungle.jpg";
    public static final String BG_70                  = "Turri_Island.jpg";
    public static final String BG_71                  = "Undercity_Reaches.jpg";
    public static final String BG_72                  = "Velis_Vel.jpg";
    public static final String BG_73                  = "Windriddle_Palaces.jpg";
    public static final String BG_74                  = "Tember_City.jpg";
    public static final String BG_75                  = "Celestine_Reef.jpg";
    public static final String BG_76                  = "Horizon_Boughs.jpg";
    public static final String BG_77                  = "Mirrored_Depths.jpg";
    public static final String BG_78                  = "Talon_Gates.jpg";

    // data tree roots
    public static final String USER_DIR;
    public static final String CACHE_DIR;
    public static final String CACHE_CARD_PICS_DIR;
    public static final Map<String, String> CACHE_CARD_PICS_SUBDIR;
    public static final int SERVER_PORT_NUMBER;
    public static final String DECK_BASE_DIR;
    public static final String DECK_CONSTRUCTED_DIR;
    static {
        ForgeProfileProperties.load();
        USER_DIR               = ForgeProfileProperties.getUserDir();
        CACHE_DIR              = ForgeProfileProperties.getCacheDir();
        CACHE_CARD_PICS_DIR    = ForgeProfileProperties.getCardPicsDir();
        CACHE_CARD_PICS_SUBDIR = Collections.unmodifiableMap(ForgeProfileProperties.getCardPicsSubDirs());
        DECK_BASE_DIR          = ForgeProfileProperties.getDecksDir();
        DECK_CONSTRUCTED_DIR   = ForgeProfileProperties.getDecksConstructedDir();
        SERVER_PORT_NUMBER     = ForgeProfileProperties.getServerPort();
    }

    // data that is only in the profile dirs
    public static final String USER_QUEST_DIR       = USER_DIR + "quest" + PATH_SEPARATOR;
    public static final String USER_QUEST_WORLD_DIR = USER_QUEST_DIR + "world" + PATH_SEPARATOR;
    public static final String USER_CONQUEST_DIR    = USER_DIR + "conquest" + PATH_SEPARATOR;
    public static final String USER_PREFS_DIR       = USER_DIR + "preferences" + PATH_SEPARATOR;
    public static final String USER_GAMES_DIR       = USER_DIR + "games" + PATH_SEPARATOR;
    public static final String USER_FORMATS_DIR     = USER_DIR + "customformats" + PATH_SEPARATOR;
    public static final String USER_PUZZLE_DIR      = USER_DIR + "puzzle" + PATH_SEPARATOR;
    public static final String LOG_FILE             = USER_DIR + "forge.log";
    public static final String ACHIEVEMENTS_DIR     = USER_DIR + "achievements" + PATH_SEPARATOR;
    public static final String DECK_DRAFT_DIR       = DECK_BASE_DIR + "draft" + PATH_SEPARATOR;
    public static final String DECK_WINSTON_DIR     = DECK_BASE_DIR + "winston" + PATH_SEPARATOR;
    public static final String DECK_SEALED_DIR      = DECK_BASE_DIR + "sealed" + PATH_SEPARATOR;
    public static final String DECK_SCHEME_DIR      = DECK_BASE_DIR + "scheme" + PATH_SEPARATOR;
    public static final String DECK_PLANE_DIR       = DECK_BASE_DIR + "planar" + PATH_SEPARATOR;
    public static final String DECK_COMMANDER_DIR   = DECK_BASE_DIR + "commander" + PATH_SEPARATOR;
    public static final String DECK_OATHBREAKER_DIR = DECK_BASE_DIR + "oathbreaker" + PATH_SEPARATOR;
    public static final String DECK_NET_DIR         = DECK_BASE_DIR + "net" + PATH_SEPARATOR;
    public static final String QUEST_SAVE_DIR       = USER_QUEST_DIR + "saves" + PATH_SEPARATOR;
    public static final String CONQUEST_SAVE_DIR    = USER_CONQUEST_DIR + "saves" + PATH_SEPARATOR;
    public static final String DECK_TINY_LEADERS_DIR= DECK_BASE_DIR + "tiny_leaders" + PATH_SEPARATOR;
    public static final String DECK_BRAWL_DIR       = DECK_BASE_DIR + "brawl" + PATH_SEPARATOR;
    public static final String MAIN_PREFS_FILE      = USER_PREFS_DIR + "forge.preferences";
    public static final String CARD_PREFS_FILE      = USER_PREFS_DIR + "card.preferences";
    public static final String DECK_PREFS_FILE      = USER_PREFS_DIR + "deck.preferences";
    public static final String QUEST_PREFS_FILE     = USER_PREFS_DIR + "quest.preferences";
    public static final String CONQUEST_PREFS_FILE  = USER_PREFS_DIR + "conquest.preferences";
    public static final String ITEM_VIEW_PREFS_FILE = USER_PREFS_DIR + "item_view.preferences";
    public static final String CLOSE_CONN_COMMAND   = "<<_EM_ESOLC_<<";

    // data that has defaults in the program dir but overrides/additions in the user dir
    private static final String _DEFAULTS_DIR = RES_DIR + "defaults" + PATH_SEPARATOR;
    public static final String NO_CARD_FILE   = _DEFAULTS_DIR + "no_card.jpg";
    public static final FileLocation WINDOW_LAYOUT_FILE      = new FileLocation(_DEFAULTS_DIR, USER_PREFS_DIR, "window.xml");
    public static final FileLocation MATCH_LAYOUT_FILE       = new FileLocation(_DEFAULTS_DIR, USER_PREFS_DIR, "match.xml");
    public static final FileLocation WORKSHOP_LAYOUT_FILE    = new FileLocation(_DEFAULTS_DIR, USER_PREFS_DIR, "workshop.xml");
    public static final FileLocation EDITOR_LAYOUT_FILE      = new FileLocation(_DEFAULTS_DIR, USER_PREFS_DIR, "editor.xml");
    public static final FileLocation GAUNTLET_DIR            = new FileLocation(_DEFAULTS_DIR, USER_DIR,       "gauntlet" + PATH_SEPARATOR);
    public static final FileLocation TOURNAMENT_DIR          = new FileLocation(_DEFAULTS_DIR, USER_DIR,       "tournament" + PATH_SEPARATOR);

    // data that is only in the cached dir
    private static final String PICS_DIR                     = CACHE_DIR + "pics" + PATH_SEPARATOR;
    public static final String DB_DIR                        = CACHE_DIR + "db" + PATH_SEPARATOR;
    public static final String FONTS_DIR                     = CACHE_DIR + "fonts" + PATH_SEPARATOR;
    public static final String CACHE_TOKEN_PICS_DIR          = PICS_DIR + "tokens" + PATH_SEPARATOR;
    public static final String CACHE_ICON_PICS_DIR           = PICS_DIR + "icons" + PATH_SEPARATOR;
    public static final String CACHE_SYMBOLS_DIR             = PICS_DIR + "symbols" + PATH_SEPARATOR;
    public static final String CACHE_BOOSTER_PICS_DIR        = PICS_DIR + "boosters" + PATH_SEPARATOR;
    public static final String CACHE_FATPACK_PICS_DIR        = PICS_DIR + "fatpacks" + PATH_SEPARATOR;
    public static final String CACHE_BOOSTERBOX_PICS_DIR     = PICS_DIR + "boosterboxes" + PATH_SEPARATOR;
    public static final String CACHE_PRECON_PICS_DIR         = PICS_DIR + "precons" + PATH_SEPARATOR;
    public static final String CACHE_TOURNAMENTPACK_PICS_DIR = PICS_DIR + "tournamentpacks" + PATH_SEPARATOR;
    public static final String CACHE_PLANECHASE_PICS_DIR     = PICS_DIR + "planechase" + PATH_SEPARATOR;
    public static final String CACHE_ACHIEVEMENTS_DIR        = PICS_DIR + "achievements" + PATH_SEPARATOR;
    public static final String QUEST_CARD_PRICE_FILE         = DB_DIR + "all-prices.txt";

    public static final String[] PROFILE_DIRS = {
            USER_DIR,
            CACHE_DIR,
            CACHE_CARD_PICS_DIR,
            USER_PREFS_DIR,
            GAUNTLET_DIR.userPrefLoc,
            DB_DIR,
            DECK_CONSTRUCTED_DIR,
            DECK_DRAFT_DIR,
            DECK_SEALED_DIR,
            DECK_SCHEME_DIR,
            DECK_PLANE_DIR,
            DECK_COMMANDER_DIR,
            DECK_OATHBREAKER_DIR,
            DECK_NET_DIR,
            QUEST_SAVE_DIR,
            CACHE_TOKEN_PICS_DIR,
            CACHE_ICON_PICS_DIR,
            CACHE_BOOSTER_PICS_DIR,
            CACHE_FATPACK_PICS_DIR,
            CACHE_BOOSTERBOX_PICS_DIR,
            CACHE_PRECON_PICS_DIR,
            CACHE_TOURNAMENTPACK_PICS_DIR,
            CACHE_PLANECHASE_PICS_DIR };

    // URLs
    private static final String URL_CARDFORGE = "https://downloads.cardforge.org";
    public static final String URL_PIC_DOWNLOAD = URL_CARDFORGE + "/images/cards/";
    public static final String URL_TOKEN_DOWNLOAD = URL_CARDFORGE + "/images/tokens/";
    public static final String URL_PRICE_DOWNLOAD = URL_CARDFORGE + "/all-prices.txt";
    private static final String URL_SCRYFALL = "https://api.scryfall.com";
    public static final String URL_PIC_SCRYFALL_DOWNLOAD = URL_SCRYFALL + "/cards/";

    // Constants for Display Card Identity game setting
    public static final String DISP_CURRENT_COLORS_ALWAYS = "Always";
    public static final String DISP_CURRENT_COLORS_CHANGED = "Changed";
    public static final String DISP_CURRENT_COLORS_MULTICOLOR = "Multicolor";
    public static final String DISP_CURRENT_COLORS_MULTI_OR_CHANGED = "Multi+Changed";
    public static final String DISP_CURRENT_COLORS_NEVER = "Never";

    // Constants for Auto-Yield Mode
    public static final String AUTO_YIELD_PER_CARD = "Per Card (Each Game)";
    public static final String AUTO_YIELD_PER_ABILITY = "Per Ability (Each Match)";

    // Constants for Graveyard Ordering
    public static final String GRAVEYARD_ORDERING_NEVER = "Never";
    public static final String GRAVEYARD_ORDERING_OWN_CARDS = "With Relevant Cards";
    public static final String GRAVEYARD_ORDERING_ALWAYS = "Always";

    // Constants for Stack effect addition notification policy
    public static final String STACK_EFFECT_NOTIFICATION_NEVER = "Never";
    public static final String STACK_EFFECT_NOTIFICATION_ALWAYS = "Always";
    public static final String STACK_EFFECT_NOTIFICATION_AI_AND_TRIGGERED = "AI cast/activated, or triggered by any player";

    // Constants for LAnd played notification policy
    public static final String LAND_PLAYED_NOTIFICATION_NEVER = "Never";
    public static final String LAND_PLAYED_NOTIFICATION_ALWAYS = "Always";
    public static final String LAND_PLAYED_NOTIFICATION_ALWAYS_FOR_NONBASIC_LANDS = "Always, but only for nonbasic lands";
    public static final String LAND_PLAYED_NOTIFICATION_AI = "Lands entering a battlefield because of an action of a AI player";
    public static final String LAND_PLAYED_NOTIFICATION_AI_FOR_NONBASIC_LANDS = "Nonbasic lands entering a battlefield because of an action of a AI player";
    
    // Set boolean constant for landscape mode for gdx port
    public static final boolean isGdxPortLandscape = FileUtil.doesFileExist(ASSETS_DIR + "switch_orientation.ini");

    public enum CounterDisplayLocation {

        TOP("Top of Card"), BOTTOM("Bottom of Card");

        private String name;

        CounterDisplayLocation(final String name) {
            this.name = name;
        }

        public String getName() {
            return name;
        }

        public static CounterDisplayLocation from(final String name) {
            for (CounterDisplayLocation counterDisplayLocation : values()) {
                if (counterDisplayLocation.name.equals(name)) {
                    return counterDisplayLocation;
                }
            }
            throw new IllegalArgumentException("Counter display location '" + name + "' not found.");
        }

    }

    public enum CounterDisplayType {

        /** Use only the new tab-like counter display */
        TEXT("Text-based"),

        /** Use only the old image-based counter display */
        IMAGE("Image-based"),

        /** Use both counter displays at the same time */
        HYBRID("Hybrid"),

        /** Use the new tab-like counter display unless the card panel is very small, then use the old image-based counter display */
        OLD_WHEN_SMALL("Images when cards are small; text otherwise");

        private final String name;

        CounterDisplayType(final String name) {
            this.name = name;
        }

        public String getName() {
            return name;
        }

        public static CounterDisplayType from(final String name) {
            for (CounterDisplayType counterDisplayType : values()) {
                if (counterDisplayType.name.equals(name)) {
                    return counterDisplayType;
                }
            }
            throw new IllegalArgumentException("Counter display type '" + name + "' not found.");
        }

    }

}<|MERGE_RESOLUTION|>--- conflicted
+++ resolved
@@ -48,10 +48,7 @@
     public static final String NET_DECKS_LIST_FILE                   = LISTS_DIR + "net-decks.txt";
     public static final String NET_DECKS_COMMANDER_LIST_FILE         = LISTS_DIR + "net-decks-commander.txt";
     public static final String NET_DECKS_BRAWL_LIST_FILE             = LISTS_DIR + "net-decks-brawl.txt";
-<<<<<<< HEAD
-=======
     public static final String BORDERLESS_CARD_LIST_FILE             = LISTS_DIR + "borderlessCardList.txt";
->>>>>>> 97391ac5
 
 
     public static final String CHANGES_FILE            = ASSETS_DIR + "README.txt";
