--- conflicted
+++ resolved
@@ -2485,23 +2485,12 @@
             // otherwise, lib search for most common type left then, reveal chosenType to Human
             if (game.getPhaseHandler().is(PhaseType.UNTAP) && logic == null) { // Storage Matrix
                 double amount = 0;
-<<<<<<< HEAD
-                for (String type : CardType.getAllCardTypes()) {
-                    if (!invalidTypes.contains(type)) {
-                        CardCollection list = CardLists.filter(ai.getCardsIn(ZoneType.Battlefield), CardPredicates.isType(type), CardPredicates.TAPPED);
-                        double i = type.equals("Creature") ? list.size() * 1.5 : list.size();
-                        if (i > amount) {
-                            amount = i;
-                            chosen = type;
-                        }
-=======
                 for (String type : validTypes) {
-                    CardCollection list = CardLists.filter(ai.getCardsIn(ZoneType.Battlefield), CardPredicates.isType(type), Presets.TAPPED);
+                    CardCollection list = CardLists.filter(ai.getCardsIn(ZoneType.Battlefield), CardPredicates.isType(type), CardPredicates.TAPPED);
                     double i = type.equals("Creature") ? list.size() * 1.5 : list.size();
                     if (i > amount) {
                         amount = i;
                         chosen = type;
->>>>>>> 40ee8616
                     }
                 }
             } else if ("ProtectionFromType".equals(logic)) {
