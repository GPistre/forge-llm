/*
 * Forge: Play Magic: the Gathering.
 * Copyright (C) 2011  Forge Team
 *
 * This program is free software: you can redistribute it and/or modify
 * it under the terms of the GNU General Public License as published by
 * the Free Software Foundation, either version 3 of the License, or
 * (at your option) any later version.
 *
 * This program is distributed in the hope that it will be useful,
 * but WITHOUT ANY WARRANTY; without even the implied warranty of
 * MERCHANTABILITY or FITNESS FOR A PARTICULAR PURPOSE.  See the
 * GNU General Public License for more details.
 *
 * You should have received a copy of the GNU General Public License
 * along with this program.  If not, see <http://www.gnu.org/licenses/>.
 */
package forge.ai;

import com.google.common.collect.*;
import forge.ai.AiCardMemory.MemorySet;
import forge.ai.ability.ProtectAi;
import forge.ai.ability.TokenAi;
import forge.card.CardStateName;
import forge.card.CardType;
import forge.card.ColorSet;
import forge.card.MagicColor;
import forge.card.mana.ManaAtom;
import forge.game.*;
import forge.game.ability.AbilityKey;
import forge.game.ability.AbilityUtils;
import forge.game.ability.ApiType;
import forge.game.ability.effects.CharmEffect;
import forge.game.card.*;
import forge.game.combat.Combat;
import forge.game.combat.CombatUtil;
import forge.game.cost.*;
import forge.game.keyword.Keyword;
import forge.game.phase.PhaseHandler;
import forge.game.phase.PhaseType;
import forge.game.player.GameLossReason;
import forge.game.player.Player;
import forge.game.replacement.ReplacementEffect;
import forge.game.replacement.ReplacementLayer;
import forge.game.replacement.ReplacementType;
import forge.game.spellability.AbilitySub;
import forge.game.spellability.SpellAbility;
import forge.game.spellability.SpellAbilityStackInstance;
import forge.game.spellability.TargetRestrictions;
import forge.game.staticability.StaticAbility;
import forge.game.trigger.Trigger;
import forge.game.trigger.TriggerType;
import forge.game.trigger.WrappedAbility;
import forge.game.zone.Zone;
import forge.game.zone.ZoneType;
import forge.util.Aggregates;
import forge.util.MyRandom;
import forge.util.StreamUtil;
import forge.util.TextUtil;
import forge.util.collect.FCollection;
import org.apache.commons.lang3.StringUtils;

import java.util.*;
import java.util.function.Predicate;


/**
 * <p>
 * ComputerUtil class.
 * </p>
 *
 * @author Forge
 * @version $Id$
 */
public class ComputerUtil {
    public static boolean handlePlayingSpellAbility(final Player ai, SpellAbility sa, final Game game) {
        return handlePlayingSpellAbility(ai, sa, game, null);
    }
    public static boolean handlePlayingSpellAbility(final Player ai, SpellAbility sa, final Game game, Runnable chooseTargets) {
        final Card source = sa.getHostCard();
        source.setSplitStateToPlayAbility(sa);

        if (sa.isSpell() && !source.isCopiedSpell()) {
            sa = AbilityUtils.addSpliceEffects(sa);
            if (sa.getSplicedCards() != null && !sa.getSplicedCards().isEmpty() && ai.getController().isAI()) {
                // we need to reconsider and retarget the SA after additional SAs have been added onto it via splice,
                // otherwise the AI will fail to add the card to stack and that'll knock it out of the game
                sa.resetTargets();
                if (((PlayerControllerAi) ai.getController()).getAi().canPlaySa(sa) != AiPlayDecision.WillPlay) {
                    // for whatever reason the AI doesn't want to play the thing with the spliced subs anymore,
                    // proceeding past this point may result in an illegal play
                    return false;
                }
            }

            sa.setHostCard(game.getAction().moveToStack(source, sa));
        }

        if (!sa.isCopied()) {
            sa.resetPaidHash();
            sa.setPaidLife(0);
        }

        sa = GameActionUtil.addExtraKeywordCost(sa);

        if (sa.getApi() == ApiType.Charm && !CharmEffect.makeChoices(sa)) {
            // 603.3c If no mode is chosen, the ability is removed from the stack.
            return false;
        }
        if (chooseTargets != null) {
            chooseTargets.run();
            if (!sa.isTargetNumberValid()) {
                return false;
            }
        }
        // Spell Permanents inherit their cost from Mana Cost
        final Cost cost = sa.getPayCosts();

        game.getStack().freezeStack(sa);

        // TODO: update mana color conversion for Daxos of Meletis
        if (cost == null) {
            // Is this fork even used for anything anymore?
            if (ComputerUtilMana.payManaCost(ai, sa, false)) {
                game.getStack().addAndUnfreeze(sa);
                return true;
            }
        } else {
            final CostPayment pay = new CostPayment(cost, sa);
            if (pay.payComputerCosts(new AiCostDecision(ai, sa, false))) {
                game.getStack().addAndUnfreeze(sa);
                if (sa.getSplicedCards() != null && !sa.getSplicedCards().isEmpty()) {
                    game.getAction().reveal(sa.getSplicedCards(), ai, true, "Computer reveals spliced cards from ");
                }
                return true;
            }
        }
        //Should not arrive here
        System.out.println("AI failed to play " + sa.getHostCard());
        return false;
    }

    private static boolean hasDiscardHandCost(final Cost cost) {
        if (cost == null) {
            return false;
        }
        for (final CostPart part : cost.getCostParts()) {
            if (part instanceof CostDiscard) {
                final CostDiscard disc = (CostDiscard) part;
                if (disc.getType().equals("Hand")) {
                    return true;
                }
            }
        }
        return false;
    }

    public static int counterSpellRestriction(final Player ai, final SpellAbility sa) {
        // Move this to AF?
        // Restriction Level is Based off a handful of factors

        int restrict = 0;

        final Card source = sa.getHostCard();
        final TargetRestrictions tgt = sa.getTargetRestrictions();

        // Play higher costing spells first?
        final Cost cost = sa.getPayCosts();

        // Consider the costs here for relative "scoring"
        if (hasDiscardHandCost(cost)) {
            // Null Brooch aid
            restrict -= ai.getCardsIn(ZoneType.Hand).size() * 20;
        }

        // Abilities before Spells (card advantage)
        if (sa.isActivatedAbility()) {
            restrict += 40;
        }

        // TargetValidTargeting gets biggest bonus
        if (tgt.getSAValidTargeting() != null) {
            restrict += 35;
        }

        // Unless Cost gets significant bonus + 10-Payment Amount
        final String unless = sa.getParam("UnlessCost");
        if (unless != null && !unless.endsWith(">")) {
            final int amount = AbilityUtils.calculateAmount(source, unless, sa);

            // this is enough as long as the AI is only smart enough to target top of stack
            final int usableManaSources = ComputerUtilMana.getAvailableManaSources(ComputerUtilAbility.getTopSpellAbilityOnStack(ai.getGame(), sa).getActivatingPlayer(), true).size();

            // If the Unless isn't enough, this should be less likely to be used
            if (amount > usableManaSources) {
                restrict += 20 - (2 * amount);
            } else {
                restrict -= (10 - (2 * amount));
            }
        }

        // Then base on Targeting Restriction
        final String[] validTgts = tgt.getValidTgts();
        if (validTgts.length != 1 || !validTgts[0].equals("Card")) {
            restrict += 10;
        }

        // And lastly give some bonus points to least restrictive TargetType
        // (Spell,Ability,Triggered)
        final String tgtType = sa.getParam("TargetType");
        if (tgtType != null) {
            restrict -= 5 * tgtType.split(",").length;
        }
        return restrict;
    }

    // this is used for AI's counterspells
    public static final boolean playStack(SpellAbility sa, final Player ai, final Game game) {
        sa.setActivatingPlayer(ai, true);
        if (!ComputerUtilCost.canPayCost(sa, ai, false))
            return false;

        final Card source = sa.getHostCard();

        Zone fromZone = game.getZoneOf(source);
        int zonePosition = 0;
        if (fromZone != null) {
            zonePosition = fromZone.getCards().indexOf(source);
        }

        if (sa.isSpell() && !source.isCopiedSpell()) {
            sa.setHostCard(game.getAction().moveToStack(source, sa));
        }

        sa = GameActionUtil.addExtraKeywordCost(sa);

        final Cost cost = sa.getPayCosts();
        final CostPayment pay = new CostPayment(cost, sa);

        // do this after card got added to stack
        if (!sa.checkRestrictions(ai)) {
            GameActionUtil.rollbackAbility(sa, fromZone, zonePosition, pay, source);
            return false;
        }

        if (cost == null) {
            ComputerUtilMana.payManaCost(ai, sa, false);
            game.getStack().add(sa);
        } else {
            if (pay.payComputerCosts(new AiCostDecision(ai, sa, false))) {
                game.getStack().add(sa);
            }
        }
        return true;
    }

    public static final void playSpellAbilityForFree(final Player ai, final SpellAbility sa) {
        final Game game = ai.getGame();
        sa.setActivatingPlayer(ai, true);

        final Card source = sa.getHostCard();
        if (sa.isSpell() && !source.isCopiedSpell()) {
            sa.setHostCard(game.getAction().moveToStack(source, sa));
        }

        game.getStack().add(sa);
    }

    public static final boolean playSpellAbilityWithoutPayingManaCost(final Player ai, final SpellAbility sa, final Game game) {
        SpellAbility newSA = sa.copyWithNoManaCost();
        newSA.setActivatingPlayer(ai, true);

        if (!CostPayment.canPayAdditionalCosts(newSA.getPayCosts(), newSA, false) || !ComputerUtilMana.canPayManaCost(newSA, ai, 0, false)) {
            return false;
        }

        newSA = GameActionUtil.addExtraKeywordCost(newSA);

        final Card source = newSA.getHostCard();

        Zone fromZone = game.getZoneOf(source);
        int zonePosition = 0;
        if (fromZone != null) {
            zonePosition = fromZone.getCards().indexOf(source);
        }

        if (newSA.isSpell() && !source.isCopiedSpell()) {
            newSA.setHostCard(game.getAction().moveToStack(source, newSA));

            if (newSA.getApi() == ApiType.Charm && !CharmEffect.makeChoices(newSA)) {
                // 603.3c If no mode is chosen, the ability is removed from the stack.
                return false;
            }
        }

        final CostPayment pay = new CostPayment(newSA.getPayCosts(), newSA);

        // do this after card got added to stack
        if (!newSA.checkRestrictions(ai)) {
            GameActionUtil.rollbackAbility(newSA, fromZone, zonePosition, pay, source);
            return false;
        }
        
        pay.payComputerCosts(new AiCostDecision(ai, newSA, false));

        game.getStack().add(newSA);
        return true;
    }

    public static final boolean playNoStack(final Player ai, SpellAbility sa, final Game game, final boolean effect) {
        sa.setActivatingPlayer(ai, true);
        // TODO: We should really restrict what doesn't use the Stack
        if (!ComputerUtilCost.canPayCost(sa, ai, effect)) {
            return false;
        }

        final Card source = sa.getHostCard();
        if (sa.isSpell() && !source.isCopiedSpell()) {
            sa.setHostCard(game.getAction().moveToStack(source, sa));
        }

        sa = GameActionUtil.addExtraKeywordCost(sa);

        final Cost cost = sa.getPayCosts();
        if (cost == null) {
            ComputerUtilMana.payManaCost(ai, sa, effect);
        } else {
            final CostPayment pay = new CostPayment(cost, sa);
            pay.payComputerCosts(new AiCostDecision(ai, sa, effect));
        }

        AbilityUtils.resolve(sa);
        return true;
    }

    public static Card getCardPreference(final Player ai, final Card activate, final String pref, final CardCollection typeList) {
        return getCardPreference(ai, activate, pref, typeList, null);
    }
    public static Card getCardPreference(final Player ai, final Card activate, final String pref, final CardCollection typeList, SpellAbility sa) {
        final Game game = ai.getGame();
        String prefDef = "";
        if (activate != null) {
            prefDef = activate.getSVar("AIPreference");
            final String[] prefGroups = prefDef.split("\\|");
            for (String prefGroup : prefGroups) {
                final String[] prefValid = prefGroup.trim().split("\\$");
                if (prefValid[0].equals(pref) && !prefValid[1].startsWith("Special:")) {
                    CardCollection overrideList = null;
                    if (activate.hasSVar("AIPreferenceOverride")) {
                        overrideList = CardLists.getValidCards(typeList, activate.getSVar("AIPreferenceOverride"), activate.getController(), activate, null);
                    }

                    for (String validItem : prefValid[1].split(",")) {
                        final CardCollection prefList = CardLists.getValidCards(typeList, validItem, activate.getController(), activate, null);
                        int threshold = getAIPreferenceParameter(activate, "CreatureEvalThreshold", sa);
                        int minNeeded = getAIPreferenceParameter(activate, "MinCreaturesBelowThreshold", sa);

                        if (threshold != -1) {
                            List<Card> toRemove = Lists.newArrayList();
                            for (Card c : prefList) {
                                if (c.isCreature()) {
                                    if (ComputerUtilCard.isUselessCreature(ai, c) || ComputerUtilCard.evaluateCreature(c) <= threshold) {
                                        continue;
                                    }
                                    if (ComputerUtilCard.hasActiveUndyingOrPersist(c)) {
                                        continue;
                                    }
                                    toRemove.add(c);
                                }
                            }
                            prefList.removeAll(toRemove);
                        }
                        if (minNeeded != -1) {
                            if (prefList.size() < minNeeded) {
                                return null;
                            }
                        }

                        if (!prefList.isEmpty() || (overrideList != null && !overrideList.isEmpty())) {
                            boolean isBestAI = "true".equalsIgnoreCase(activate.getSVar("AIPreferBestCard"));
                            if (isBestAI) {
                                return ComputerUtilCard.getBestAI(overrideList == null ? prefList : overrideList);
                            } else {
                                return ComputerUtilCard.getWorstAI(overrideList == null ? prefList : overrideList);
                            }
                        }
                    }
                }
            }
        }
        if (pref.contains("SacCost")) {
            // search for permanents with SacMe. priority 1 is the lowest, priority 5 the highest
            for (int ip = 0; ip < 6; ip++) {
                final int priority = 6 - ip;
                if (priority == 2 && ai.isCardInPlay("Crucible of Worlds")) {
                    CardCollection landsInPlay = CardLists.getType(typeList, "Land");
                    if (!landsInPlay.isEmpty()) {
                        // Don't need more land.
                        return ComputerUtilCard.getWorstLand(landsInPlay);
                    }
                }
                final CardCollection sacMeList = CardLists.filter(typeList, c -> (c.hasSVar("SacMe") && Integer.parseInt(c.getSVar("SacMe")) == priority)
                        || (priority == 1 && shouldSacrificeThreatenedCard(ai, c, sa))
                );
                if (!sacMeList.isEmpty()) {
                    CardLists.shuffle(sacMeList);
                    return sacMeList.getFirst();
                } else {
                    // empty sacMeList, so get some viable average preference if the option is enabled
                    if (ai.getController().isAI()) {
                        AiController aic = ((PlayerControllerAi) ai.getController()).getAi();
                        boolean enableDefaultPref = aic.getBooleanProperty(AiProps.SACRIFICE_DEFAULT_PREF_ENABLE);
                        if (enableDefaultPref) {
                            int minCMC = aic.getIntProperty(AiProps.SACRIFICE_DEFAULT_PREF_MIN_CMC);
                            int maxCMC = aic.getIntProperty(AiProps.SACRIFICE_DEFAULT_PREF_MAX_CMC);
                            int maxCreatureEval = aic.getIntProperty(AiProps.SACRIFICE_DEFAULT_PREF_MAX_CREATURE_EVAL);
                            boolean allowTokens = aic.getBooleanProperty(AiProps.SACRIFICE_DEFAULT_PREF_ALLOW_TOKENS);
                            List<String> dontSac = Arrays.asList("Black Lotus", "Mox Pearl", "Mox Jet", "Mox Emerald", "Mox Ruby", "Mox Sapphire", "Lotus Petal");
                            CardCollection allowList = CardLists.filter(typeList, card -> {
                                if (card.isCreature() && ComputerUtilCard.evaluateCreature(card) > maxCreatureEval) {
                                    return false;
                                }

                                return (allowTokens && card.isToken())
                                        || (card.getCMC() >= minCMC && card.getCMC() <= maxCMC && !dontSac.contains(card.getName()));
                            });
                            if (!allowList.isEmpty()) {
                                CardLists.sortByCmcDesc(allowList);
                                return allowList.getLast();
                            }
                        }
                    }
                }
            }

            // Sac lands
            final CardCollection landsInPlay = CardLists.getType(typeList, "Land");
            if (!landsInPlay.isEmpty()) {
                final int landsInHand = Math.min(2, CardLists.getType(ai.getCardsIn(ZoneType.Hand), "Land").size());
                final CardCollection nonLandsInHand = CardLists.getNotType(ai.getCardsIn(ZoneType.Hand), "Land");
                nonLandsInHand.addAll(ai.getCardsIn(ZoneType.Library));
                final int highestCMC = Math.max(6, Aggregates.max(nonLandsInHand, Card::getCMC));
                if (landsInPlay.size() + landsInHand >= highestCMC) {
                    // Don't need more land.
                    return ComputerUtilCard.getWorstLand(landsInPlay);
                }
            }

            // try everything when about to die
            if (game.getPhaseHandler().getPhase().equals(PhaseType.COMBAT_DECLARE_BLOCKERS)) {
                // in some rare situations the call to lifeInDanger could lead us back here, this will prevent an overflow
                boolean preventReturn = sa != null && sa.isManaAbility();
                if (preventReturn) {
                    AiCardMemory.rememberCard(ai, sa.getHostCard(), MemorySet.HELD_MANA_SOURCES_FOR_NEXT_SPELL);
                }

                boolean danger = ComputerUtilCombat.lifeInSeriousDanger(ai, game.getCombat());

                if (preventReturn) {
                    AiCardMemory.forgetCard(ai, sa.getHostCard(), MemorySet.HELD_MANA_SOURCES_FOR_NEXT_SPELL);
                }

                if (danger) {
                    final CardCollection nonCreatures = CardLists.getNotType(typeList, "Creature");
                    if (!nonCreatures.isEmpty()) {
                        return ComputerUtilCard.getWorstAI(nonCreatures);
                    } else if (!typeList.isEmpty()) {
                        // TODO make sure survival is possible in case the creature blocks a trampler
                        return ComputerUtilCard.getWorstAI(typeList);
                    }
                }
            }
        }
        else if (pref.contains("DiscardCost")) { // search for permanents with DiscardMe
            for (int ip = 0; ip < 6; ip++) { // priority 0 is the lowest, priority 5 the highest
                final int priority = 6 - ip;
                for (Card c : typeList) {
                    if (priority == 3 && c.isLand() && ai.isCardInPlay("Crucible of Worlds")) {
                        return c;
                    }
                    if (c.hasSVar("DiscardMe") && Integer.parseInt(c.getSVar("DiscardMe")) == priority) {
                        return c;
                    }
                }
            }

            if (activate != null && ComputerUtilCost.isFreeCastAllowedByPermanent(ai, "Discard")) {
                // Dream Halls allows to discard 1 worthless card to cast 1 expensive for free
                // Do it even if nothing marked for discard in hand, if it's worth doing!
                int mana = ComputerUtilMana.getAvailableManaEstimate(ai, false);

                boolean cantAffordSoon = activate.getCMC() > mana + 1;
                boolean wrongColor = !activate.getColor().hasNoColorsExcept(ColorSet.fromNames(ComputerUtilCost.getAvailableManaColors(ai, ImmutableList.of())).getColor());

                // Only do this for spells, not activated abilities
                // We can't pay for this spell even if we play another land, or have wrong colors
                if (!activate.isInPlay() && (cantAffordSoon || wrongColor)) {
                    CardCollection options = new CardCollection();
                    for (Card c : typeList) {
                        // Try to avoid stupidity by playing cheap spells and paying for them with expensive spells
                        // while the intention was to do things the other way around
                        if (c.isCreature() && activate.isCreature()) {
                            if (ComputerUtilCard.evaluateCreature(c) < ComputerUtilCard.evaluateCreature(activate)) {
                                options.add(c);
                            }
                        } else if (c.getCMC() <= activate.getCMC()) {
                            options.add(c);
                        }
                    }
                    if (!options.isEmpty()) {
                        return ComputerUtilCard.getWorstAI(options);
                    }
                }
            }

            // Survival of the Fittest logic
            if (prefDef.contains("DiscardCost$Special:SurvivalOfTheFittest")) {
                return SpecialCardAi.SurvivalOfTheFittest.considerDiscardTarget(ai);
            }

            // Discard lands
            final CardCollection landsInHand = CardLists.getType(typeList, "Land");
            if (!landsInHand.isEmpty()) {
                final int numLandsInPlay = CardLists.count(ai.getCardsIn(ZoneType.Battlefield), CardPredicates.LANDS_PRODUCING_MANA);
                final CardCollection nonLandsInHand = CardLists.getNotType(ai.getCardsIn(ZoneType.Hand), "Land");
                final int highestCMC = Math.max(6, Aggregates.max(nonLandsInHand, Card::getCMC));
                if (numLandsInPlay >= highestCMC
                        || (numLandsInPlay + landsInHand.size() > 6 && landsInHand.size() > 1)) {
                    // Don't need more land.
                    return ComputerUtilCard.getWorstLand(landsInHand);
                }
            }

            // try everything when about to die
            if (activate != null && "Reality Smasher".equals(activate.getName()) ||
                    game.getPhaseHandler().getPhase().equals(PhaseType.COMBAT_DECLARE_BLOCKERS)
                    && ComputerUtilCombat.lifeInSeriousDanger(ai, game.getCombat())) {
                if (!typeList.isEmpty()) {
                    return ComputerUtilCard.getWorstAI(typeList);
                }
            }
        } else if (pref.contains("DonateMe")) {
            // search for permanents with DonateMe. priority 1 is the lowest, priority 5 the highest
            for (int ip = 0; ip < 6; ip++) {
                final int priority = 6 - ip;
                for (Card c : typeList) {
                    if (c.hasSVar("DonateMe") && Integer.parseInt(c.getSVar("DonateMe")) == priority) {
                        return c;
                    }
                }
            }
        }
        return null;
    }

    public static int getAIPreferenceParameter(final Card c, final String paramName, SpellAbility sa) {
        if (!c.hasSVar("AIPreferenceParams")) {
            return -1;
        }

        String[] params = StringUtils.split(c.getSVar("AIPreferenceParams"), '|');
        for (String param : params) {
            String[] props = StringUtils.split(param, "$");
            String parName = props[0].trim();
            String parValue = props[1].trim();

            switch (parName) {
                case "CreatureEvalThreshold":
                    // Threshold of 150 is just below the level of a 1/1 mana dork or a 2/2 baseline creature with no keywords
                    if (paramName.equals(parName)) {
                        int num = 0;
                        try {
                            num = Integer.parseInt(parValue);
                        } catch (NumberFormatException nfe) {
                            String[] valParts = StringUtils.split(parValue, "/");
                            CardCollection foundCards  = AbilityUtils.getDefinedCards(c, valParts[0], sa);
                            if (!foundCards.isEmpty()) {
                                num = ComputerUtilCard.evaluateCreature(foundCards.get(0));
                            }
                            valParts[0] = Integer.toString(num);
                            if (valParts.length > 1) {
                                num = AbilityUtils.doXMath(num, valParts[1], c, sa);
                            }
                        }
                        return num;
                    }
                    break;
                case "MinCreaturesBelowThreshold":
                    if (paramName.equals(parName)) {
                        return Integer.parseInt(parValue);
                    }
                    break;
                default:
                    System.err.println("Warning: unknown parameter " + parName + " in AIPreferenceParams for card " + c);
                    break;
            }
        }

        return -1;
    }

    public static CardCollection chooseSacrificeType(final Player ai, String type, final SpellAbility ability, final Card target, final boolean effect, final int amount, final CardCollectionView exclude) {
        final Card source = ability.getHostCard();
        boolean differentNames = false;
        if (type.contains("+WithDifferentNames")) {
            differentNames = true;
            type = type.replace("+WithDifferentNames", "");
        }

        CardCollection typeList = CardLists.getValidCards(ai.getCardsIn(ZoneType.Battlefield), type.split(";"), source.getController(), source, ability);
        if (differentNames) {
            final Set<Card> uniqueNameCards = Sets.newHashSet();
            for (final Card card : typeList) {
                // CR 201.2b Those objects have different names only if each of them has at least one name and no two objects in that group have a name in common
                if (!card.hasNoName()) {
                    uniqueNameCards.add(card);
                }
            }
            typeList.clear();
            typeList.addAll(uniqueNameCards);
        }

        if (exclude != null) {
            typeList.removeAll(exclude);
        }

        typeList = CardLists.filter(typeList, CardPredicates.canBeSacrificedBy(ability, effect));

        // don't sacrifice the card we're pumping
        typeList = ComputerUtilCost.paymentChoicesWithoutTargets(typeList, ability, ai);

        // if the source has "Casualty", don't sacrifice cards that may have granted the effect
        // TODO: is there a surefire way to determine which card added Casualty?
        if (source.hasKeyword(Keyword.CASUALTY)) {
            typeList = CardLists.filter(typeList, CardPredicates.hasSVar("AIDontSacToCasualty").negate());
        }

        if (typeList.size() < amount) {
            return null;
        }

        final CardCollection sacList = new CardCollection();
        int count = 0;

        while (count < amount) {
            Card prefCard = getCardPreference(ai, source, "SacCost", typeList, ability);
            if (prefCard == null) {
                prefCard = ComputerUtilCard.getWorstAI(typeList);
            }
            if (prefCard == null) {
                return null;
            }
            sacList.add(prefCard);
            typeList.remove(prefCard);
            count++;
        }
        return sacList;
    }

    public static CardCollection chooseCollectEvidence(final Player ai, CostCollectEvidence cost, final Card activate, int amount, SpellAbility sa, final boolean effect) {
        CardCollection typeList = CardLists.filter(ai.getCardsIn(ZoneType.Graveyard), CardPredicates.canExiledBy(sa, effect));

        if (CardLists.getTotalCMC(typeList) < amount) return null;

        // FIXME: This is suboptimal, maybe implement a single comparator that'll take care of all of this?
        CardLists.sortByCmcDesc(typeList);
        Collections.reverse(typeList);


        // TODO AI needs some improvements here
        // Whats the best way to choose evidence to collect?
        // Probably want to filter out cards that have graveyard abilities/castable from graveyard
        // Ideally we remove as few cards as possible "Don't overspend"

        final CardCollection exileList = new CardCollection();
        while(amount > 0) {
            Card c = typeList.remove(0);

            amount -= c.getCMC();

            exileList.add(c);
        }

        return exileList;
    }

    public static CardCollection chooseExileFrom(final Player ai, CostExile cost, final Card activate, final int amount, SpellAbility sa, final boolean effect) {
        CardCollection typeList;
        if (cost.zoneRestriction != 1) {
            typeList = new CardCollection(ai.getGame().getCardsIn(cost.from));
        } else {
            typeList = new CardCollection(ai.getCardsIn(cost.from));
        }
        typeList = CardLists.getValidCards(typeList, cost.getType().split(";"), activate.getController(), activate, sa);

        return chooseExileFromList(ai, typeList, activate, amount, sa, effect);
    }

    public static CardCollection chooseExileFromList(final Player ai, CardCollection typeList, final Card activate, final int amount, SpellAbility sa, final boolean effect) {
        typeList = CardLists.filter(typeList, CardPredicates.canExiledBy(sa, effect));

        // don't exile the card we're pumping
        typeList = ComputerUtilCost.paymentChoicesWithoutTargets(typeList, sa, ai);

        if (typeList.size() < amount) {
            return null;
        }

        CardLists.sortByPowerAsc(typeList);
        if (sa.isCraft()) {
            // remove anything above 3 CMC so that high tier stuff doesn't get exiled with this
            CardCollection toRemove = new CardCollection();
            for (Card exileTgt : typeList) {
                if (exileTgt.isInPlay() && exileTgt.getCMC() >= 3) toRemove.add(exileTgt);
            }
            typeList.removeAll(toRemove);
            if (typeList.size() < amount) return null;

            // FIXME: This is suboptimal, maybe implement a single comparator that'll take care of all of this?
            CardLists.sortByCmcDesc(typeList);
            Collections.reverse(typeList);
            typeList.sort((a, b) -> {
                if (!a.isInPlay() && b.isInPlay()) return -1;
                else if (!b.isInPlay() && a.isInPlay()) return 1;
                else return 0;
            }); // something that's not on the battlefield should come first
        }
        final CardCollection exileList = new CardCollection();

        for (int i = 0; i < amount; i++) {
            exileList.add(typeList.get(i));
        }
        return exileList;
    }

    public static CardCollection choosePutToLibraryFrom(final Player ai, final ZoneType zone, final String type, final Card activate,
            final Card target, final int amount, SpellAbility sa) {
        CardCollection typeList = CardLists.getValidCards(ai.getCardsIn(zone), type.split(";"), activate.getController(), activate, sa);

        // don't move the card we're pumping
        typeList = ComputerUtilCost.paymentChoicesWithoutTargets(typeList, sa, ai);

        if (typeList.size() < amount) {
            return null;
        }

        CardLists.sortByPowerAsc(typeList);
        final CardCollection list = new CardCollection();

        if (zone != ZoneType.Hand) {
            Collections.reverse(typeList);
        }

        for (int i = 0; i < amount; i++) {
            list.add(typeList.get(i));
        }
        return list;
    }

    public static CardCollection chooseTapType(final Player ai, final String type, final Card activate, final boolean tap, final int amount, final CardCollectionView exclude, SpellAbility sa) {
        CardCollection all = new CardCollection(ai.getCardsIn(ZoneType.Battlefield));
        all.removeAll(exclude);
        CardCollection typeList = CardLists.getValidCards(all, type.split(";"), activate.getController(), activate, sa);

        typeList = CardLists.filter(typeList, CardPredicates.CAN_TAP);

        if (tap) {
            typeList.remove(activate);
        }

        if (typeList.size() < amount) {
            return null;
        }

        CardLists.sortByPowerAsc(typeList);

        final CardCollection tapList = new CardCollection();

        for (int i = 0; i < amount; i++) {
            tapList.add(typeList.get(i));
        }
        return tapList;
    }

    public static CardCollection chooseTapTypeAccumulatePower(final Player ai, final String type, final SpellAbility sa,
            final boolean tap, final int amount, final CardCollectionView exclude) {
        // Used for Crewing vehicles, ideally we sort by useless creatures. Can't Attack/Defender
        int totalPower = 0;
        final Card activate = sa.getHostCard();

        CardCollection all = new CardCollection(ai.getCardsIn(ZoneType.Battlefield));
        all.removeAll(exclude);
        CardCollection typeList = CardLists.getValidCards(all, type.split(";"), activate.getController(), activate, sa);

        typeList = CardLists.filter(typeList, sa.isCrew() ? CardPredicates.CAN_CREW : CardPredicates.CAN_TAP);

        if (tap) {
            typeList.remove(activate);
        }
        ComputerUtilCard.sortByEvaluateCreature(typeList);
        Collections.reverse(typeList);

        final CardCollection tapList = new CardCollection();

        // Accumulate from "worst" creature
        for (Card next : typeList) {
            int pow = next.getNetPower();
            if (pow <= 0) {
                continue;
            }
            if (pow >= amount) {
                // If the power of this creature matches the totalPower needed
                // Might as well only use this creature?
                tapList.clear();
            }
            tapList.add(next);
            totalPower = CardLists.getTotalPower(tapList, true, sa.isCrew());
            if (totalPower >= amount) {
                break;
            }
        }

        if (totalPower < amount) {
            return null;
        }
        return tapList;
    }

    public static CardCollection chooseUntapType(final Player ai, final String type, final Card activate, final boolean untap, final int amount, SpellAbility sa) {
        CardCollection typeList = CardLists.getValidCards(ai.getCardsIn(ZoneType.Battlefield), type.split(";"), activate.getController(), activate, sa);

<<<<<<< HEAD
        typeList = CardLists.filter(typeList, CardPredicates.TAPPED);
=======
        typeList = CardLists.filter(typeList, Presets.TAPPED, c -> c.getCounters(CounterEnumType.STUN) == 0 || c.canRemoveCounters(CounterType.get(CounterEnumType.STUN)));
>>>>>>> 0475f4ba

        if (untap) {
            typeList.remove(activate);
        }

        if (typeList.size() < amount) {
            return null;
        }

        CardLists.sortByPowerDesc(typeList);

        return typeList.subList(0, amount);
    }

    public static CardCollection chooseReturnType(final Player ai, final String type, final Card activate, final Card target, final int amount, SpellAbility sa) {
        CardCollection typeList = CardLists.getValidCards(ai.getCardsIn(ZoneType.Battlefield), type.split(";"), activate.getController(), activate, sa);

        // don't bounce the card we're pumping
        // TODO unless it can be used as a save
        typeList = ComputerUtilCost.paymentChoicesWithoutTargets(typeList, sa, ai);

        if (typeList.size() < amount) {
            return new CardCollection();
        }

        CardLists.sortByPowerAsc(typeList);
        final CardCollection returnList = new CardCollection();

        for (int i = 0; i < amount; i++) {
            returnList.add(typeList.get(i));
        }
        return returnList;
    }

    public static CardCollection choosePermanentsToSacrifice(final Player ai, final CardCollectionView cardlist, final int amount, final SpellAbility source,
            final boolean destroy, final boolean isOptional) {
        CardCollection remaining = new CardCollection(cardlist);
        final CardCollection sacrificed = new CardCollection();
        final Card host = source.getHostCard();
        final int considerSacThreshold = getAIPreferenceParameter(host, "CreatureEvalThreshold", source);

        if ("OpponentOnly".equals(source.getParam("AILogic"))) {
            if (!source.getActivatingPlayer().isOpponentOf(ai)) {
                return sacrificed; // sacrifice none
            }
        } else if ("DesecrationDemon".equals(source.getParam("AILogic"))) {
            if (!SpecialCardAi.DesecrationDemon.considerSacrificingCreature(ai, source)) {
                return sacrificed; // don't sacrifice unless in special conditions specified by DesecrationDemon AI
            }
        } else if ("Lethal".equals(source.getParam("AILogic"))) {
            for (Card c : cardlist) {
                boolean isLethal = false;
                for (Player opp : ai.getOpponents()) {
                    if (opp.canLoseLife() && !opp.cantLoseForZeroOrLessLife() && c.getNetPower() >= opp.getLife()) {
                        isLethal = true;
                        break;
                    }
                }
                for (Card creature : ai.getOpponents().getCreaturesInPlay()) {
                    if (creature.canBeDestroyed() && c.getNetPower() >= creature.getNetToughness()) {
                        isLethal = true;
                        break;
                    }
                }
                if (c.hasSVar("SacMe") || isLethal) {
                    sacrificed.add(c);
                    if (sacrificed.size() == amount) {
                        return sacrificed;
                    }
                }
            }
            if (sacrificed.size() < amount) {
                System.err.println("Warning: AILogic Lethal could not meaningfully select enough cards for the AF Sacrifice on " + source.getHostCard());
            }
        } else if (isOptional && source.getActivatingPlayer().isOpponentOf(ai)) {
            if ("Pillar Tombs of Aku".equals(host.getName())) {
                if (!ai.canLoseLife() || ai.cantLoseForZeroOrLessLife()) {
                    return sacrificed; // sacrifice none
                }
            } else {
                return sacrificed; // sacrifice none
            }
        }
        boolean exceptSelf = "ExceptSelf".equals(source.getParam("AILogic"));
        boolean removedSelf = false;

        if (isOptional && (source.isKeyword(Keyword.DEVOUR) || source.isKeyword(Keyword.EXPLOIT))) {
            if (source.isKeyword(Keyword.EXPLOIT)) {
                for (Trigger t : host.getTriggers()) {
                    if (t.getMode() == TriggerType.Exploited) {
                        final SpellAbility exSA = t.ensureAbility().copy(ai);

                        exSA.setTrigger(t);

                        // Run non-mandatory trigger.
                        // These checks only work if the Executing SpellAbility is an Ability_Sub.
                        if ((exSA instanceof AbilitySub) && !SpellApiToAi.Converter.get(exSA.getApi()).doTriggerAI(ai, exSA, false)) {
                            // AI would not run this trigger if given the chance
                            return sacrificed;
                        }
                    }
                }
            }
            remaining = CardLists.filter(remaining, c -> {
                int sacThreshold = 190;

                String logic = source.getParamOrDefault("AILogic", "");
                if (logic.startsWith("SacForDamage")) {
                    final int damageAmt = logic.contains("cmc") ? c.getManaCost().getCMC() : c.getNetPower();
                    if (damageAmt <= 0) {
                        return false;
                    } else if (damageAmt >= ai.getOpponentsSmallestLifeTotal()) {
                        return true;
                    } else if (logic.endsWith(".GiantX2") && c.getType().hasCreatureType("Giant")
                            && damageAmt * 2 >= ai.getOpponentsSmallestLifeTotal()) {
                        return true; // TODO: generalize this for any type and actually make the AI prefer giants?
                    }
                }

                if ("DesecrationDemon".equals(logic)) {
                    sacThreshold = SpecialCardAi.DesecrationDemon.getSacThreshold();
                } else if (considerSacThreshold != -1) {
                    sacThreshold = considerSacThreshold;
                }

                if (c.hasSVar("SacMe") || ComputerUtilCard.evaluateCreature(c) < sacThreshold) {
                    return true;
                }

                if (ComputerUtilCard.hasActiveUndyingOrPersist(c)) {
                    return true;
                }

                return false;
            });
        }

        final int max = Math.min(remaining.size(), amount);

        if (exceptSelf && max < remaining.size()) {
            removedSelf = remaining.remove(host);
        }

        for (int i = 0; i < max; i++) {
            Card c = chooseCardToSacrifice(source, remaining, ai, destroy);
            remaining.remove(c);
            if (c != null) {
                sacrificed.add(c);
            }
        }

        if (sacrificed.isEmpty() && removedSelf) {
            sacrificed.add(host);
        }

        return sacrificed;
    }

    // Precondition it wants: remaining are reverse-sorted by CMC
    private static Card chooseCardToSacrifice(final SpellAbility source, CardCollection remaining, final Player ai, final boolean destroy) {
        // If somehow ("Drop of Honey") they suggest to destroy opponent's card - use the chance!
        for (Card c : remaining) { // first compare is fast, second is precise
            if (ai.isOpponentOf(c.getController()))
                return c;
        }

        if (destroy) {
            final CardCollection indestructibles = CardLists.getKeyword(remaining, Keyword.INDESTRUCTIBLE);
            if (!indestructibles.isEmpty()) {
                return indestructibles.get(0);
            }
        }

        for (int ip = 0; ip < 6; ip++) { // priority 0 is the lowest, priority 5 the highest
            final int priority = 6 - ip;
            for (Card card : remaining) {
                if (card.hasSVar("SacMe") && Integer.parseInt(card.getSVar("SacMe")) == priority) {
                    return card;
                }
            }
        }

        if (source.isEmerge() || source.isOffering()) {
            // don't sac when cost wouldn't be reduced
            remaining = CardLists.filter(remaining, CardPredicates.greaterCMC(1));
        }

        Card c = null;
        if (CardLists.getNotType(remaining, "Creature").isEmpty()) {
            c = ComputerUtilCard.getWorstCreatureAI(remaining);
        }
        else if (CardLists.getNotType(remaining, "Land").isEmpty()) {
            c = ComputerUtilCard.getWorstLand(CardLists.filter(remaining, CardPredicates.LANDS));
        }
        else {
            c = ComputerUtilCard.getWorstPermanentAI(remaining, false, false, false, false);
        }

        if (c != null && c.isEnchanted()) {
            // TODO: choose "worst" controlled enchanting Aura
            for (Card aura : c.getEnchantedBy()) {
                if (aura.getController().equals(c.getController()) && remaining.contains(aura)) {
                    return aura;
                }
            }
        }
        return c;
    }

    public static boolean canRegenerate(Player ai, final Card card) {
        if (!card.canBeShielded()) {
            return false;
        }

        boolean canRegen = false;
        ComputerUtilCombat.setCombatRegenTestSuppression(true); // do not check canRegenerate recursively from combat code

        final Player controller = card.getController();
        final Game game = controller.getGame();
        final CardCollectionView l = controller.getCardsIn(ZoneType.Battlefield);
        for (final Card c : l) {
            for (final SpellAbility sa : c.getSpellAbilities()) {
                // This try/catch should fix the "computer is thinking" bug
                try {

                    if (!sa.isActivatedAbility() || sa.getApi() != ApiType.Regenerate) {
                        continue; // Not a Regenerate ability
                    }
                    sa.setActivatingPlayer(controller, true);
                    if (!(sa.canPlay() && ComputerUtilCost.canPayCost(sa, controller, false))) {
                        continue; // Can't play ability
                    }

                    if (controller == ai) {
                        final Cost abCost = sa.getPayCosts();
                        if (abCost != null) {
                            if (!ComputerUtilCost.checkLifeCost(controller, abCost, c, 4, sa)) {
                                continue; // Won't play ability
                            }

                            if (!ComputerUtilCost.checkSacrificeCost(controller, abCost, c, sa)) {
                                continue; // Won't play ability
                            }

                            if (!ComputerUtilCost.checkCreatureSacrificeCost(controller, abCost, c, sa)) {
                                continue; // Won't play ability
                            }
                        }
                    }

                    final TargetRestrictions tgt = sa.getTargetRestrictions();
                    if (tgt != null) {
                        if (CardLists.getValidCards(game.getCardsIn(ZoneType.Battlefield), tgt.getValidTgts(), controller, sa.getHostCard(), sa).contains(card)) {
                            canRegen = true;
                        }
                    } else if (AbilityUtils.getDefinedCards(sa.getHostCard(), sa.getParam("Defined"), sa).contains(card)) {
                        canRegen = true;
                    }

                } catch (final Exception ex) {
                    throw new RuntimeException(TextUtil.concatNoSpace("There is an error in the card code for ", c.getName(), ":", ex.getMessage()), ex);
                }
            }
        }

        ComputerUtilCombat.setCombatRegenTestSuppression(false);
        return canRegen;
    }

    public static int possibleDamagePrevention(final Card card) {
        int prevented = 0;

        final Player controller = card.getController();
        final Game game = controller.getGame();

        final CardCollectionView l = controller.getCardsIn(ZoneType.Battlefield);
        for (final Card c : l) {
            for (final SpellAbility sa : c.getSpellAbilities()) {
                // if SA is from AF_Counter don't add to getPlayable
                // This try/catch should fix the "computer is thinking" bug
                try {
                    if (sa.getApi() == null || !sa.isActivatedAbility()) {
                        continue;
                    }

                    if (sa.getApi() == ApiType.PreventDamage && sa.canPlay()
                            && ComputerUtilCost.canPayCost(sa, controller, false)) {
                        if (AbilityUtils.getDefinedCards(sa.getHostCard(), sa.getParam("Defined"), sa).contains(card)) {
                            prevented += AbilityUtils.calculateAmount(sa.getHostCard(), sa.getParam("Amount"), sa);
                        }
                        final TargetRestrictions tgt = sa.getTargetRestrictions();
                        if (tgt != null) {
                            if (CardLists.getValidCards(game.getCardsIn(ZoneType.Battlefield), tgt.getValidTgts(), controller, sa.getHostCard(), sa).contains(card)) {
                                prevented += AbilityUtils.calculateAmount(sa.getHostCard(), sa.getParam("Amount"), sa);
                            }

                        }
                    }
                } catch (final Exception ex) {
                    throw new RuntimeException(TextUtil.concatNoSpace("There is an error in the card code for ", c.getName(), ":", ex.getMessage()), ex);
                }
            }
        }
        return prevented;
    }

    public static boolean castPermanentInMain1(final Player ai, final SpellAbility sa) {
        final Card card = sa.getHostCard();
        final CardState cardState = card.isFaceDown() ? card.getState(CardStateName.Original) : card.getCurrentState();

        if (card.hasSVar("PlayMain1")) {
            if (card.getSVar("PlayMain1").equals("ALWAYS") || sa.getPayCosts().hasNoManaCost()) {
                return true;
            } else if (card.getSVar("PlayMain1").equals("OPPONENTCREATURES")) {
                //Only play these main1 when the opponent has creatures (stealing and giving them haste)
                if (!ai.getOpponents().getCreaturesInPlay().isEmpty()) {
                    return true;
                }
            } else if (!card.getController().getCreaturesInPlay().isEmpty()) {
                return true;
            }
        }

        // cast Backup creatures in main 1 to pump attackers
        if (cardState.hasKeyword(Keyword.BACKUP)) {
            for (Card potentialAtkr: ai.getCreaturesInPlay()) {
                if (ComputerUtilCard.doesCreatureAttackAI(ai, potentialAtkr)) {
                    return true;
                }
            }
        }

        // cast Blitz in main 1 if the creature attacks
        if (sa.isBlitz() && ComputerUtilCard.doesSpecifiedCreatureAttackAI(ai, card)) {
            return true;
        }

        // try not to cast Raid creatures in main 1 if an attack is likely
        if ("Count$AttackersDeclared".equals(card.getSVar("RaidTest")) && !cardState.hasKeyword(Keyword.HASTE)) {
            for (Card potentialAtkr: ai.getCreaturesInPlay()) {
                if (ComputerUtilCard.doesCreatureAttackAI(ai, potentialAtkr)) {
                    return false;
                }
            }
        }

        if (card.getManaCost().isZero()) {
            return true;
        }

        if (cardState.hasKeyword(Keyword.EXALTED) || cardState.hasKeyword(Keyword.EXTORT)) {
            return true;
        }

        if (cardState.hasKeyword(Keyword.RIOT) && SpecialAiLogic.preferHasteForRiot(sa, ai)) {
            // Planning to choose Haste for Riot, so do this in Main 1
            return true;
        }

        // if we have non-persistent mana in our pool, would be good to try to use it and not waste it
        if (ai.getManaPool().willManaBeLostAtEndOfPhase()) {
            // TODO should check if some will be kept and skip those
            boolean canUseToPayCost = false;
            for (byte color : ManaAtom.MANATYPES) {
                // tries to reuse any amount of colorless if cost only has generic
                if (ai.getManaPool().getAmountOfColor(color) > 0 && card.getManaCost().canBePaidWithAvailable(color)) {
                    canUseToPayCost = true;
                    break;
                }
            }

            if (canUseToPayCost) {
                return true;
            }
        }

        if (card.isCreature() && !cardState.hasKeyword(Keyword.DEFENDER)
                && (cardState.hasKeyword(Keyword.HASTE) || hasACardGivingHaste(ai, true) || sa.isDash())) {
            return true;
        }

        //cast equipments in Main1 when there are creatures to equip and no other unequipped equipment
        if (card.isEquipment()) {
            boolean playNow = false;
            for (Card c : card.getController().getCardsIn(ZoneType.Battlefield)) {
                if (c.isEquipment() && !c.isEquipping()) {
                    playNow = false;
                    break;
                }
                if (!playNow && c.isCreature() && ComputerUtilCombat.canAttackNextTurn(c) && c.canBeAttached(card, null)) {
                    playNow = true;
                }
            }
            if (playNow) {
                return true;
            }
        }

        // get all cards the computer controls with BuffedBy
        final CardCollectionView buffed = ai.getCardsIn(ZoneType.Battlefield);
        for (Card buffedcard : buffed) {
            if (buffedcard.hasSVar("BuffedBy")) {
                final String buffedby = buffedcard.getSVar("BuffedBy");
                final String[] bffdby = buffedby.split(",");
                if (card.isValid(bffdby, buffedcard.getController(), buffedcard, sa)) {
                    return true;
                }
            }
            if (card.isCreature()) {
                if (buffedcard.hasKeyword(Keyword.SOULBOND) && !buffedcard.isPaired()) {
                    return true;
                }
                if (buffedcard.hasKeyword(Keyword.EVOLVE)) {
                    if (buffedcard.getNetPower() < card.getNetPower() || buffedcard.getNetToughness() < card.getNetToughness()) {
                        return true;
                    }
                }
            }

            if (ApiType.PermanentNoncreature.equals(sa.getApi()) && buffedcard.hasKeyword(Keyword.PROWESS)) {
                // non creature Permanent spell
                return true;
            }

            if (cardState.hasKeyword(Keyword.SOULBOND) && buffedcard.isCreature() && !buffedcard.isPaired()) {
                return true;
            }
        } // BuffedBy

        // there's a good chance AI will attack weak target
        final CardCollectionView antibuffed = ai.getWeakestOpponent().getCardsIn(ZoneType.Battlefield);
        for (Card buffedcard : antibuffed) {
            if (buffedcard.hasSVar("AntiBuffedBy")) {
                final String buffedby = buffedcard.getSVar("AntiBuffedBy");
                final String[] bffdby = buffedby.split(",");
                if (card.isValid(bffdby, buffedcard.getController(), buffedcard, sa)) {
                    return true;
                }
            }
        } // AntiBuffedBy

        // Plane cards that give Haste (e.g. Sokenzan)
        if (ai.getGame().getRules().hasAppliedVariant(GameType.Planechase)) {
            for (Card c : ai.getGame().getActivePlanes()) {
                for (StaticAbility s : c.getStaticAbilities()) {
                    if (s.hasParam("AddKeyword")
                            && s.getParam("AddKeyword").contains("Haste")
                            && "Creature".equals(s.getParam("Affected"))
                            && card.isCreature()) {
                        return true;
                    }
                }
            }
        }

        final CardCollectionView vengevines = ai.getCardsIn(ZoneType.Graveyard, "Vengevine");
        if (!vengevines.isEmpty()) {
            final CardCollectionView creatures = ai.getCardsIn(ZoneType.Hand);
            final CardCollection creatures2 = new CardCollection();
            for (int i = 0; i < creatures.size(); i++) {
                if (creatures.get(i).isCreature() && creatures.get(i).getManaCost().getCMC() <= 3) {
                    creatures2.add(creatures.get(i));
                }
            }
            if (((creatures2.size() + CardUtil.getThisTurnCast("Creature.YouCtrl", vengevines.get(0), null, ai).size()) > 1)
                    && card.isCreature() && card.getManaCost().getCMC() <= 3) {
                return true;
            }
        }
        return false;
    }

    /**
     * Is it OK to cast this for less than the Max Targets?
     * @param source the source Card
     * @return true if it's OK to cast this Card for less than the max targets
     */
    public static boolean shouldCastLessThanMax(final Player ai, final Card source) {
        if (source.getXManaCostPaid() > 0) {
            // If TargetMax is MaxTgts (i.e., an "X" cost), this is fine because AI is limited by payment resources available.
            return true;
        }
        if (aiLifeInDanger(ai, false, 0)) {
            // Otherwise, if life is possibly in danger, then this is fine.
            return true;
        }
        // do not play now.
        return false;
    }

    /**
     * Is this discard probably worse than a random draw?
     * @param discard Card to discard
     * @return boolean
     */
    public static boolean isWorseThanDraw(final Player ai, Card discard) {
        if (discard.hasSVar("DiscardMe")) {
            return true;
        }

        final Game game = ai.getGame();
        final CardCollection landsInPlay = CardLists.filter(ai.getCardsIn(ZoneType.Battlefield), CardPredicates.LANDS_PRODUCING_MANA);
        final CardCollection landsInHand = CardLists.filter(ai.getCardsIn(ZoneType.Hand), CardPredicates.LANDS);
        final CardCollection nonLandsInHand = CardLists.getNotType(ai.getCardsIn(ZoneType.Hand), "Land");
        final int highestCMC = Math.max(6, Aggregates.max(nonLandsInHand, Card::getCMC));
        final int discardCMC = discard.getCMC();
        if (discard.isLand()) {
            if (landsInPlay.size() >= highestCMC
                    || (landsInPlay.size() + landsInHand.size() > 6 && landsInHand.size() > 1)
                    || (landsInPlay.size() > 3 && nonLandsInHand.size() == 0)) {
                // Don't need more land.
                return true;
            }
        } else { //non-land
            if (discardCMC > landsInPlay.size() + landsInHand.size() + 2) {
                // not castable for some time.
                return true;
            } else if (!game.getPhaseHandler().isPlayerTurn(ai)
                    && game.getPhaseHandler().getPhase().isAfter(PhaseType.MAIN2)
                    && discardCMC > landsInPlay.size() + landsInHand.size()
                    && discardCMC > landsInPlay.size() + 1
                    && nonLandsInHand.size() > 1) {
                // not castable for at least one other turn.
                return true;
            } else if (landsInPlay.size() > 5 && discard.getCMC() <= 1
                    && !discard.hasProperty("hasXCost", ai, null, null)) {
                // Probably don't need small stuff now.
                return true;
            }
        }
        return false;
    }

    // returns true if it's better to wait until blockers are declared
    public static boolean waitForBlocking(final SpellAbility sa) {
        final Game game = sa.getActivatingPlayer().getGame();
        final PhaseHandler ph = game.getPhaseHandler();

        return sa.getHostCard().isCreature()
                && sa.getPayCosts().hasTapCost()
                && (ph.getPhase().isBefore(PhaseType.COMBAT_DECLARE_BLOCKERS)
                        && !ph.getNextTurn().equals(sa.getActivatingPlayer()))
                && !sa.getHostCard().hasSVar("EndOfTurnLeavePlay")
                && !sa.hasParam("ActivationPhases");
    }

    public static boolean castSpellInMain1(final Player ai, final SpellAbility sa) {
        final Card source = sa.getHostCard();
        final SpellAbility sub = sa.getSubAbility();

        if (source != null && "ALWAYS".equals(source.getSVar("PlayMain1"))) {
            return true;
        }

        // Cipher spells
        if (sub != null) {
            final ApiType api = sub.getApi();
            if (ApiType.Encode == api && !ai.getCreaturesInPlay().isEmpty()) {
                return true;
            }
            if (ApiType.PumpAll == api && !ai.getCreaturesInPlay().isEmpty()) {
                return true;
            }
            if (ApiType.Pump == api) {
                return true;
            }
        }

        final CardCollectionView buffed = ai.getCardsIn(ZoneType.Battlefield);
        boolean checkThreshold = sa.isSpell() && !ai.hasThreshold() && !source.isInZone(ZoneType.Graveyard);
        for (Card buffedCard : buffed) {
            if (buffedCard.hasSVar("BuffedBy")) {
                final String buffedby = buffedCard.getSVar("BuffedBy");
                final String[] bffdby = buffedby.split(",");
                if (source.isValid(bffdby, buffedCard.getController(), buffedCard, sa)) {
                    return true;
                }
            }
            if (ApiType.PermanentNoncreature.equals(sa.getApi()) && buffedCard.hasKeyword(Keyword.PROWESS)) {
                return true;
            }
            //Fill the graveyard for Threshold
            if (checkThreshold) {
                for (StaticAbility stAb : buffedCard.getStaticAbilities()) {
                    if ("Threshold".equals(stAb.getParam("Condition"))) {
                        return true;
                    }
                }
            }
        }

        // there's a good chance AI will attack weak target
        final CardCollectionView antibuffed = ai.getWeakestOpponent().getCardsIn(ZoneType.Battlefield);
        for (Card buffedcard : antibuffed) {
            if (buffedcard.hasSVar("AntiBuffedBy")) {
                final String buffedby = buffedcard.getSVar("AntiBuffedBy");
                final String[] bffdby = buffedby.split(",");
                if (source.isValid(bffdby, buffedcard.getController(), buffedcard, sa)) {
                    return true;
                }
            }
        } // AntiBuffedBy

        if (sub != null) {
            return castSpellInMain1(ai, sub);
        }

        return false;
    }

    // returns true if the AI should stop using the ability
    public static boolean preventRunAwayActivations(final SpellAbility sa) {
        int activations = sa.getActivationsThisTurn();

        if (!sa.isIntrinsic()) {
            return MyRandom.getRandom().nextFloat() >= .95; // Abilities created by static abilities have no memory
        }

        if (activations < 10) { //10 activations per turn should still be acceptable
            return false;
        }

        return MyRandom.getRandom().nextFloat() >= Math.pow(.95, activations);
    }

    public static boolean activateForCost(SpellAbility sa, final Player ai) {
        final Cost abCost = sa.getPayCosts();
        final Card source = sa.getHostCard();
        if (abCost == null) {
            return false;
        }
        if (abCost.hasTapCost() && source.hasSVar("AITapDown")) {
            return true;
        } else if (sa.getRootAbility().isPwAbility() && ai.getGame().getPhaseHandler().is(PhaseType.MAIN2)) {
            for (final CostPart part : sa.getRootAbility().getPayCosts().getCostParts()) {
                if (part instanceof CostPutCounter) {
                    return part.convertAmount() == null || part.convertAmount() > 0 || ai.isCardInPlay("Carth the Lion");
                }
            }
        }
        for (final CostPart part : abCost.getCostParts()) {
            if (part instanceof CostSacrifice) {
                final CostSacrifice sac = (CostSacrifice) part;

                final String type = sac.getType();

                if (type.equals("CARDNAME")) {
                    if (source.getSVar("SacMe").equals("6")) {
                        return true;
                    } else if (shouldSacrificeThreatenedCard(ai, source, sa)) {
                        return true;
                    }
                    continue;
                }

                final CardCollection typeList =
                        CardLists.getValidCards(ai.getCardsIn(ZoneType.Battlefield), type, source.getController(), source, sa);
                for (Card c : typeList) {
                    if (c.getSVar("SacMe").equals("6")) {
                        return true;
                    } else if (shouldSacrificeThreatenedCard(ai, c, sa)) {
                        return true;
                    }
                }
            }
        }
        return false;
    }

    public static boolean hasACardGivingHaste(final Player ai, final boolean checkOpponentCards) {
        final CardCollection all = new CardCollection(ai.getCardsIn(Lists.newArrayList(ZoneType.Battlefield, ZoneType.Command)));

        // Special for Anger
        if (!ai.getGame().isCardInPlay("Yixlid Jailer")
                && !ai.getCardsIn(ZoneType.Graveyard, "Anger").isEmpty()
                && !CardLists.getType(all, "Mountain").isEmpty()) {
            return true;
        }

        // Special for Odric
        if (ai.isCardInPlay("Odric, Lunarch Marshal")
                && !CardLists.getKeyword(all, Keyword.HASTE).isEmpty()) {
            return true;
        }

        // check for Continuous abilities that grant Haste
        for (final Card c : all) {
            for (StaticAbility stAb : c.getStaticAbilities()) {
                Map<String, String> params = stAb.getMapParams();
                if ("Continuous".equals(params.get("Mode")) && params.containsKey("AddKeyword")
                        && params.get("AddKeyword").contains("Haste")) {

                    if (c.isEquipment() && c.getEquipping() == null) {
                        return true;
                    }

                    final String affected = params.get("Affected");
                    if (affected.contains("Creature.YouCtrl")
                            || affected.contains("Other+YouCtrl")) {
                        return true;
                    } else if (affected.contains("Creature.PairedWith") && !c.isPaired()) {
                        return true;
                    }
                }
            }

            for (Trigger t : c.getTriggers()) {
                Map<String, String> params = t.getMapParams();
                if (!"ChangesZone".equals(params.get("Mode"))
                        || !"Battlefield".equals(params.get("Destination"))
                        || !params.containsKey("ValidCard")) {
                    continue;
                }

                final String valid = params.get("ValidCard");
                if (valid.contains("Creature.YouCtrl")
                        || valid.contains("Other+YouCtrl") ) {

                    final SpellAbility sa = t.getOverridingAbility();
                    if (sa != null && sa.getApi() == ApiType.Pump && sa.hasParam("KW")
                            && sa.getParam("KW").contains("Haste")) {
                        return true;
                    }
                }
            }
        }

        all.addAll(ai.getCardsActivatableInExternalZones(true));
        all.addAll(ai.getCardsIn(ZoneType.Hand));

        for (final Card c : all) {
            if (c.getZone().getPlayer() != null && c.getZone().getPlayer() != ai && c.mayPlay(ai).isEmpty()) {
                continue;
            }
            for (final SpellAbility sa : c.getSpellAbilities()) {
                if (sa.getApi() == ApiType.Pump && sa.hasParam("KW") && sa.getParam("KW").contains("Haste")) {
                    return true;
                }
            }
        }

        if (checkOpponentCards) {
            // Check if the opponents have any cards giving Haste to all creatures on the battlefield
            CardCollection opp = new CardCollection();
            opp.addAll(ai.getOpponents().getCardsIn(ZoneType.Battlefield));
            opp.addAll(ai.getOpponents().getCardsIn(ZoneType.Command));

            for (final Card c : opp) {
                for (StaticAbility stAb : c.getStaticAbilities()) {
                    Map<String, String> params = stAb.getMapParams();
                    if ("Continuous".equals(params.get("Mode")) && params.containsKey("AddKeyword")
                            && params.get("AddKeyword").contains("Haste")) {

                        final ArrayList<String> affected = Lists.newArrayList(params.get("Affected").split(","));
                        if (affected.contains("Creature")) {
                            return true;
                        }
                    }
                }
            }
        }

        return false;
    }

    public static boolean hasAFogEffect(final Player defender, final Player ai, boolean checkingOther) {
        final CardCollection all = new CardCollection(defender.getCardsIn(ZoneType.Battlefield));

        all.addAll(defender.getCardsActivatableInExternalZones(true));
        // TODO check if cards can be viewed instead
        if (!checkingOther) {
            all.addAll(defender.getCardsIn(ZoneType.Hand));
        }

        Set<Card> revealed = AiCardMemory.getMemorySet(ai, MemorySet.REVEALED_CARDS);
        if (revealed != null) {
            for (Card c : revealed) {
                // if the card moved to a hidden zone depending on the circumstances the AI could not have noticed...?
                if (c.isInZone(ZoneType.Hand) && c.getOwner() == defender) {
                    all.add(c);
                }
            }
        }

        for (final Card c : all) {
            // check if card is at least available to be played
            // further improvements might consider if AI has options to steal the spell by making it playable first
            if (c.getZone().getPlayer() != null && c.getZone().getPlayer() != defender && c.mayPlay(defender).isEmpty()) {
                continue;
            }
            for (final SpellAbility sa : c.getSpellAbilities()) {
                if (sa.getApi() != ApiType.Fog) {
                    continue;
                }

                // Avoid re-entry for cards already being considered (e.g. in case the AI is considering
                // Convoke or Improvise for a Fog-like effect)
                if (c.hasKeyword(Keyword.CONVOKE) || c.hasKeyword(Keyword.IMPROVISE)) {
                    // TODO skipping for now else this will lead to GUI interaction
                    if (!c.getController().isAI()) {
                        continue;
                    }
                    if (AiCardMemory.isRememberedCard(defender, c, AiCardMemory.MemorySet.MARKED_TO_AVOID_REENTRY)) {
                        continue;
                    }
                    AiCardMemory.rememberCard(defender, c, AiCardMemory.MemorySet.MARKED_TO_AVOID_REENTRY);
                }

                if (!ComputerUtilCost.canPayCost(sa, defender, false)) {
                    continue;
                }
                return true;
            }
        }
        return false;
    }

    public static int possibleNonCombatDamage(final Player ai, final Player enemy) {
        int damage = 0;
        final CardCollection all = new CardCollection(ai.getCardsIn(ZoneType.Battlefield));
        all.addAll(ai.getCardsActivatableInExternalZones(true));
        all.addAll(CardLists.filter(ai.getCardsIn(ZoneType.Hand), CardPredicates.PERMANENTS.negate()));

        for (final Card c : all) {
            if (c.getZone().getPlayer() != null && c.getZone().getPlayer() != ai && c.mayPlay(ai).isEmpty()) {
                continue;
            }
            for (final SpellAbility sa : c.getSpellAbilities()) {
                if (sa.getApi() != ApiType.DealDamage) {
                    continue;
                }
                sa.setActivatingPlayer(ai, true);
                final String numDam = sa.getParam("NumDmg");
                int dmg = AbilityUtils.calculateAmount(sa.getHostCard(), numDam, sa);
                if (dmg <= damage) {
                    continue;
                }
                if (!sa.usesTargeting()) {
                    continue;
                }
                if (!sa.canTarget(enemy)) {
                    continue;
                }
                if (!ComputerUtilCost.canPayCost(sa, ai, false)) {
                    continue;
                }
                if (!GameActionUtil.getOptionalCostValues(sa).isEmpty()) {
                    continue; // we can't rely on the AI being always willing and able to pay the optional cost to deal extra damage
                }
                damage = dmg;
            }

            // Triggered abilities
            if (c.isCreature() && c.isInPlay() && CombatUtil.canAttack(c)) {
                for (final Trigger t : c.getTriggers()) {
                    if (TriggerType.Attacks.equals(t.getMode())) {
                        SpellAbility sa = t.ensureAbility();
                        if (sa == null) {
                            continue;
                        }
                        if (sa.getApi() == ApiType.LoseLife && sa.getParamOrDefault("Defined", "").contains("Opponent")) {
                            damage += AbilityUtils.calculateAmount(sa.getHostCard(), sa.getParam("LifeAmount"), sa);
                        }
                    }
                }
            }
        }

        return damage;
    }

    /**
     * Overload of predictThreatenedObjects that evaluates the full stack
     */
    public static List<GameObject> predictThreatenedObjects(final Player ai, final SpellAbility sa) {
        return predictThreatenedObjects(ai, sa, false);
    }

    /**
     * Returns list of objects threatened by effects on the stack
     *
     * @param ai
     *            calling player
     * @param sa
     *            SpellAbility to exclude
     * @param top
     *            only evaluate the top of the stack for threatening effects
     * @return list of threatened objects
     */
    public static List<GameObject> predictThreatenedObjects(final Player ai, final SpellAbility sa, boolean top) {
        final Game game = ai.getGame();
        final List<GameObject> objects = new ArrayList<>();
        if (game.getStack().isEmpty()) {
            return objects;
        }

        // check stack for something that will kill this
        for (SpellAbilityStackInstance si : game.getStack()) {
            // iterate from top of stack to find SpellAbility, including sub-abilities,
            // that does not match "sa"
            SpellAbility spell = si.getSpellAbility(), sub = spell.getSubAbility();
            if (spell.isWrapper()) {
                spell = ((WrappedAbility) spell).getWrappedAbility();
            }
            if (spell.getOriginalAbility() != null && spell.getOriginalAbility().getHostCard().equals(spell.getHostCard())) {
                spell = spell.getOriginalAbility();
            }
            while (sub != null && sub != sa) {
                sub = sub.getSubAbility();
            }
            if (sa == null || (sa != spell && sa != sub)) {
                predictThreatenedObjects(ai, sa, spell).forEach(objects::add);
            }
            if (top) {
                break; // only evaluate top-stack
            }
        }

        // align threatened with resolve order
        // matters if stack contains multiple activations (e.g. Temur Sabertooth)
        Collections.reverse(objects);
        return objects;
    }

    private static Iterable<? extends GameObject> predictThreatenedObjects(final Player aiPlayer, final SpellAbility saviour,
            final SpellAbility topStack) {
        Iterable<? extends GameObject> objects = new ArrayList<>();
        final List<GameObject> threatened = new ArrayList<>();
        ApiType saviourApi = saviour == null ? null : saviour.getApi();
        int toughness = 0;
        boolean grantIndestructible = false;
        boolean grantShroud = false;

        if (topStack == null) {
            return objects;
        }

        final Card source = topStack.getHostCard();
        final ApiType threatApi = topStack.getApi();

        // Can only Predict things from AFs
        if (threatApi == null) {
            return threatened;
        }

        if (!topStack.usesTargeting()) {
            if (topStack.hasParam("Defined")) {
                objects = AbilityUtils.getDefinedObjects(source, topStack.getParam("Defined"), topStack);
            } else if (topStack.hasParam("ValidCards")) {
                CardCollectionView battleField = aiPlayer.getCardsIn(ZoneType.Battlefield);
                objects = CardLists.getValidCards(battleField, topStack.getParam("ValidCards"), source.getController(), source, topStack);
            } else {
                return threatened;
            }
        } else {
            final List<GameObject> canBeTargeted = new ArrayList<>();
            for (GameEntity ge : topStack.getTargets().getTargetEntities()) {
                if (ge.canBeTargetedBy(topStack)) {
                    canBeTargeted.add(ge);
                }
            }
            if (canBeTargeted.isEmpty()) {
                return threatened;
            }
            objects = canBeTargeted;
        }

        SpellAbility saviorWithSubs = saviour;
        ApiType saviorWithSubsApi = saviorWithSubs == null ? null : saviorWithSubs.getApi();
        while (saviorWithSubs != null) {
            ApiType curApi = saviorWithSubs.getApi();
            if (curApi == ApiType.Pump || curApi == ApiType.PumpAll) {
                toughness = saviorWithSubs.hasParam("NumDef") ?
                        AbilityUtils.calculateAmount(saviorWithSubs.getHostCard(), saviorWithSubs.getParam("NumDef"), saviour) : 0;
                final List<String> keywords = saviorWithSubs.hasParam("KW") ?
                        Arrays.asList(saviorWithSubs.getParam("KW").split(" & ")) : new ArrayList<>();
                if (keywords.contains("Indestructible")) {
                    grantIndestructible = true;
                }
                if (keywords.contains("Hexproof") || keywords.contains("Shroud")) {
                    grantShroud = true;
                }
                break;
            }
            // Consider pump in subabilities, e.g. Bristling Hydra hexproof subability
            saviorWithSubs = saviorWithSubs.getSubAbility();
        }

        if (saviourApi == ApiType.PutCounter || saviourApi == ApiType.PutCounterAll) {
            if (saviour != null && saviour.hasParam("CounterType") && saviour.getParam("CounterType").equals("P1P1")) {
                toughness = AbilityUtils.calculateAmount(saviour.getHostCard(), saviour.getParamOrDefault("CounterNum", "1"), saviour);
            } else {
                return threatened;
            }
        }

        // Determine if Defined Objects are "threatened" will be destroyed
        // due to this SA

        // Lethal Damage => prevent damage/regeneration/bounce/shroud
        if (threatApi == ApiType.DealDamage || threatApi == ApiType.DamageAll) {
            // If PredictDamage is >= Lethal Damage
            final int dmg = AbilityUtils.calculateAmount(source, topStack.getParam("NumDmg"), topStack);
            final SpellAbility sub = topStack.getSubAbility();
            boolean noRegen = false;
            if (sub != null && sub.getApi() == ApiType.Effect && sub.hasParam("AILogic") && sub.getParam("AILogic").equals("CantRegenerate")) {
                noRegen = true;
            }
            for (final Object o : objects) {
                if (o instanceof Card) {
                    final Card c = (Card) o;

                    // indestructible
                    if (c.hasKeyword(Keyword.INDESTRUCTIBLE)) {
                        continue;
                    }

                    if (c.getCounters(CounterEnumType.SHIELD) > 0) {
                        continue;
                    }

                    // already regenerated
                    if (c.getShieldCount() > 0) {
                        continue;
                    }

                    // don't use it on creatures that can't be regenerated
                    if ((saviourApi == ApiType.Regenerate) &&
                            (!c.canBeShielded() || noRegen)) {
                        continue;
                    }

                    if (saviourApi == ApiType.Pump || saviourApi == ApiType.PumpAll) {
                        if (saviour.usesTargeting() && !saviour.canTarget(c)) {
                            continue;
                        } else if (saviour.getPayCosts() != null && saviour.getPayCosts().hasSpecificCostType(CostSacrifice.class)
                                && (!ComputerUtilCost.isSacrificeSelfCost(saviour.getPayCosts())) || c == source) {
                            continue;
                        }

                        boolean canSave = ComputerUtilCombat.predictDamageTo(c, dmg - toughness, source, false) < ComputerUtilCombat.getDamageToKill(c, false);
                        if ((!topStack.usesTargeting() && !grantIndestructible && !canSave)
                                || (!grantIndestructible && !grantShroud && !canSave)) {
                            continue;
                        }
                    }

                    if (saviourApi == ApiType.PutCounter || saviourApi == ApiType.PutCounterAll) {
                        if (saviour.usesTargeting() && !saviour.canTarget(c)) {
                            continue;
                        } else if (saviour.getPayCosts() != null && saviour.getPayCosts().hasSpecificCostType(CostSacrifice.class)
                                && (!ComputerUtilCost.isSacrificeSelfCost(saviour.getPayCosts())) || c == source) {
                            continue;
                        }

                        boolean canSave = ComputerUtilCombat.predictDamageTo(c, dmg - toughness, source, false) < ComputerUtilCombat.getDamageToKill(c, false);
                        if (!canSave) {
                            continue;
                        }
                    }

                    // cannot protect against source
                    if (saviourApi == ApiType.Protection && ProtectAi.toProtectFrom(source, saviour) == null) {
                        continue;
                    }

                    // don't bounce or blink a permanent that the human
                    // player owns or is a token
                    if (saviourApi == ApiType.ChangeZone && (c.getOwner().isOpponentOf(aiPlayer) || c.isToken())) {
                        continue;
                    }

                    if (ComputerUtilCombat.predictDamageTo(c, dmg, source, false) >= ComputerUtilCombat.getDamageToKill(c, false)) {
                        threatened.add(c);
                    }
                } else if (o instanceof Player) {
                    final Player p = (Player) o;

                    if (source.hasKeyword(Keyword.INFECT)) {
                        if (p.canReceiveCounters(CounterEnumType.POISON) && ComputerUtilCombat.predictDamageTo(p, dmg, source, false) >= 10 - p.getPoisonCounters()) {
                            threatened.add(p);
                        }
                    } else if (ComputerUtilCombat.predictDamageTo(p, dmg, source, false) >= p.getLife()) {
                        threatened.add(p);
                    }
                }
            }
        }
        // -Toughness Curse
        else if ((threatApi == ApiType.Pump || threatApi == ApiType.PumpAll && topStack.isCurse())
                && (saviourApi == ApiType.ChangeZone || saviourApi == ApiType.Pump || saviourApi == ApiType.PumpAll
                || saviourApi == ApiType.Protection || saviourApi == ApiType.PutCounter || saviourApi == ApiType.PutCounterAll
                || saviourApi == null)) {
            final int dmg = -AbilityUtils.calculateAmount(source, topStack.getParam("NumDef"), topStack);
            for (final Object o : objects) {
                if (o instanceof Card) {
                    final Card c = (Card) o;
                    final boolean canRemove = (c.getNetToughness() <= dmg)
                            || (!c.hasKeyword(Keyword.INDESTRUCTIBLE) && c.getShieldCount() == 0 && dmg >= ComputerUtilCombat.getDamageToKill(c, false));
                    if (!canRemove) {
                        continue;
                    }

                    if (saviourApi == ApiType.Pump || saviourApi == ApiType.PumpAll) {
                        final boolean cantSave = c.getNetToughness() + toughness <= dmg
                                || (!c.hasKeyword(Keyword.INDESTRUCTIBLE) && c.getShieldCount() == 0 && !grantIndestructible
                                        && (dmg >= toughness + ComputerUtilCombat.getDamageToKill(c, false)));
                        if (cantSave && (!topStack.usesTargeting() || !grantShroud)) {
                            continue;
                        }
                    }

                    if (saviourApi == ApiType.PutCounter || saviourApi == ApiType.PutCounterAll) {
                        boolean canSave = c.getNetToughness() + toughness > dmg;
                        if (!canSave) {
                            continue;
                        }
                    }

                    if (saviourApi == ApiType.Protection) {
                        if (!topStack.usesTargeting() || ProtectAi.toProtectFrom(source, saviour) == null) {
                            continue;
                        }
                    }

                    // don't bounce or blink a permanent that the human
                    // player owns or is a token
                    if (saviourApi == ApiType.ChangeZone && (c.getOwner().isOpponentOf(aiPlayer) || c.isToken())) {
                        continue;
                    }
                    threatened.add(c);
                }
            }
        }
        // Destroy => regeneration/bounce/shroud
        else if ((threatApi == ApiType.Destroy || threatApi == ApiType.DestroyAll)
                && ((saviourApi == ApiType.Regenerate
                        && !topStack.hasParam("NoRegen")) || saviourApi == ApiType.ChangeZone
                        || saviourApi == ApiType.Pump || saviourApi == ApiType.PumpAll
                        || saviourApi == ApiType.Protection || saviourApi == null
                        || saviorWithSubsApi == ApiType.Pump || saviorWithSubsApi == ApiType.PumpAll)) {
            for (final Object o : objects) {
                if (o instanceof Card) {
                    final Card c = (Card) o;
                    // indestructible
                    if (c.hasKeyword(Keyword.INDESTRUCTIBLE)) {
                        continue;
                    }

                    if (c.getCounters(CounterEnumType.SHIELD) > 0) {
                        continue;
                    }

                    // already regenerated
                    if (c.getShieldCount() > 0) {
                        continue;
                    }

                    if (saviourApi == ApiType.Pump || saviourApi == ApiType.PumpAll
                            || saviorWithSubsApi == ApiType.Pump
                            || saviorWithSubsApi == ApiType.PumpAll) {
                        if ((!topStack.usesTargeting() && !grantIndestructible)
                                || (!grantShroud && !grantIndestructible)) {
                            continue;
                        }
                    }
                    if (saviourApi == ApiType.Protection) {
                        if (!topStack.usesTargeting() || ProtectAi.toProtectFrom(source, saviour) == null) {
                            continue;
                        }
                    }

                    // don't bounce or blink a permanent that the human
                    // player owns or is a token
                    if (saviourApi == ApiType.ChangeZone && (c.getOwner().isOpponentOf(aiPlayer) || c.isToken())) {
                        continue;
                    }

                    // don't use it on creatures that can't be regenerated
                    if (saviourApi == ApiType.Regenerate && !c.canBeShielded()) {
                        continue;
                    }
                    threatened.add(c);
                }
            }
        }
        // Exiling => bounce/shroud
        else if ((threatApi == ApiType.ChangeZone || threatApi == ApiType.ChangeZoneAll)
                && (saviourApi == ApiType.ChangeZone || saviourApi == ApiType.Pump || saviourApi == ApiType.PumpAll
                || saviourApi == ApiType.Protection || saviourApi == null)
                && topStack.hasParam("Destination")
                && topStack.getParam("Destination").equals("Exile")) {
            for (final Object o : objects) {
                if (o instanceof Card) {
                    final Card c = (Card) o;
                    // give Shroud to targeted creatures
                    if ((saviourApi == ApiType.Pump || saviourApi == ApiType.PumpAll) && (!topStack.usesTargeting() || !grantShroud)) {
                        continue;
                    }
                    if (saviourApi == ApiType.Protection) {
                        if (!topStack.usesTargeting() || ProtectAi.toProtectFrom(source, saviour) == null) {
                            continue;
                        }
                    }

                    // don't bounce or blink a permanent that the human
                    // player owns or is a token
                    if (saviourApi == ApiType.ChangeZone && (c.getOwner().isOpponentOf(aiPlayer) || c.isToken())) {
                        continue;
                    }

                    threatened.add(c);
                }
            }
        }
        //GainControl
        else if ((threatApi == ApiType.GainControl
                    || (threatApi == ApiType.Attach && topStack.hasParam("AILogic") && topStack.getParam("AILogic").equals("GainControl") ))
                && (saviourApi == ApiType.ChangeZone || saviourApi == ApiType.Pump || saviourApi == ApiType.PumpAll
                || saviourApi == ApiType.Protection || saviourApi == null)) {
            for (final Object o : objects) {
                if (o instanceof Card) {
                    final Card c = (Card) o;
                    // give Shroud to targeted creatures
                    if ((saviourApi == ApiType.Pump || saviourApi == ApiType.PumpAll) && (!topStack.usesTargeting() || !grantShroud)) {
                        continue;
                    }
                    if (saviourApi == ApiType.Protection) {
                        if (!topStack.usesTargeting() || ProtectAi.toProtectFrom(source, saviour) == null) {
                            continue;
                        }
                    }
                    threatened.add(c);
                }
            }
        }
        //Generic curse auras
        else if ((threatApi == ApiType.Attach && (topStack.isCurse() || "Curse".equals(topStack.getParam("AILogic"))))
                && (saviourApi == ApiType.Pump || saviourApi == ApiType.PumpAll
                || saviourApi == ApiType.Protection || saviourApi == null)) {
            AiController aic = aiPlayer.isAI() ? ((PlayerControllerAi)aiPlayer.getController()).getAi() : null;
            boolean enableCurseAuraRemoval = aic != null ? aic.getBooleanProperty(AiProps.ACTIVELY_DESTROY_IMMEDIATELY_UNBLOCKABLE) : false;
            if (enableCurseAuraRemoval) {
                for (final Object o : objects) {
                    if (o instanceof Card) {
                        final Card c = (Card) o;
                        // give Shroud to targeted creatures
                        if ((saviourApi == ApiType.Pump || saviourApi == ApiType.PumpAll) && (!topStack.usesTargeting() || !grantShroud)) {
                            continue;
                        }
                        if (saviourApi == ApiType.Protection) {
                            if (!topStack.usesTargeting() || ProtectAi.toProtectFrom(source, saviour) == null) {
                                continue;
                            }
                        }
                        threatened.add(c);
                    }
                }
            }
        }

        predictThreatenedObjects(aiPlayer, saviour, topStack.getSubAbility()).forEach(threatened::add);
        return threatened;
    }

    /**
     * Returns true if the specified creature will die this turn either from lethal damage in combat
     * or from a killing spell on stack.
     * TODO: This currently does not account for the fact that spells on stack can be countered, can be improved.
     *
     * @param creature
     *            A creature to check
     * @return true if the creature dies according to current board position.
     */
    public static boolean predictCreatureWillDieThisTurn(final Player ai, final Card creature, final SpellAbility excludeSa) {
        return predictCreatureWillDieThisTurn(ai, creature, excludeSa, false);
    }
    public static boolean predictCreatureWillDieThisTurn(final Player ai, final Card creature, final SpellAbility excludeSa, final boolean nonCombatOnly) {
        final Game game = ai.getGame();

        // a creature will [hopefully] die from a spell on stack
        boolean willDieFromSpell = false;
        boolean noStackCheck = false;
        if (ai.getController().isAI()) {
            AiController aic = ((PlayerControllerAi) ai.getController()).getAi();
            if (aic.getBooleanProperty(AiProps.DONT_EVAL_KILLSPELLS_ON_STACK_WITH_PERMISSION)) {
                // See if permission is on stack and ignore this check if there is and the relevant AI flag is set
                // TODO: improve this so that this flag is not needed and the AI can properly evaluate spells in presence of counterspells.
                for (SpellAbilityStackInstance si : game.getStack()) {
                    SpellAbility sa = si.getSpellAbility();
                    if (sa.getApi() == ApiType.Counter) {
                        noStackCheck = true;
                        break;
                    }
                }
            }
        }
        willDieFromSpell = !noStackCheck && predictThreatenedObjects(creature.getController(), excludeSa).contains(creature);

        if (nonCombatOnly) {
            return willDieFromSpell;
        }

        // a creature will die as a result of combat
        boolean willDieInCombat = !willDieFromSpell && game.getPhaseHandler().inCombat()
                && ComputerUtilCombat.combatantWouldBeDestroyed(creature.getController(), creature, game.getCombat());

        return willDieInCombat || willDieFromSpell;
    }

    /**
     * Returns a list of cards excluding any creatures that will die in active combat or from a spell on stack.
     * Works only on AI profiles which have AVOID_TARGETING_CREATS_THAT_WILL_DIE enabled, otherwise returns
     * the original list.
     *
     * @param ai
     *            The AI player performing this evaluation
     * @param list
     *            The list of cards to work with
     * @return a filtered list with no dying creatures in it
     */
    public static CardCollection filterCreaturesThatWillDieThisTurn(final Player ai, final CardCollection list, final SpellAbility excludeSa) {
        AiController aic = ((PlayerControllerAi)ai.getController()).getAi();
        if (aic.getBooleanProperty(AiProps.AVOID_TARGETING_CREATS_THAT_WILL_DIE)) {
            // Try to avoid targeting creatures that are dead on board
            List<Card> willBeKilled = CardLists.filter(list, card -> card.isCreature() && predictCreatureWillDieThisTurn(ai, card, excludeSa));
            list.removeAll(willBeKilled);
        }
        return list;
    }

    public static boolean playImmediately(Player ai, SpellAbility sa) {
        final Card source = sa.getHostCard();
        final Zone zone = source.getZone();
        final Game game = source.getGame();

        if (sa.isTrigger() || zone == null || sa.isCopied()) {
            return true;
        }

        if (zone.getZoneType() == ZoneType.Battlefield) {
            if (predictThreatenedObjects(ai, null).contains(source)) {
                return true;
            }
            if (game.getPhaseHandler().inCombat() &&
                    ComputerUtilCombat.combatantWouldBeDestroyed(ai, source, game.getCombat())) {
                return true;
            }
        } else if (zone.getZoneType() == ZoneType.Exile && sa.getMayPlay() != null) {
            // play cards in exile that can only be played that turn
            if (game.getPhaseHandler().getPhase() == PhaseType.MAIN2) {
                if (source.mayPlay(sa.getMayPlay()) != null) {
                    return true;
                }
            }
        }
        return false;
    }

    public static int scoreHand(CardCollectionView handList, Player ai, int cardsToReturn) {
        // TODO Improve hand scoring in relation to cards to return.
        // If final hand size is 5, score a hand based on what that 5 would be.
        // Or if this is really really fast, determine what the 5 would be based on scoring
        // All of the possibilities

        final AiController aic = ((PlayerControllerAi)ai.getController()).getAi();
        int currentHandSize = handList.size();
        int finalHandSize = currentHandSize - cardsToReturn;

        // don't mulligan when already too low
        if (finalHandSize < aic.getIntProperty(AiProps.MULLIGAN_THRESHOLD)) {
            return finalHandSize;
        }

        CardCollectionView library = ai.getCardsIn(ZoneType.Library);
        int landsInDeck = CardLists.count(library, CardPredicates.LANDS);

        // no land deck, can't do anything better
        if (landsInDeck == 0) {
            return finalHandSize;
        }

        final CardCollectionView lands = CardLists.filter(handList, c -> c.getManaCost().getCMC() <= 0 && !c.hasSVar("NeedsToPlay")
                && (c.isLand() || c.isArtifact()));

        final int handSize = handList.size();
        final int landSize = lands.size();
        int score = handList.size();
        //adjust score for Living End decks
        final CardCollectionView livingEnd = CardLists.filter(handList, c -> "Living End".equalsIgnoreCase(c.getName()));
        if (livingEnd.size() > 0)
            score = -(livingEnd.size() * 10);

        if (handSize/2 == landSize || handSize/2 == landSize +1) {
            score += 10;
        }

        final CardCollectionView castables = CardLists.filter(handList, c -> c.getManaCost().getCMC() <= 0 || c.getManaCost().getCMC() <= landSize);

        score += castables.size() * 2;

        // Improve score for perceived mana efficiency of the hand

        // if at mulligan threshold, and we have any lands accept the hand
        if (handSize == aic.getIntProperty(AiProps.MULLIGAN_THRESHOLD) && landSize > 0) {
            return score;
        }

        // otherwise, reject bad hands or return score
        if (landSize < 2) {
            // BAD Hands, 0 or 1 lands
            if (landsInDeck == 0 || library.size()/landsInDeck > 6) {
                // Heavy spell deck it's ok
                return handSize;
            }
            return 0;
        } else if (landSize == handSize) {
            if (library.size()/landsInDeck < 2) {
                // Heavy land deck/Momir Basic it's ok
                return handSize;
            }
            return 0;
        } else if (handSize >= 7 && landSize >= handSize-1) {
            // BAD Hands - Mana flooding

            if (library.size()/landsInDeck < 2) {
                // Heavy land deck/Momir Basic it's ok
                return handSize;
            }
            return 0;
        }
        return score;
    }

    // Computer mulligans if there are no cards with converted mana cost of 0 in its hand
    public static boolean wantMulligan(Player ai, int cardsToReturn) {
        final CardCollectionView handList = ai.getCardsIn(ZoneType.Hand);
        return !handList.isEmpty() && scoreHand(handList, ai, cardsToReturn) <= 0;
    }

    public static CardCollection getPartialParisCandidates(Player ai) {
        // Commander no longer uses partial paris.
        final CardCollection candidates = new CardCollection();
        final CardCollectionView handList = ai.getCardsIn(ZoneType.Hand);

        final CardCollection lands = CardLists.getValidCards(handList, "Card.Land", ai, null, null);
        final CardCollection nonLands = CardLists.getValidCards(handList, "Card.nonLand", ai, null, null);
        CardLists.sortByCmcDesc(nonLands);

        if (lands.size() >= 3 && lands.size() <= 4) {
            return candidates;
        }
        if (lands.size() < 3) {
            //Not enough lands!
            int tgtCandidates = Math.max(Math.abs(lands.size()-nonLands.size()), 3);
            System.out.println("Partial Paris: " + ai.getName() + " lacks lands, aiming to exile " + tgtCandidates + " cards.");

            for (int i=0;i<tgtCandidates;i++) {
                candidates.add(nonLands.get(i));
            }
        } else {
            //Too many lands!
            //Init
            int cntColors = MagicColor.WUBRG.length;
            List<CardCollection> numProducers = new ArrayList<>(cntColors);
            for (byte col : MagicColor.WUBRG) {
                numProducers.add(col, new CardCollection());
            }

            for (Card c : lands) {
                for (SpellAbility sa : c.getManaAbilities()) {
                    for (byte col : MagicColor.WUBRG) {
                        if (sa.canProduce(MagicColor.toLongString(col))) {
                            numProducers.get(col).add(c);
                        }
                    }
                }
            }
        }

        System.out.print("Partial Paris: " + ai.getName() + " may exile ");
        for (Card c : candidates) {
            System.out.print(c.toString() + ", ");
        }
        System.out.println();

        if (candidates.size() < 2) {
            candidates.clear();
        }
        return candidates;
    }

    public static boolean scryWillMoveCardToBottomOfLibrary(Player player, Card c) {
        boolean bottom = false;

        // AI profile-based toggles
        int maxLandsToScryLandsToTop = 3;
        int minLandsToScryLandsAway = 8;
        int minCreatsToScryCreatsAway = 5;
        int minCreatEvalThreshold = 160; // just a bit higher than a baseline 2/2 creature or a 1/1 mana dork
        int lowCMCThreshold = 3;
        int maxCreatsToScryLowCMCAway = 3;
        boolean uncastablesToBottom = false;
        int uncastableCMCThreshold = 1;
        if (player.getController().isAI()) {
            AiController aic = ((PlayerControllerAi)player.getController()).getAi();
            maxLandsToScryLandsToTop = aic.getIntProperty(AiProps.SCRY_NUM_LANDS_TO_STILL_NEED_MORE);
            minLandsToScryLandsAway = aic.getIntProperty(AiProps.SCRY_NUM_LANDS_TO_NOT_NEED_MORE);
            minCreatsToScryCreatsAway = aic.getIntProperty(AiProps.SCRY_NUM_CREATURES_TO_NOT_NEED_SUBPAR_ONES);
            minCreatEvalThreshold = aic.getIntProperty(AiProps.SCRY_EVALTHR_TO_SCRY_AWAY_LOWCMC_CREATURE);
            lowCMCThreshold = aic.getIntProperty(AiProps.SCRY_EVALTHR_CMC_THRESHOLD);
            maxCreatsToScryLowCMCAway = aic.getIntProperty(AiProps.SCRY_EVALTHR_CREATCOUNT_TO_SCRY_AWAY_LOWCMC);
            uncastablesToBottom = aic.getBooleanProperty(AiProps.SCRY_IMMEDIATELY_UNCASTABLE_TO_BOTTOM);
            uncastableCMCThreshold = aic.getIntProperty(AiProps.SCRY_IMMEDIATELY_UNCASTABLE_CMC_DIFF);
        }

        CardCollectionView allCards = player.getAllCards();
        CardCollectionView cardsInHand = player.getCardsIn(ZoneType.Hand);
        CardCollectionView cardsOTB = player.getCardsIn(ZoneType.Battlefield);

        CardCollection landsOTB = CardLists.filter(cardsOTB, CardPredicates.LANDS_PRODUCING_MANA);
        CardCollection thisLandOTB = CardLists.filter(cardsOTB, CardPredicates.nameEquals(c.getName()));
        CardCollection landsInHand = CardLists.filter(cardsInHand, CardPredicates.LANDS_PRODUCING_MANA);
        // valuable mana-producing artifacts that may be equated to a land
        List<String> manaArts = Arrays.asList("Mox Pearl", "Mox Sapphire", "Mox Jet", "Mox Ruby", "Mox Emerald");

        // evaluate creatures available in deck
        CardCollectionView allCreatures = CardLists.filter(allCards, CardPredicates.CREATURES, CardPredicates.isOwner(player));
        int numCards = allCreatures.size();

        if (landsOTB.size() < maxLandsToScryLandsToTop && landsInHand.isEmpty()) {
            if ((!c.isLand() && !manaArts.contains(c.getName()))
                    || (c.getManaAbilities().isEmpty() && !c.hasABasicLandType())) {
                // scry away non-lands and non-manaproducing lands in situations when the land count
                // on the battlefield is low, to try to improve the mana base early
                bottom = true;
            }
        }

        if (c.isLand()) {
            if (landsOTB.size() >= minLandsToScryLandsAway) {
                // probably enough lands not to urgently need another one, so look for more gas instead
                bottom = true;
            } else if (landsInHand.size() >= Math.max(cardsInHand.size() / 2, 2)) {
                // scry lands to the bottom if we already have enough lands in hand
                bottom = true;
            }

            if (c.isBasicLand()) {
                if (landsOTB.size() > 5 && thisLandOTB.size() >= 2) {
                    // if we control more than 5 lands, 2 or more of them of the basic type in question,
                    // scry to the bottom if it's a basic land
                    bottom = true;
                }
            }
        } else if (c.isCreature()) {
            CardCollection creaturesOTB = CardLists.filter(cardsOTB, CardPredicates.CREATURES);
            int avgCreatureValue = numCards != 0 ? ComputerUtilCard.evaluateCreatureList(allCreatures) / numCards : 0;
            int maxControlledCMC = Aggregates.max(creaturesOTB, Card::getCMC);

            if (ComputerUtilCard.evaluateCreature(c) < avgCreatureValue) {
                if (creaturesOTB.size() > minCreatsToScryCreatsAway) {
                    // if there are more than five creatures and the creature is question is below average for
                    // the deck, scry it to the bottom
                    bottom = true;
                } else if (creaturesOTB.size() > maxCreatsToScryLowCMCAway && c.getCMC() <= lowCMCThreshold
                        && maxControlledCMC >= lowCMCThreshold + 1 && ComputerUtilCard.evaluateCreature(c) <= minCreatEvalThreshold) {
                    // if we are already at a stage when we have 4+ CMC creatures on the battlefield,
                    // probably worth it to scry away very low value creatures with low CMC
                    bottom = true;
                }
            }
        }

        if (uncastablesToBottom && !c.isLand()) {
            int cmc = c.isSplitCard() ? Math.min(c.getCMC(Card.SplitCMCMode.LeftSplitCMC), c.getCMC(Card.SplitCMCMode.RightSplitCMC))
                    : c.getCMC();
            int maxCastable = ComputerUtilMana.getAvailableManaEstimate(player, false) + landsInHand.size();
            if (cmc - maxCastable >= uncastableCMCThreshold) {
                bottom = true;
            }
        }

        return bottom;
    }

    public static CardCollection getCardsToDiscardFromOpponent(Player chooser, Player discarder, SpellAbility sa, CardCollection validCards, int min, int max) {
        CardCollection goodChoices = CardLists.filter(validCards, c -> !c.hasSVar("DiscardMeByOpp") && !c.hasSVar("DiscardMe"));
        if (goodChoices.isEmpty()) {
            goodChoices = validCards;
        }

        if (min == 1 && max == 1) {
            if (sa.hasParam("DiscardValid")) {
                final String validString = sa.getParam("DiscardValid");
                if (validString.contains("Creature") && !validString.contains("nonCreature")) {
                    final Card c = ComputerUtilCard.getBestCreatureAI(goodChoices);
                    if (c != null) {
                        return new CardCollection(c);
                    }
                }
            }
        }

        // not enough good choices, need to fill the rest
        int minDiff = min - goodChoices.size();
        if (minDiff > 0) {
            List<Card> choices = validCards.stream()
                    .filter(((Predicate<Card>) goodChoices::contains).negate())
                    .collect(StreamUtil.random(minDiff));
            goodChoices.addAll(choices);
            return goodChoices;
        }

        goodChoices.sort(CardLists.TextLenComparator);

        CardLists.sortByCmcDesc(goodChoices);

        return goodChoices.subList(0, max);
    }

    public static CardCollection getCardsToDiscardFromFriend(Player aiChooser, Player p, SpellAbility sa, CardCollection validCards, int min, int max) {
        if (p == aiChooser) { // ask that ai player what he would like to discard
            final AiController aic = ((PlayerControllerAi)p.getController()).getAi();
            return aic.getCardsToDiscard(min, max, validCards, sa);
        }
        // no special options for human or remote friends
        return getCardsToDiscardFromOpponent(aiChooser, p, sa, validCards, min, max);
    }

    public static String chooseSomeType(Player ai, String kindOfType, SpellAbility sa, Collection<String> validTypes, List<String> invalidTypes) {
        final String logic = sa.getParam("AILogic");

        if (invalidTypes == null) {
            invalidTypes = ImmutableList.of();
        }
        if (validTypes == null) {
            validTypes = ImmutableList.of();
        }

        final Game game = ai.getGame();
        String chosen = "";
        if (kindOfType.equals("Card")) {
            // TODO
            // computer will need to choose a type based on whether it needs a creature or land,
            // otherwise, lib search for most common type left then, reveal chosenType to Human
            if (game.getPhaseHandler().is(PhaseType.UNTAP) && logic == null) { // Storage Matrix
                double amount = 0;
                for (String type : CardType.getAllCardTypes()) {
                    if (!invalidTypes.contains(type)) {
                        CardCollection list = CardLists.filter(ai.getCardsIn(ZoneType.Battlefield), CardPredicates.isType(type), CardPredicates.TAPPED);
                        double i = type.equals("Creature") ? list.size() * 1.5 : list.size();
                        if (i > amount) {
                            amount = i;
                            chosen = type;
                        }
                    }
                }
            } else if ("ProtectionFromType".equals(logic)) {
                // TODO: protection vs. damage-dealing and milling instants/sorceries in low creature decks and the like?
                // Maybe non-creature artifacts in certain cases?
                List<String> choices = ImmutableList.of("Creature", "Planeswalker"); // types that make sense to get protected against
                CardCollection evalList = new CardCollection();

                evalList.addAll(ai.getOpponents().getCardsIn(ZoneType.Battlefield));

                chosen = ComputerUtilCard.getMostProminentCardType(evalList, choices);
                if (StringUtils.isEmpty(chosen)) {
                    chosen = "Creature"; // if in doubt, choose Creature, I guess
                }
            }
            else {
                // Are we picking a type to reduce costs for that type?
                boolean reducingCost = false;
                for (StaticAbility s : sa.getHostCard().getStaticAbilities()) {
                    if ("ReduceCost".equals(s.getParam("Mode")) && "Card.ChosenType".equals(s.getParam("ValidCard"))) {
                        reducingCost = true;
                        break;
                    }
                }

                if (reducingCost) {
                    List<String> valid = Lists.newArrayList(validTypes);
                    valid.removeAll(invalidTypes);
                    valid.remove("Land"); // Lands don't have costs to reduce
                    chosen = ComputerUtilCard.getMostProminentCardType(ai.getAllCards(), valid);
                }
            }
            if (StringUtils.isEmpty(chosen)) {
                chosen = validTypes.isEmpty() ? "Creature" : Aggregates.random(validTypes);
            }
        } else if (kindOfType.equals("Creature")) {
            if (logic != null) {
                List <String> valid = Lists.newArrayList(CardType.getAllCreatureTypes());
                valid.removeAll(invalidTypes);

                if (logic.equals("MostProminentOnBattlefield")) {
                    chosen = ComputerUtilCard.getMostProminentType(game.getCardsIn(ZoneType.Battlefield), valid);
                }
                else if (logic.equals("MostProminentComputerControls")) {
                    chosen = ComputerUtilCard.getMostProminentType(ai.getCardsIn(ZoneType.Battlefield), valid);
                }
                else if (logic.equals("MostProminentComputerControlsOrOwns")) {
                    CardCollectionView list = ai.getCardsIn(Arrays.asList(ZoneType.Battlefield, ZoneType.Hand));
                    if (list.isEmpty()) {
                        list = ai.getCardsIn(Arrays.asList(ZoneType.Library));
                    }
                    chosen = ComputerUtilCard.getMostProminentType(list, valid);
                }
                else if (logic.equals("MostProminentOppControls")) {
                    CardCollection list = ai.getOpponents().getCardsIn(ZoneType.Battlefield);
                    chosen = ComputerUtilCard.getMostProminentType(list, valid);
                    if (!CardType.isACreatureType(chosen) || invalidTypes.contains(chosen)) {
                        list = CardLists.filterControlledBy(game.getCardsInGame(), ai.getOpponents());
                        chosen = ComputerUtilCard.getMostProminentType(list, valid);
                    }
                }
                else if (logic.startsWith("MostProminentInComputerDeck")) {
                    boolean includeTokens = !logic.endsWith("NonToken");
                    chosen = ComputerUtilCard.getMostProminentType(ai.getAllCards(), valid, includeTokens);
                }
                else if (logic.equals("MostProminentInComputerGraveyard")) {
                    chosen = ComputerUtilCard.getMostProminentType(ai.getCardsIn(ZoneType.Graveyard), valid);
                }
            }
            if (!CardType.isACreatureType(chosen) || invalidTypes.contains(chosen)) {
                chosen = "Sliver";
            }

        } else if (kindOfType.equals("Basic Land")) {
            if (logic != null) {
                if (logic.equals("MostProminentOppControls")) {
                    CardCollection list = ai.getOpponents().getCardsIn(ZoneType.Battlefield);
                    List<String> valid = Lists.newArrayList(CardType.getBasicTypes());
                    valid.removeAll(invalidTypes);

                    chosen = ComputerUtilCard.getMostProminentType(list, valid);
                } else  if (logic.equals("MostNeededType")) {
                    // Choose a type that is in the deck, but not in hand or on the battlefield
                    final List<String> basics = new ArrayList<>(CardType.Constant.BASIC_TYPES);
                    CardCollectionView presentCards = CardCollection.combine(ai.getCardsIn(ZoneType.Battlefield), ai.getCardsIn(ZoneType.Hand));
                    CardCollectionView possibleCards = ai.getAllCards();

                    for (String b : basics) {
                        if (!presentCards.anyMatch(CardPredicates.isType(b)) && possibleCards.anyMatch(CardPredicates.isType(b))) {
                            chosen = b;
                        }
                    }
                    if (chosen.isEmpty()) {
                        for (String b : basics) {
                            if (possibleCards.anyMatch(CardPredicates.isType(b))) {
                                chosen = b;
                            }
                        }
                    }
                }
                else if (logic.equals("ChosenLandwalk")) {
                    for (Card c : AiAttackController.choosePreferredDefenderPlayer(ai).getLandsInPlay()) {
                        for (String t : c.getType()) {
                            if (!invalidTypes.contains(t) && CardType.isABasicLandType(t)) {
                                chosen = t;
                                break;
                            }
                        }
                    }
                }
            }

            if (!CardType.isABasicLandType(chosen) || invalidTypes.contains(chosen)) {
                chosen = "Island";
            }
        }
        else if (kindOfType.equals("Land")) {
            if (logic != null) {
                if (logic.equals("ChosenLandwalk")) {
                    for (Card c : AiAttackController.choosePreferredDefenderPlayer(ai).getLandsInPlay()) {
                        for (String t : c.getType().getLandTypes()) {
                            if (!invalidTypes.contains(t)) {
                                chosen = t;
                                break;
                            }
                        }
                    }
                }
            }
            if (StringUtils.isEmpty(chosen)) {
                chosen = "Island";
            }
        }
        return chosen;
    }

    public static Object vote(Player ai, List<Object> options, SpellAbility sa, Multimap<Object, Player> votes, Player forPlayer) {
        final Card source = sa.getHostCard();
        final Player controller = source.getController();
        final Game game = controller.getGame();

        boolean opponent = controller.isOpponentOf(ai);

        final CounterType p1p1Type = CounterType.get(CounterEnumType.P1P1);

        if (!sa.hasParam("AILogic")) {
            return Aggregates.random(options);
        }

        String logic = sa.getParam("AILogic");
        switch (logic) {
        case "Torture":
            return "Torture";
        case "GraceOrCondemnation":
            List<ZoneType> graceZones = new ArrayList<ZoneType>();
            graceZones.add(ZoneType.Battlefield);
            graceZones.add(ZoneType.Graveyard);
            CardCollection graceCreatures = CardLists.getType(game.getCardsIn(graceZones), "Creature");
            int humanGrace = CardLists.filterControlledBy(graceCreatures, ai.getOpponents()).size();
            int aiGrace = CardLists.filterControlledBy(graceCreatures, ai).size();
            return aiGrace > humanGrace ? "Grace" : "Condemnation";
        case "CarnageOrHomage":
            CardCollection cardsInPlay = CardLists.getNotType(game.getCardsIn(ZoneType.Battlefield), "Land");
            CardCollection humanlist = CardLists.filterControlledBy(cardsInPlay, ai.getOpponents());
            CardCollection computerlist = ai.getCreaturesInPlay();
            return ComputerUtilCard.evaluatePermanentList(computerlist) + 3 < ComputerUtilCard.evaluatePermanentList(humanlist) ? "Carnage" : "Homage";
        case "Judgment":
            if (votes.isEmpty()) {
                CardCollection list = new CardCollection();
                for (Object o : options) {
                    if (o instanceof Card) {
                        list.add((Card) o);
                    }
                }
                return ComputerUtilCard.getBestAI(list);
            }
            return Iterables.getFirst(votes.keySet(), null);
        case "Protection":
            if (votes.isEmpty()) {
                List<String> restrictedToColors = Lists.newArrayList();
                for (Object o : options) {
                    if (o instanceof String) {
                        restrictedToColors.add((String) o);
                        }
                    }
                CardCollection lists = CardLists.filterControlledBy(game.getCardsInGame(), ai.getOpponents());
                return StringUtils.capitalize(ComputerUtilCard.getMostProminentColor(lists, restrictedToColors));
            }
            return Iterables.getFirst(votes.keySet(), null);
        case "FeatherOrQuill":
            // try to mill opponent with Quill vote
            if (opponent && !controller.cantLoseCheck(GameLossReason.Milled)) {
                int numQuill = votes.get("Quill").size();
                if (numQuill + 1 >= controller.getCardsIn(ZoneType.Library).size()) {
                    return controller.isCardInPlay("Laboratory Maniac") ? "Feather" : "Quill";
                }
            }
            // is it can't receive counters, choose +1/+1 ones
            if (!source.canReceiveCounters(p1p1Type)) {
                return opponent ? "Feather" : "Quill";
            }
            // if source is not on the battlefield anymore, choose +1/+1 ones
            if (!game.getCardState(source).isInPlay()) {
                return opponent ? "Feather" : "Quill";
            }
            // if no hand cards, try to mill opponent
            if (controller.getCardsIn(ZoneType.Hand).isEmpty()) {
                return opponent ? "Quill" : "Feather";
            }

            // AI has something to discard
            if (ai.equals(controller)) {
                CardCollectionView aiCardsInHand = ai.getCardsIn(ZoneType.Hand);
                if (CardLists.count(aiCardsInHand, CardPredicates.hasSVar("DiscardMe")) >= 1) {
                    return "Quill";
                }
            }

            // default card draw and discard are better than +1/+1 counter
            return opponent ? "Feather" : "Quill";
        case "StrengthOrNumbers":
            // similar to fabricate choose +1/+1 or Token
            final SpellAbility saToken = sa.findSubAbilityByType(ApiType.Token);
            int numStrength = votes.get("Strength").size();
            int numNumbers = votes.get("Numbers").size();

            Card token = TokenAi.spawnToken(controller, saToken);

            // is it can't receive counters, choose +1/+1 ones
            if (!source.canReceiveCounters(p1p1Type)) {
                return opponent ? "Strength" : "Numbers";
            }

            // if source is not on the battlefield anymore
            if (!game.getCardState(source).isInPlay()) {
                return opponent ? "Strength" : "Numbers";
            }

            // token would not survive
            if (token == null || !token.isCreature()  || token.getNetToughness() < 1) {
                return opponent ? "Numbers" : "Strength";
            }

            // TODO check for ETB to +1/+1 counters or over another trigger like lifegain

            int tokenScore = ComputerUtilCard.evaluateCreature(token);

            // score check similar to Fabricate
            Card sourceNumbers = CardCopyService.getLKICopy(source);
            Card sourceStrength = CardCopyService.getLKICopy(source);

            sourceNumbers.setCounters(p1p1Type, sourceNumbers.getCounters(p1p1Type) + numStrength);
            sourceNumbers.setZone(source.getZone());

            sourceStrength.setCounters(p1p1Type,
                    sourceStrength.getCounters(p1p1Type) + numStrength + 1);
            sourceStrength.setZone(source.getZone());

            int scoreStrength = ComputerUtilCard.evaluateCreature(sourceStrength) + tokenScore * numNumbers;
            int scoreNumbers = ComputerUtilCard.evaluateCreature(sourceNumbers) + tokenScore * (numNumbers + 1);

            return (scoreNumbers >= scoreStrength) != opponent ? "Numbers" : "Strength";
        case "SproutOrHarvest":
            // lifegain would hurt or has no effect
            if (opponent) {
                if (lifegainNegative(controller, source)) {
                    return "Harvest";
                }
            } else {
                if (lifegainNegative(controller, source)) {
                    return "Sprout";
                }
            }

            // is it can't receive counters, choose +1/+1 ones
            if (!source.canReceiveCounters(p1p1Type)) {
                return opponent ? "Sprout" : "Harvest";
            }

            // if source is not on the battlefield anymore
            if (!game.getCardState(source).isInPlay()) {
                return opponent ? "Sprout" : "Harvest";
            }
            // TODO add Lifegain to +1/+1 counters trigger

            // for now +1/+1 counters are better
            return opponent ? "Harvest" : "Sprout";
        case "DeathOrTaxes":
            int numDeath = votes.get("Death").size();
            int numTaxes = votes.get("Taxes").size();

            if (opponent) {
                CardCollection aiCreatures = ai.getCreaturesInPlay();
                CardCollectionView aiCardsInHand = ai.getCardsIn(ZoneType.Hand);
                // would need to sacrifice more creatures than AI has
                // sacrifice even more
                if (aiCreatures.size() <= numDeath) {
                    return "Death";
                }
                // would need to discard more cards than it has
                if (aiCardsInHand.size() <= numTaxes) {
                    return "Taxes";
                }

                // has cards with SacMe or Token
                if (CardLists.count(aiCreatures, CardPredicates.hasSVar("SacMe").or(CardPredicates.TOKEN)) >= numDeath) {
                    return "Death";
                }

                // has cards with DiscardMe
                if (CardLists.count(aiCardsInHand, CardPredicates.hasSVar("DiscardMe")) >= numTaxes) {
                    return "Taxes";
                }

                // discard is probably less worse than sacrifice
                return "Taxes";
            } else {
                // ai is first voter or ally of controller
                // both are not affected, but if opponents control creatures, sacrifice is worse
                return controller.getOpponents().getCreaturesInPlay().isEmpty() ? "Taxes" : "Death";
            }
        default:
            return Iterables.getFirst(options, null);
        }
    }

    public static CardCollection getSafeTargets(final Player ai, SpellAbility sa, CardCollectionView validCards) {
        CardCollection safeCards = CardLists.filter(validCards, c -> {
            if (c.getController() == ai) {
                return !c.getSVar("Targeting").equals("Dies") && !c.getSVar("Targeting").equals("Counter");
            }
            return true;
        });
        return safeCards;
    }

    public static Card getKilledByTargeting(final SpellAbility sa, CardCollectionView validCards) {
        CardCollection killables = CardLists.filter(validCards, c -> c.getController() != sa.getActivatingPlayer() && c.getSVar("Targeting").equals("Dies"));
        return ComputerUtilCard.getBestCreatureAI(killables);
    }

    public static int predictDamageFromSpell(SpellAbility ab, final Player targetPlayer) {
        int damage = -1; // returns -1 if the spell does not deal damage
        final Card card = ab.getHostCard();

        while (ab != null && targetPlayer.canLoseLife()) {
            if (ab.getApi() == ApiType.DealDamage) {
                if (damage == -1) { damage = 0; } // found a damage-dealing spell
                if (!ab.hasParam("NumDmg")) {
                    continue;
                }
                damage += ComputerUtilCombat.predictDamageTo(targetPlayer,
                        AbilityUtils.calculateAmount(card, ab.getParam("NumDmg"), ab), card, false);
            } else if (ab.getApi() == ApiType.LoseLife) {
                if (damage == -1) { damage = 0; } // found a damage-dealing spell
                if (!ab.hasParam("LifeAmount")) {
                    continue;
                }
                damage += AbilityUtils.calculateAmount(card, ab.getParam("LifeAmount"), ab);
            }
            ab = ab.getSubAbility();
        }

        return damage;
    }

    public static int getDamageForPlaying(final Player player, final SpellAbility sa) {
        // check for bad spell cast triggers
        int damage = 0;
        final Game game = player.getGame();
        final Card card = sa.getHostCard();
        final FCollection<Trigger> theTriggers = new FCollection<>();

        for (Card c : game.getCardsIn(ZoneType.Battlefield)) {
            theTriggers.addAll(c.getTriggers());
        }
        for (Trigger trigger : theTriggers) {
            final Card source = trigger.getHostCard();

            if (trigger.getMode() != TriggerType.SpellCast) {
                continue;
            }
            if (!trigger.zonesCheck(game.getZoneOf(source))) {
                continue;
            }
            if (!trigger.requirementsCheck(game)) {
                continue;
            }
            if (trigger.hasParam("ValidCard")) {
                if (!card.isValid(trigger.getParam("ValidCard").split(","), source.getController(), source, sa)) {
                    continue;
                }
            }

            if (trigger.hasParam("ValidActivatingPlayer")) {
                if (!player.isValid(trigger.getParam("ValidActivatingPlayer"), source.getController(), source, sa)) {
                    continue;
                }
            }

            // fall back for OverridingAbility
            SpellAbility trigSa = trigger.ensureAbility();
            if (trigSa == null) {
                continue;
            }
            if (trigSa.getApi() == ApiType.DealDamage) {
                if (!"TriggeredActivator".equals(trigSa.getParam("Defined"))) {
                    continue;
                }
                if (!trigSa.hasParam("NumDmg")) {
                    continue;
                }
                damage += ComputerUtilCombat.predictDamageTo(player,
                        AbilityUtils.calculateAmount(source, trigSa.getParam("NumDmg"), trigSa), source, false);
            } else if (trigSa.getApi() == ApiType.LoseLife) {
                if (!"TriggeredActivator".equals(trigSa.getParam("Defined"))) {
                    continue;
                }
                if (!trigSa.hasParam("LifeAmount")) {
                    continue;
                }
                damage += AbilityUtils.calculateAmount(source, trigSa.getParam("LifeAmount"), trigSa);
            }
        }

        return damage;
    }

    public static int getDamageFromETB(final Player player, final Card permanent) {
        int damage = 0;
        final Game game = player.getGame();
        final FCollection<Trigger> theTriggers = new FCollection<>();

        for (Card card : game.getCardsIn(ZoneType.Battlefield)) {
            theTriggers.addAll(card.getTriggers());
        }
        for (Trigger trigger : theTriggers) {
            final Card source = trigger.getHostCard();

            if (trigger.getMode() != TriggerType.ChangesZone) {
                continue;
            }
            if (!"Battlefield".equals(trigger.getParam("Destination"))) {
                continue;
            }
            if (!trigger.zonesCheck(game.getZoneOf(source))) {
                continue;
            }
            if (!trigger.requirementsCheck(game)) {
                continue;
            }
            if (trigger.hasParam("CheckOnTriggeredCard")
                    && AbilityUtils.getDefinedCards(permanent, source.getSVar(trigger.getParam("CheckOnTriggeredCard").split(" ")[0]), null).isEmpty()) {
                continue;
            }
            if (trigger.hasParam("ValidCard")) {
                if (!permanent.isValid(trigger.getParam("ValidCard"), source.getController(), source, null)) {
                    continue;
                }
            }
            // fall back for OverridingAbility
            SpellAbility trigSa = trigger.ensureAbility();
            if (trigSa == null) {
                continue;
            }
            if (trigSa.getApi() == ApiType.DealDamage) {
                if (!"TriggeredCardController".equals(trigSa.getParam("Defined"))) {
                    continue;
                }
                if (!trigSa.hasParam("NumDmg")) {
                    continue;
                }
                damage += ComputerUtilCombat.predictDamageTo(player,
                        AbilityUtils.calculateAmount(source, trigSa.getParam("NumDmg"), trigSa), source, false);
            } else if (trigSa.getApi() == ApiType.LoseLife) {
                if (!"TriggeredCardController".equals(trigSa.getParam("Defined"))) {
                    continue;
                }
                if (!trigSa.hasParam("LifeAmount")) {
                    continue;
                }
                damage += AbilityUtils.calculateAmount(source, trigSa.getParam("LifeAmount"), trigSa);
            }
        }
        return damage;
    }

    public static boolean isNegativeCounter(CounterType type, Card c) {
        return type.is(CounterEnumType.AGE) || type.is(CounterEnumType.BRIBERY) || type.is(CounterEnumType.DOOM)
                || type.is(CounterEnumType.M1M1) || type.is(CounterEnumType.M0M2) || type.is(CounterEnumType.M0M1)
                || type.is(CounterEnumType.M1M0) || type.is(CounterEnumType.M2M1) || type.is(CounterEnumType.M2M2)
                // Blaze only hurts Lands
                || (type.is(CounterEnumType.BLAZE) && c.isLand())
                // Iceberg does use Ice as Storage
                || (type.is(CounterEnumType.ICE) && !"Iceberg".equals(c.getName()))
                // some lands does use Depletion as Storage Counter
                || (type.is(CounterEnumType.DEPLETION) && c.hasKeyword("CARDNAME doesn't untap during your untap step."))
                // treat Time Counters on suspended Cards as Bad,
                // and also on Chronozoa
                || (type.is(CounterEnumType.TIME) && (!c.isInPlay() || "Chronozoa".equals(c.getName())))
                || type.is(CounterEnumType.GOLD) || type.is(CounterEnumType.MUSIC) || type.is(CounterEnumType.PUPA)
                || type.is(CounterEnumType.PARALYZATION) || type.is(CounterEnumType.SHELL) || type.is(CounterEnumType.SLEEP)
                || type.is(CounterEnumType.SLUMBER) || type.is(CounterEnumType.SLEIGHT) || type.is(CounterEnumType.WAGE)
                || type.is(CounterEnumType.INCARNATION) || type.is(CounterEnumType.RUST) || type.is(CounterEnumType.STUN)
                || type.is(CounterEnumType.FINALITY);
    }

    // this countertypes has no effect
    public static boolean isUselessCounter(CounterType type, Card c) {
        // Quest counter on a card without MaxQuestEffect are useless
        if (type.is(CounterEnumType.QUEST)) {
            int e = 0;
            if (c.hasSVar("MaxQuestEffect")) {
                e = Integer.parseInt(c.getSVar("MaxQuestEffect"));
            }
            return c.getCounters(type) > e;
        }
        // keyword counters
        if (type.isKeywordCounter() && c.hasKeyword(type.toString())) {
            return true;
        }

        return type.is(CounterEnumType.AWAKENING) || type.is(CounterEnumType.MANIFESTATION) || type.is(CounterEnumType.PETRIFICATION)
                || type.is(CounterEnumType.TRAINING) || type.is(CounterEnumType.GHOSTFORM);
    }

    public static Player evaluateBoardPosition(final List<Player> listToEvaluate) {
        Player bestBoardPosition = listToEvaluate.get(0);
        int bestBoardRating = 0;

        for (final Player p : listToEvaluate) {
            int pRating = p.getLife() * 3;
            pRating += p.getLandsInPlay().size() * 2;

            for (final Card c : p.getCardsIn(ZoneType.Battlefield)) {
                pRating += ComputerUtilCard.evaluateCreature(c) / 3;
            }

            if (p.getCardsIn(ZoneType.Library).size() < 3) {
                pRating /= 5;
            }

            if (pRating > bestBoardRating) {
                bestBoardRating = pRating;
                bestBoardPosition = p;
            }
        }
        return bestBoardPosition;
    }

    public static boolean hasReasonToPlayCardThisTurn(final Player ai, final Card c) {
        if (ai == null || c == null) {
            return false;
        }
        if (!(ai.getController() instanceof PlayerControllerAi)) {
            System.err.println("Unexpected behavior: ComputerUtil::getReasonToPlayCard called with the non-AI player as a parameter.");
            return false;
        }

        for (SpellAbility sa : c.getAllPossibleAbilities(ai, true)) {
            if (sa.getApi() == ApiType.Counter) {
                // return true for counterspells so that the AI can take into account that it may need to cast it later in the opponent's turn
                return true;
            }
            AiPlayDecision decision = ((PlayerControllerAi)ai.getController()).getAi().canPlaySa(sa);
            if (decision == AiPlayDecision.WillPlay || decision == AiPlayDecision.WaitForMain2) {
                return true;
            }
        }

        return false;
    }

    public static boolean lifegainPositive(final Player player, final Card source) {
        if (!player.canGainLife()) {
            return false;
        }

        // Run any applicable replacement effects.
        final Map<AbilityKey, Object> repParams = AbilityKey.mapFromAffected(player);
        repParams.put(AbilityKey.LifeGained, 1);
        repParams.put(AbilityKey.Source, source);

        List<ReplacementEffect> list = player.getGame().getReplacementHandler().getReplacementList(
                ReplacementType.GainLife,
                repParams,
                ReplacementLayer.Other);

        if (list.stream().anyMatch(CardTraitPredicates.hasParam("AILogic", "NoLife"))) {
            return false;
        } else if (list.stream().anyMatch(CardTraitPredicates.hasParam("AILogic", "LoseLife"))) {
            return false;
        } else if (list.stream().anyMatch(CardTraitPredicates.hasParam("AILogic", "LichDraw"))) {
            return false;
        }
        return true;
    }

    public static boolean lifegainNegative(final Player player, final Card source) {
        return lifegainNegative(player, source, 1);
    }
    public static boolean lifegainNegative(final Player player, final Card source, final int n) {
        if (!player.canGainLife()) {
            return false;
        }

        // Run any applicable replacement effects.
        final Map<AbilityKey, Object> repParams = AbilityKey.mapFromAffected(player);
        repParams.put(AbilityKey.LifeGained, n);
        repParams.put(AbilityKey.Source, source);

        List<ReplacementEffect> list = player.getGame().getReplacementHandler().getReplacementList(
            ReplacementType.GainLife,
            repParams,
            ReplacementLayer.Other
        );

        if (list.stream().anyMatch(CardTraitPredicates.hasParam("AILogic", "NoLife"))) {
            // no life gain is not negative
            return false;
        } else if (list.stream().anyMatch(CardTraitPredicates.hasParam("AILogic", "LoseLife"))) {
            // lose life is only negative is the player can lose life
            return player.canLoseLife();
        } else if (list.stream().anyMatch(CardTraitPredicates.hasParam("AILogic", "LichDraw"))) {
            // if it would draw more cards than player has, then its negative
            return player.getCardsIn(ZoneType.Library).size() <= n;
        }

        return false;
    }

    public static boolean targetPlayableSpellCard(final Player ai, Iterable<Card> options, final SpellAbility sa, final boolean withoutPayingManaCost, boolean mandatory) {
        // determine and target a card with a SA that the AI can afford and will play
        AiController aic = ((PlayerControllerAi) ai.getController()).getAi();
        sa.resetTargets();

        CardCollection targets = new CardCollection();
        for (Card c : options) {
            if (withoutPayingManaCost && c.getManaCost() != null && c.getManaCost().countX() > 0) {
                // The AI will otherwise cheat with the mana payment, announcing X > 0 for spells like Heat Ray when replaying them
                // without paying their mana cost.
                continue;
            }
            for (SpellAbility ab : c.getSpellAbilities()) {
                if (ab.getApi() == null) {
                    // only API-based SAs are supported, other things may lead to a NPE (e.g. Ancestral Vision Suspend SA)
                    continue;
                } else if (ab.getApi() == ApiType.Mana && "ManaRitual".equals(ab.getParam("AILogic"))) {
                    // TODO Mana Ritual cards are too complex for the AI to consider casting through a spell effect and will
                    // lead to a stack overflow. Consider improving.
                    continue;
                }
                SpellAbility abTest = withoutPayingManaCost ? ab.copyWithNoManaCost() : ab.copy();
                // at this point, we're assuming that card will be castable from whichever zone it's in by the AI player.
                abTest.setActivatingPlayer(ai, true);
                abTest.getRestrictions().setZone(c.getZone().getZoneType());
                if (AiPlayDecision.WillPlay == aic.canPlaySa(abTest) && ComputerUtilCost.canPayCost(abTest, ai, false)) {
                    targets.add(c);
                }
            }
        }

        if (targets.isEmpty()) {
            if (mandatory && !Iterables.isEmpty(options)) {
                targets.addAll(options);
            } else {
                return false;
            }
        }

        sa.getTargets().add(ComputerUtilCard.getBestAI(targets));
        return true;
    }

    public static int countUsefulCreatures(Player p) {
        CardCollection creats = p.getCreaturesInPlay();
        int count = 0;

        for (Card c : creats) {
            if (!ComputerUtilCard.isUselessCreature(p, c)) {
                count ++;
            }
        }

        return count;
    }

    public static boolean isPlayingReanimator(final Player ai) {
        // TODO: either add SVars to other reanimator cards, or improve the prediction so that it avoids using a SVar
        // at all but detects this effect from SA parameters (preferred, but difficult)
        CardCollectionView inHand = ai.getCardsIn(ZoneType.Hand);
        CardCollectionView inDeck = ai.getCardsIn(ZoneType.Library);

        Predicate<Card> markedAsReanimator = card -> "true".equalsIgnoreCase(card.getSVar("IsReanimatorCard"));

        int numInHand = CardLists.count(inHand, markedAsReanimator);
        int numInDeck = CardLists.count(inDeck, markedAsReanimator);

        return numInHand > 0 || numInDeck >= 3;
    }

    public static CardCollection filterAITgts(SpellAbility sa, Player ai, CardCollection srcList, boolean alwaysStrict) {
        final Card source = sa.getHostCard();
        if (source == null) { return srcList; }

        if (sa.hasParam("AITgts")) {
            CardCollection list;
            String aiTgts = sa.getParam("AITgts");
            if (aiTgts.startsWith("BetterThan")) {
                int value = 0;
                if (aiTgts.endsWith("Source")) {
                    value = ComputerUtilCard.evaluateCreature(source);
                    if (source.isEnchanted()) {
                        for (Card enc : source.getEnchantedBy()) {
                            if (enc.getController().equals(ai)) {
                                value += 100; // is 100 per AI's own aura enough?
                            }
                        }
                    }
                } else if (aiTgts.contains("EvalRating.")) {
                    value = AbilityUtils.calculateAmount(source, aiTgts.substring(aiTgts.indexOf(".") + 1), sa);
                } else {
                    System.err.println("Warning: Unspecified AI target evaluation rating for SA " + sa);
                    value = ComputerUtilCard.evaluateCreature(source);
                }
                final int totalValue = value;
                list = CardLists.filter(srcList, c -> ComputerUtilCard.evaluateCreature(c) > totalValue + 30);
            } else {
                list = CardLists.getValidCards(srcList, sa.getParam("AITgts"), sa.getActivatingPlayer(), source, sa);
            }

            if (!list.isEmpty() || sa.hasParam("AITgtsStrict") || alwaysStrict) {
                return list;
            } else {
                return srcList;
            }
        }

        return srcList;
    }

    // Check if AI life is in danger/serious danger based on next expected combat
    // assuming a loss of "payment" life
    // call this to determine if it's safe to use a life payment spell
    // or trigger "emergency" strategies such as holding mana for Spike Weaver of Counterspell.
    public static boolean aiLifeInDanger(Player ai, boolean serious, int payment) {
        return predictNextCombatsRemainingLife(ai, serious, false, payment, null) == Integer.MIN_VALUE;
    }
    public static int predictNextCombatsRemainingLife(Player ai, boolean serious, boolean checkDiff, int payment, final CardCollection excludedBlockers) {
        // life won't change
        int remainingLife = Integer.MAX_VALUE;

        // performance shortcut
        // TODO if checking upcoming turn it should be a permanent effect
        if (ai.cantLoseForZeroOrLessLife()) {
            return remainingLife;
        }

        // TODO should also consider them as teams (with increased likelihood to be attacked by multiple if ai is biggest threat)
        // TODO worth it to sort by creature amount for chance to terminate earlier?
        for (Player opp: ai.getOpponents()) {
            Combat combat = new Combat(opp);
            boolean containsAttacker = false;
            boolean thisCombat = ai.getGame().getPhaseHandler().isPlayerTurn(opp) && ai.getGame().getPhaseHandler().getPhase().isBefore(PhaseType.COMBAT_BEGIN);

            // TODO !thisCombat should include cards that will phase in
            for (Card att : opp.getCreaturesInPlay()) {
                // TODO should be limited based on how much getAttackCost the opp can pay
                if ((thisCombat && CombatUtil.canAttack(att, ai)) || (!thisCombat && ComputerUtilCombat.canAttackNextTurn(att, ai))) {
                    // TODO need to copy the card
                    // att = ComputerUtilCombat.applyPotentialAttackCloneTriggers(att);
                    combat.addAttacker(att, ai);
                    containsAttacker = true;
                }
            }
            if (!containsAttacker) {
                continue;
            }
            // TODO if it's next turn ignore mustBlockCards
            AiBlockController block = new AiBlockController(ai, false);
            // TODO for performance skip ahead to safer blocking approach (though probably only when not in checkDiff mode as that could lead to inflated prediction)
            block.assignBlockersForCombat(combat, excludedBlockers);

            // TODO predict other, noncombat sources of damage and add them to the "payment" variable.
            // examples : Black Vise, The Rack, known direct damage spells in enemy hand, etc
            // If added, might need a parameter to define whether we want to check all threats or combat threats.

            if (serious && ComputerUtilCombat.lifeInSeriousDanger(ai, combat, payment)) {
                return Integer.MIN_VALUE;
            }
            if (!serious && ComputerUtilCombat.lifeInDanger(ai, combat, payment)) {
                return Integer.MIN_VALUE;
            }

            if (checkDiff && !ai.cantLoseForZeroOrLessLife()) {
                // find out the worst possible outcome
                remainingLife = Math.min(ComputerUtilCombat.lifeThatWouldRemain(ai, combat), remainingLife);
            }
        }
        return remainingLife;
    }

    public static boolean isETBprevented(Card c) {
        final Map<AbilityKey, Object> repParams = AbilityKey.mapFromAffected(c);
        // don't need to bother with real LKI since this is a passive check and the card isn't going anywhere
        repParams.put(AbilityKey.CardLKI, c);
        repParams.put(AbilityKey.Origin, c.getLastKnownZone().getZoneType());
        repParams.put(AbilityKey.Destination, ZoneType.Battlefield);
        // add Params for AddCounter Replacements
        GameEntityCounterTable table = new GameEntityCounterTable();
        repParams.put(AbilityKey.EffectOnly, true);
        repParams.put(AbilityKey.CounterTable, table);
        repParams.put(AbilityKey.CounterMap, table.column(c));
        return c.getGame().getReplacementHandler().cantHappenCheck(ReplacementType.Moved, repParams);
    }

    public static boolean shouldSacrificeThreatenedCard(Player ai, Card c, SpellAbility sa) {
        if (!ai.getController().isAI()) {
            return false; // only makes sense for actual AI decisions
        } else if (sa != null && sa.getApi() == ApiType.Regenerate && sa.getHostCard().equals(c)) {
            return false; // no use in sacrificing a card in an attempt to regenerate it
        }
        ComputerUtilCost.setSuppressRecursiveSacCostCheck(true);
        Game game = ai.getGame();
        Combat combat = game.getCombat();
        boolean isThreatened = (c.isCreature() && ComputerUtil.predictCreatureWillDieThisTurn(ai, c, sa, false)
                && (!ComputerUtilCombat.willOpposingCreatureDieInCombat(ai, c, combat) && !ComputerUtilCombat.isDangerousToSacInCombat(ai, c, combat)))
                || (!c.isCreature() && ComputerUtil.predictThreatenedObjects(ai, sa).contains(c));
        ComputerUtilCost.setSuppressRecursiveSacCostCheck(false);
        return isThreatened;
    }
}<|MERGE_RESOLUTION|>--- conflicted
+++ resolved
@@ -829,11 +829,7 @@
     public static CardCollection chooseUntapType(final Player ai, final String type, final Card activate, final boolean untap, final int amount, SpellAbility sa) {
         CardCollection typeList = CardLists.getValidCards(ai.getCardsIn(ZoneType.Battlefield), type.split(";"), activate.getController(), activate, sa);
 
-<<<<<<< HEAD
-        typeList = CardLists.filter(typeList, CardPredicates.TAPPED);
-=======
-        typeList = CardLists.filter(typeList, Presets.TAPPED, c -> c.getCounters(CounterEnumType.STUN) == 0 || c.canRemoveCounters(CounterType.get(CounterEnumType.STUN)));
->>>>>>> 0475f4ba
+        typeList = CardLists.filter(typeList, CardPredicates.TAPPED, c -> c.getCounters(CounterEnumType.STUN) == 0 || c.canRemoveCounters(CounterType.get(CounterEnumType.STUN)));
 
         if (untap) {
             typeList.remove(activate);
