--- conflicted
+++ resolved
@@ -1363,9 +1363,11 @@
             canTrampleOverDefenders = attacker.hasKeyword(Keyword.TRAMPLE) && attacker.getNetCombatDamage() > Aggregates.sum(validBlockers, Card::getNetToughness);
 
             // used to check that CanKillAllDangerous check makes sense in context where creatures with dangerous abilities are present
-            dangerousBlockersPresent = Iterables.any(validBlockers, Predicates.or(
-                    CardPredicates.hasKeyword(Keyword.WITHER), CardPredicates.hasKeyword(Keyword.INFECT),
-                    CardPredicates.hasKeyword(Keyword.LIFELINK)));
+            dangerousBlockersPresent = validBlockers.anyMatch(
+                    CardPredicates.hasKeyword(Keyword.WITHER)
+                            .or(CardPredicates.hasKeyword(Keyword.INFECT))
+                            .or(CardPredicates.hasKeyword(Keyword.LIFELINK))
+            );
 
             // total power of the defending creatures, used in predicting whether a gang block can kill the attacker
             defPower = CardLists.getTotalPower(validBlockers, true, false);
@@ -1472,94 +1474,9 @@
             return false;
         }
 
-<<<<<<< HEAD
-        if (!hasCombatEffect) {
-            if (attacker.isWitherDamage() || attacker.hasKeyword(Keyword.LIFELINK) || attacker.hasKeyword(Keyword.AFFLICT)) {
-                hasCombatEffect = true;
-            }
-        }
-
-        // contains only the defender's blockers that can actually block the attacker
-        CardCollection validBlockers = CardLists.filter(defenders, defender1 -> CombatUtil.canBlock(attacker, defender1));
-
-        boolean canTrampleOverDefenders = attacker.hasKeyword(Keyword.TRAMPLE) && attacker.getNetCombatDamage() > Aggregates.sum(validBlockers, Card::getNetToughness);
-
-        // used to check that CanKillAllDangerous check makes sense in context where creatures with dangerous abilities are present
-        boolean dangerousBlockersPresent = validBlockers.anyMatch(
-                CardPredicates.hasKeyword(Keyword.WITHER)
-                        .or(CardPredicates.hasKeyword(Keyword.INFECT))
-                        .or(CardPredicates.hasKeyword(Keyword.LIFELINK))
-        );
-
-        // total power of the defending creatures, used in predicting whether a gang block can kill the attacker
-        int defPower = CardLists.getTotalPower(validBlockers, true, false);
-
-        // look at the attacker in relation to the blockers to establish a
-        // number of factors about the attacking context that will be relevant
-        // to the attackers decision according to the selected strategy
-        for (final Card blocker : validBlockers) {
-            // if both isWorthLessThanAllKillers and canKillAllDangerous are false there's nothing more to check
-            if (isWorthLessThanAllKillers || canKillAllDangerous || numberOfPossibleBlockers < 2) {
-                numberOfPossibleBlockers += 1;
-                if (isWorthLessThanAllKillers && ComputerUtilCombat.canDestroyAttacker(ai, attacker, blocker, combat, false)
-                        && !(attacker.hasKeyword(Keyword.UNDYING) && attacker.getCounters(CounterEnumType.P1P1) == 0)) {
-                    canBeKilledByOne = true; // there is a single creature on the battlefield that can kill the creature
-                    // see if the defending creature is of higher or lower
-                    // value. We don't want to attack only to lose value
-                    if (isWorthLessThanAllKillers && !attacker.hasSVar("SacMe")
-                            && ComputerUtilCard.evaluateCreature(blocker) <= ComputerUtilCard.evaluateCreature(attacker)) {
-                        isWorthLessThanAllKillers = false;
-                    }
-                }
-                // see if this attacking creature can destroy this defender, if
-                // not record that it can't kill everything
-                if (canKillAllDangerous && !ComputerUtilCombat.canDestroyBlocker(ai, blocker, attacker, combat, false)) {
-                    canKillAll = false;
-                    if (blocker.getSVar("HasCombatEffect").equals("TRUE") || blocker.getSVar("HasBlockEffect").equals("TRUE")) {
-                        canKillAllDangerous = false;
-                    } else {
-                        if (blocker.hasKeyword(Keyword.WITHER) || blocker.hasKeyword(Keyword.INFECT)
-                                || blocker.hasKeyword(Keyword.LIFELINK)) {
-                            canKillAllDangerous = false;
-                            // there is a creature that can survive an attack from this creature
-                            // and combat will have negative effects
-                        }
-
-                        // Check if maybe we are too reckless in adding this attacker
-                        if (canKillAllDangerous) {
-                            boolean avoidAttackingIntoBlock = ai.getController().isAI()
-                                    && ((PlayerControllerAi) ai.getController()).getAi().getBooleanProperty(AiProps.TRY_TO_AVOID_ATTACKING_INTO_CERTAIN_BLOCK);
-                            boolean attackerWillDie = defPower >= attacker.getNetToughness();
-                            boolean uselessAttack = !hasCombatEffect && !hasAttackEffect;
-                            boolean noContributionToAttack = this.attackers.size() <= defenders.size() || attacker.getNetPower() <= 0;
-
-                            // We are attacking too recklessly if we can't kill a single blocker and:
-                            // - our creature will die for sure (chump attack)
-                            // - our attack will not do anything special (no attack/combat effect to proc)
-                            // - we can't deal damage to our opponent with sheer number of attackers and/or our attacker's power is 0 or less
-                            if (attackerWillDie || (avoidAttackingIntoBlock && uselessAttack && noContributionToAttack)) {
-                                canKillAllDangerous = false;
-                            }
-                        }
-                    }
-                }
-            }
-        }
-
-        if (!attacker.hasKeyword(Keyword.VIGILANCE) && ComputerUtilCard.canBeKilledByRoyalAssassin(ai, attacker)) {
-            canKillAllDangerous = false;
-            canBeKilled = true;
-            canBeKilledByOne = true;
-            isWorthLessThanAllKillers = false;
-            hasCombatEffect = false;
-        } else if ((canKillAllDangerous || !canBeKilled) && ComputerUtilCard.canBeBlockedProfitably(defendingOpponent, attacker, true)) {
-            canKillAllDangerous = false;
-            canBeKilled = true;
-=======
         SpellAbilityFactors saf = new SpellAbilityFactors(attacker);
         if (aiAggression != 5) {
             saf.calculate(defenders, combat);
->>>>>>> b85b6cac
         }
 
         // if the creature cannot block and can kill all opponents they might as
