package forge.ai;

import com.google.common.base.Predicate;
import com.google.common.base.Predicates;
import com.google.common.collect.*;
import forge.ai.ability.AnimateAi;
import forge.card.CardStateName;
import forge.card.ColorSet;
import forge.card.MagicColor;
import forge.card.mana.ManaAtom;
import forge.card.mana.ManaCost;
import forge.card.mana.ManaCostParser;
import forge.card.mana.ManaCostShard;
import forge.game.Game;
import forge.game.GameActionUtil;
import forge.game.ability.AbilityUtils;
import forge.game.ability.ApiType;
import forge.game.card.*;
import forge.game.combat.CombatUtil;
import forge.game.cost.*;
import forge.game.mana.Mana;
import forge.game.mana.ManaCostBeingPaid;
import forge.game.mana.ManaPool;
import forge.game.phase.PhaseType;
import forge.game.player.Player;
import forge.game.player.PlayerPredicates;
import forge.game.replacement.ReplacementEffect;
import forge.game.replacement.ReplacementType;
import forge.game.spellability.AbilityManaPart;
import forge.game.spellability.AbilitySub;
import forge.game.spellability.SpellAbility;
import forge.game.zone.ZoneType;
import forge.util.MyRandom;
import forge.util.TextUtil;
import org.apache.commons.lang3.StringUtils;
import org.apache.commons.lang3.tuple.Pair;

import java.util.*;

public class ComputerUtilMana {
    private final static boolean DEBUG_MANA_PAYMENT = false;

    public static boolean canPayManaCost(ManaCostBeingPaid cost, final SpellAbility sa, final Player ai) {
        cost = new ManaCostBeingPaid(cost); //check copy of cost so it doesn't modify the exist cost being paid
        return payManaCost(cost, sa, ai, true, true);
    }

    public static boolean payManaCost(ManaCostBeingPaid cost, final SpellAbility sa, final Player ai) {
        return payManaCost(cost, sa, ai, false, true);
    }

    public static boolean canPayManaCost(final SpellAbility sa, final Player ai, final int extraMana) {
        return payManaCost(sa, ai, true, extraMana, true);
    }
    
    /**
     * Return the number of colors used for payment for Converge
     */
    public static int getConvergeCount(final SpellAbility sa, final Player ai) {
    	ManaCostBeingPaid cost = ComputerUtilMana.calculateManaCost(sa, true, 0);
    	if (payManaCost(cost, sa, ai, true, true)) {
    		return cost.getSunburst();
    	} else {
    		return 0;
    	}
    }

    // Does not check if mana sources can be used right now, just checks for potential chance.
    public static boolean hasEnoughManaSourcesToCast(final SpellAbility sa, final Player ai) {
        sa.setActivatingPlayer(ai);
        return payManaCost(sa, ai, true, 0, false);
    }

    public static boolean payManaCost(final Player ai, final SpellAbility sa) {
        return payManaCost(sa, ai, false, 0, true);
    }

    private static void refundMana(List<Mana> manaSpent, Player ai, SpellAbility sa) {
        if (sa.getHostCard() != null) {
            sa.getHostCard().setCanCounter(true);
        }
        for (final Mana m : manaSpent) {
            ai.getManaPool().addMana(m);
        }
        manaSpent.clear();
    }

    private static boolean payManaCost(final SpellAbility sa, final Player ai, final boolean test, final int extraMana, boolean checkPlayable) {
        ManaCostBeingPaid cost = ComputerUtilMana.calculateManaCost(sa, test, extraMana);
        return payManaCost(cost, sa, ai, test, checkPlayable);
    }

    private static Integer scoreManaProducingCard(final Card card) {
        int score = 0;

        for (SpellAbility ability : card.getSpellAbilities()) {
            ability.setActivatingPlayer(card.getController());
            if (ability.isManaAbility()) {
                score += ability.calculateScoreForManaAbility();
            }
            else if (!ability.isTrigger() && ability.isPossible()) {
                score += 13; //add 13 for any non-mana activated abilities
            }
        }

        if (card.isCreature()) {
            //treat attacking and blocking as though they're non-mana abilities
            if (CombatUtil.canAttack(card)) {
                score += 13;
            }
            if (CombatUtil.canBlock(card)) {
                score += 13;
            }
        }

        return score;
    }
    
    private static void sortManaAbilities(final Multimap<ManaCostShard, SpellAbility> manaAbilityMap) {
        final Map<Card, Integer> manaCardMap = Maps.newHashMap();
        final List<Card> orderedCards = Lists.newArrayList();
        
        for (final ManaCostShard shard : manaAbilityMap.keySet()) {
            for (SpellAbility ability : manaAbilityMap.get(shard)) {
            	final Card hostCard = ability.getHostCard();
                if (!manaCardMap.containsKey(hostCard)) {
                    manaCardMap.put(hostCard, scoreManaProducingCard(hostCard));
                    orderedCards.add(hostCard);
                }
            }
        }
        Collections.sort(orderedCards, new Comparator<Card>() {
            @Override
            public int compare(final Card card1, final Card card2) {
                return Integer.compare(manaCardMap.get(card1), manaCardMap.get(card2));
            }
        });

        if (DEBUG_MANA_PAYMENT) {
            System.out.print("Ordered Cards: " + orderedCards.size());
            for (Card card : orderedCards) {
                System.out.print(card.getName() + ", ");
            }
            System.out.println();
        }

        for (final ManaCostShard shard : manaAbilityMap.keySet()) {
            final Collection<SpellAbility> abilities = manaAbilityMap.get(shard);
            final List<SpellAbility> newAbilities = new ArrayList<>(abilities);

            if (DEBUG_MANA_PAYMENT) {
                System.out.println("Unsorted Abilities: " + newAbilities);
            }

            Collections.sort(newAbilities, new Comparator<SpellAbility>() {
                @Override
                public int compare(final SpellAbility ability1, final SpellAbility ability2) {
                    int preOrder = orderedCards.indexOf(ability1.getHostCard()) - orderedCards.indexOf(ability2.getHostCard());

                    if (preOrder == 0) {
                        // Mana abilities on the same card
                        String shardMana = shard.toString().replaceAll("\\{", "").replaceAll("\\}", "");

                        boolean payWithAb1 = ability1.getManaPart().mana().contains(shardMana);
                        boolean payWithAb2 = ability2.getManaPart().mana().contains(shardMana);

                        if (payWithAb1 && !payWithAb2) {
                            return -1;
                        } else if (payWithAb2 && !payWithAb1) {
                            return 1;
                        }

                        return ability1.compareTo(ability2);
                    } else {
                        return preOrder;
                    }
                }
            });

            if (DEBUG_MANA_PAYMENT) {
                System.out.println("Sorted Abilities: " + newAbilities);
            }

            manaAbilityMap.replaceValues(shard, newAbilities);
        }
    }
 
    public static SpellAbility chooseManaAbility(ManaCostBeingPaid cost, SpellAbility sa, Player ai, ManaCostShard toPay,
            Collection<SpellAbility> saList, boolean checkCosts) {
        for (final SpellAbility ma : saList) {
            if (ma.getHostCard() == sa.getHostCard()) {
                continue;
            }

            if (sa.getHostCard() != null) {
                if (sa.getApi() == ApiType.Animate) {
                    // For abilities like Genju of the Cedars, make sure that we're not activating the aura ability by tapping the enchanted card for mana
                    if (sa.getHostCard().isAura() && "Enchanted".equals(sa.getParam("Defined"))
                            && ma.getHostCard() == sa.getHostCard().getEnchantingCard()
                            && ma.getPayCosts().hasTapCost()) {
                        continue;
                    }

                    // If a manland was previously animated this turn, do not tap it to animate another manland
                    if (sa.getHostCard().isLand() && ma.getHostCard().isLand()
                            && ai.getController().isAI()
                            && AnimateAi.isAnimatedThisTurn(ai, ma.getHostCard())) {
                        continue;
                    }
                } else if (sa.getApi() == ApiType.Pump) {
                    if ((sa.getHostCard().isInstant() || sa.getHostCard().isSorcery())
                            && ma.getHostCard().isCreature()
                            && ai.getController().isAI()
                            && ma.getPayCosts().hasTapCost()
                            && sa.getTargets().getTargetCards().contains(ma.getHostCard())) {
                        // do not activate pump instants/sorceries targeting creatures by tapping targeted
                        // creatures for mana (for example, Servant of the Conduit)
                        continue;
                    }
                } else if (sa.getApi() == ApiType.Attach
                        && "AvoidPayingWithAttachTarget".equals(sa.getHostCard().getSVar("AIPaymentPreference"))) {
                    // For cards like Genju of the Cedars, make sure we're not attaching to the same land that will
                    // be tapped to pay its own cost if there's another untapped land like that available
                    if (ma.getHostCard().equals(sa.getTargetCard())) {
                        if (CardLists.filter(ai.getCardsIn(ZoneType.Battlefield), Predicates.and(CardPredicates.nameEquals(ma.getHostCard().getName()), CardPredicates.Presets.UNTAPPED)).size() > 1) {
                            continue;
                        }
                    }
                }

            }

            SpellAbility paymentChoice = ma;

            // Exception: when paying generic mana with Cavern of Souls, prefer the colored mana producing ability
            // to attempt to make the spell uncounterable when possible.
            if (ComputerUtilAbility.getAbilitySourceName(ma).equals("Cavern of Souls")
                    && sa.getHostCard().getType().getCreatureTypes().contains(ma.getHostCard().getChosenType())) {
                if (toPay == ManaCostShard.COLORLESS && cost.getUnpaidShards().contains(ManaCostShard.GENERIC)) {
                    // Deprioritize Cavern of Souls, try to pay generic mana with it instead to use the NoCounter ability
                    continue;
                } else if (toPay == ManaCostShard.GENERIC || toPay == ManaCostShard.X) {
                    for (SpellAbility ab : saList) {
                        if (ab.isManaAbility() && ab.getManaPart().isAnyMana() && ab.hasParam("AddsNoCounter")) {
                            if (!ab.getHostCard().isTapped()) {
                                paymentChoice = ab;
                                break;
                            }
                        }
                    }
                }
            }

            final String typeRes = cost.getSourceRestriction();
            if (StringUtils.isNotBlank(typeRes) && !paymentChoice.getHostCard().getType().hasStringType(typeRes)) {
                continue;
            }

            if (canPayShardWithSpellAbility(toPay, ai, paymentChoice, sa, checkCosts)) {
                return paymentChoice;
            }
        }
        return null;
    }
    
    public static CardCollection getManaSourcesToPayCost(final ManaCostBeingPaid cost, final SpellAbility sa, final Player ai) {
        CardCollection manaSources = new CardCollection();

        adjustManaCostToAvoidNegEffects(cost, sa.getHostCard(), ai);
        List<Mana> manaSpentToPay = new ArrayList<>();

        List<ManaCostShard> unpaidShards = cost.getUnpaidShards();
        Collections.sort(unpaidShards); // most difficult shards must come first
        for (ManaCostShard part : unpaidShards) {
            if (part != ManaCostShard.X) {
                if (cost.isPaid()) {
                    continue;
                }

                // get a mana of this type from floating, bail if none available
                final Mana mana = getMana(ai, part, sa, cost.getSourceRestriction(), (byte) -1);
                if (mana != null) {
                    if (ai.getManaPool().tryPayCostWithMana(sa, cost, mana, false)) {
                        manaSpentToPay.add(0, mana);
                    }
                }
            }
        }

        if (cost.isPaid()) {
            // refund any mana taken from mana pool when test
            refundMana(manaSpentToPay, ai, sa);

            handleOfferingsAI(sa, true, cost.isPaid());
            return manaSources;
        }

        // arrange all mana abilities by color produced.
        final ListMultimap<Integer, SpellAbility> manaAbilityMap = ComputerUtilMana.groupSourcesByManaColor(ai, true);
        if (manaAbilityMap.isEmpty()) {
            refundMana(manaSpentToPay, ai, sa);

            handleOfferingsAI(sa, true, cost.isPaid());
            return manaSources;
        }

        // select which abilities may be used for each shard
        Multimap<ManaCostShard, SpellAbility> sourcesForShards = ComputerUtilMana.groupAndOrderToPayShards(ai, manaAbilityMap, cost);

        sortManaAbilities(sourcesForShards);

        ManaCostShard toPay;
        // Loop over mana needed
        while (!cost.isPaid()) {
            toPay = getNextShardToPay(cost);

            Collection<SpellAbility> saList = sourcesForShards.get(toPay);
            if (saList == null) {
                break;
            }

            SpellAbility saPayment = chooseManaAbility(cost, sa, ai, toPay, saList, true);
            if (saPayment == null) {
                boolean lifeInsteadOfBlack = toPay.isBlack() && ai.hasKeyword("PayLifeInsteadOf:B");
                if ((!toPay.isPhyrexian() && !lifeInsteadOfBlack) || !ai.canPayLife(2)) {
                    break; // cannot pay
                }

                if (toPay.isPhyrexian()) {
                    cost.payPhyrexian();
                } else if (lifeInsteadOfBlack) {
                    cost.decreaseShard(ManaCostShard.BLACK, 1);
                }

                continue;
            }

            manaSources.add(saPayment.getHostCard());
            setExpressColorChoice(sa, ai, cost, toPay, saPayment);

            String manaProduced = toPay.isSnow() ? "S" : GameActionUtil.generatedMana(saPayment);
            manaProduced = AbilityManaPart.applyManaReplacement(saPayment, manaProduced);
            //System.out.println(manaProduced);
            payMultipleMana(cost, manaProduced, ai);

            // remove from available lists
            /*
             * Refactoring this code to sourcesForShards.values().removeIf((SpellAbility srcSa) -> srcSa.getHostCard().equals(saPayment.getHostCard()));
             * causes Android build not to compile
             * */
            Iterator<SpellAbility> itSa = sourcesForShards.values().iterator();
            while (itSa.hasNext()) {
                SpellAbility srcSa = itSa.next();
                if (srcSa.getHostCard().equals(saPayment.getHostCard())) {
                    itSa.remove();
                }
            }
        }

        handleOfferingsAI(sa, true, cost.isPaid());

        refundMana(manaSpentToPay, ai, sa);
        
        return manaSources;
    } // getManaSourcesToPayCost()

    private static boolean payManaCost(final ManaCostBeingPaid cost, final SpellAbility sa, final Player ai, final boolean test, boolean checkPlayable) {
        adjustManaCostToAvoidNegEffects(cost, sa.getHostCard(), ai);
        List<Mana> manaSpentToPay = test ? new ArrayList<>() : sa.getPayingMana();
        boolean purePhyrexian = cost.containsOnlyPhyrexianMana();
        int testEnergyPool = ai.getCounters(CounterType.ENERGY);

        List<SpellAbility> paymentList = Lists.newArrayList();

        if (payManaCostFromPool(cost, sa, ai, test, manaSpentToPay)) {
            return true;	// paid all from floating mana
        }
        
        boolean hasConverge = sa.getHostCard().hasConverge();
        ListMultimap<ManaCostShard, SpellAbility> sourcesForShards = getSourcesForShards(cost, sa, ai, test,
				checkPlayable, manaSpentToPay, hasConverge);
        if (sourcesForShards == null && !purePhyrexian) {
        	return false;	// no mana abilities to use for paying
        }

        final ManaPool manapool = ai.getManaPool();
        ManaCostShard toPay = null;
        List<SpellAbility> saExcludeList = new ArrayList<>();

        // Loop over mana needed
        while (!cost.isPaid()) {
            toPay = getNextShardToPay(cost);

            boolean lifeInsteadOfBlack = toPay.isBlack() && ai.hasKeyword("PayLifeInsteadOf:B");

            Collection<SpellAbility> saList = null;
            if (hasConverge && 
            		(toPay == ManaCostShard.GENERIC || toPay == ManaCostShard.X)) {
            	final int unpaidColors = cost.getUnpaidColors() + cost.getColorsPaid() ^ ManaCostShard.COLORS_SUPERPOSITION;
            	for (final byte b : ColorSet.fromMask(unpaidColors)) {	// try and pay other colors for converge
            		final ManaCostShard shard = ManaCostShard.valueOf(b);
            		saList = sourcesForShards.get(shard);
            		if (saList != null && !saList.isEmpty()) {
            			toPay = shard;
            			break;
            		}
            	}
            	if (saList == null || saList.isEmpty()) {	// failed to converge, revert to paying generic
            		saList = sourcesForShards.get(toPay);
            		hasConverge = false;
            	}
            } else {
                if (!(sourcesForShards == null && purePhyrexian)) {
                    saList = sourcesForShards.get(toPay);
                } else {
                    saList = Lists.newArrayList(); // Phyrexian mana only: no valid mana sources, but can still pay life
                }
            }
            if (saList == null) {
                break;
            }

            saList.removeAll(saExcludeList);

            SpellAbility saPayment = saList.isEmpty() ? null : chooseManaAbility(cost, sa, ai, toPay, saList, checkPlayable || !test);

            if (saPayment != null && ComputerUtilCost.isSacrificeSelfCost(saPayment.getPayCosts())) {
                if (sa.getTargets() != null && sa.getTargets().isTargeting(saPayment.getHostCard())) {
                    saExcludeList.add(saPayment); // not a good idea to sac a card that you're targeting with the SA you're paying for
                    continue;
                }
            }

            if (saPayment != null && saPayment.hasParam("AILogic")) {
                boolean consider = false;
                if (saPayment.getParam("AILogic").equals("BlackLotus")) {
                    consider = SpecialCardAi.BlackLotus.consider(ai, sa, cost);
                    if (!consider) {
                        saExcludeList.add(saPayment); // since we checked this already, do not loop indefinitely checking again
                        continue;
                    }
                }
            }

            if (saPayment == null) {
                if ((!toPay.isPhyrexian() && !lifeInsteadOfBlack) || !ai.canPayLife(2)
                        || (ai.getLife() <= 2 && !ai.cantLoseForZeroOrLessLife())) {
                    break; // cannot pay
                }

                if (sa.hasParam("AIPhyrexianPayment")) {
                    if ("Never".equals(sa.getParam("AIPhyrexianPayment"))) {
                        break; // unwise to pay
                    } else if (sa.getParam("AIPhyrexianPayment").startsWith("OnFatalDamage.")) {
                        int dmg = Integer.parseInt(sa.getParam("AIPhyrexianPayment").substring(14));
                        if (ai.getOpponents().filter(PlayerPredicates.lifeLessOrEqualTo(dmg)).isEmpty()) {
                            break; // no one to finish with the gut shot
                        }
                    }
                }

                if (toPay.isPhyrexian()) {
                    cost.payPhyrexian();
                } else if (lifeInsteadOfBlack) {
                    cost.decreaseShard(ManaCostShard.BLACK, 1);
                }

                if (!test) {
                    ai.payLife(2, sa.getHostCard());
                }
                continue;
            }
            paymentList.add(saPayment);

            setExpressColorChoice(sa, ai, cost, toPay, saPayment);

            if (test) {
				// Check energy when testing
				CostPayEnergy energyCost = saPayment.getPayCosts().getCostEnergy();
				if (energyCost != null) {
					testEnergyPool -= Integer.parseInt(energyCost.getAmount());
					if (testEnergyPool < 0) {
						// Can't pay energy cost
						break;
					}
				}

                String manaProduced = toPay.isSnow() ? "S" : GameActionUtil.generatedMana(saPayment);
                manaProduced = AbilityManaPart.applyManaReplacement(saPayment, manaProduced);
                //System.out.println(manaProduced);
                payMultipleMana(cost, manaProduced, ai);

                // remove from available lists
                /*
                 * Refactoring this code to sourcesForShards.values().removeIf((SpellAbility srcSa) -> srcSa.getHostCard().equals(saPayment.getHostCard()));
                 * causes Android build not to compile
                 * */
                Iterator<SpellAbility> itSa = sourcesForShards.values().iterator();
                while (itSa.hasNext()) {
                    SpellAbility srcSa = itSa.next();
                    if (srcSa.getHostCard().equals(saPayment.getHostCard())) {
                        itSa.remove();
                    }
                }
            }
            else {
                if (saPayment.getPayCosts() != null) {
                    final CostPayment pay = new CostPayment(saPayment.getPayCosts(), saPayment);
                    if (!pay.payComputerCosts(new AiCostDecision(ai, saPayment))) {
                        saList.remove(saPayment);
                        continue;
                    }
                }
                else {
                    System.err.println("Ability " + saPayment + " from " + saPayment.getHostCard() + "  had NULL as payCost");
                    saPayment.getHostCard().tap();
                }

                ai.getGame().getStack().addAndUnfreeze(saPayment);
                // subtract mana from mana pool
                manapool.payManaFromAbility(sa, cost, saPayment);

                // no need to remove abilities from resource map,
                // once their costs are paid and consume resources, they can not be used again
                
                if (hasConverge) {	// hack to prevent converge re-using sources
                	// remove from available lists
                    /*
                    * Refactoring this code to sourcesForShards.values().removeIf((SpellAbility srcSa) -> srcSa.getHostCard().equals(saPayment.getHostCard()));
                    * causes Android build not to compile
                    * */
	                Iterator<SpellAbility> itSa = sourcesForShards.values().iterator();
	                while (itSa.hasNext()) {
	                    SpellAbility srcSa = itSa.next();
	                    if (srcSa.getHostCard().equals(saPayment.getHostCard())) {
	                        itSa.remove();
	                    }
	                }
                }
            }
        }

        handleOfferingsAI(sa, test, cost.isPaid());

//        if (DEBUG_MANA_PAYMENT) {
//            System.err.printf("%s > [%s] payment has %s (%s +%d) for (%s) %s:%n\t%s%n%n",
//                    FThreads.debugGetCurrThreadId(), test ? "test" : "PROD", cost.isPaid() ? "*PAID*" : "failed", originalCost,
//                    extraMana, sa.getHostCard(), sa.toUnsuppressedString(), StringUtils.join(paymentPlan, "\n\t"));
//        }

        // See if it's possible to pay with something that was left in the mana pool in corner cases,
        // e.g. Gemstone Caverns with a Luck counter on it generating colored mana (which fails to be
        // processed correctly on a per-ability basis, leaving floating mana in the pool)
        if (!cost.isPaid() && !manapool.isEmpty()) {
            for (byte color : MagicColor.WUBRGC) {
                manapool.tryPayCostWithColor(color, sa, cost);
            }
        }

        // The cost is still unpaid, so refund the mana and report
        if (!cost.isPaid()) {
            refundMana(manaSpentToPay, ai, sa);
            if (test) {
                resetPayment(paymentList);
                return false;
            }
            else {
                System.out.println("ComputerUtil : payManaCost() cost was not paid for " + sa.getHostCard().getName() + ". Didn't find what to pay for " + toPay);
                return false;
            }
        }

        // Note: manaSpentToPay shouldn't be cleared here, since it needs to remain
        // on the SpellAbility in order for effects that check mana spent cost to work.

        sa.getHostCard().setColorsPaid(cost.getColorsPaid());
        // if (sa instanceof Spell_Permanent) // should probably add this
        sa.getHostCard().setSunburstValue(cost.getSunburst());

        if (test) {
            refundMana(manaSpentToPay, ai, sa);
            resetPayment(paymentList);
        }

        return true;
    } // payManaCost()

    private static void resetPayment(List<SpellAbility> payments) {
        for(SpellAbility sa : payments) {
            sa.getManaPart().clearExpressChoice();
        }
    }


	/**
	 * Creates a mapping between the required mana shards and the available spell abilities to pay for them
	 */
	private static ListMultimap<ManaCostShard, SpellAbility> getSourcesForShards(final ManaCostBeingPaid cost,
			final SpellAbility sa, final Player ai, final boolean test, final boolean checkPlayable,
			List<Mana> manaSpentToPay, final boolean hasConverge) {
		// arrange all mana abilities by color produced.
        final ListMultimap<Integer, SpellAbility> manaAbilityMap = ComputerUtilMana.groupSourcesByManaColor(ai, checkPlayable);
        if (manaAbilityMap.isEmpty()) {	// no mana abilities, bailing out
            refundMana(manaSpentToPay, ai, sa);
            handleOfferingsAI(sa, test, cost.isPaid());
            return null;
        }
        if (DEBUG_MANA_PAYMENT) {
            System.out.println("DEBUG_MANA_PAYMENT: manaAbilityMap = " + manaAbilityMap);
        }

        // select which abilities may be used for each shard
        ListMultimap<ManaCostShard, SpellAbility> sourcesForShards = ComputerUtilMana.groupAndOrderToPayShards(ai, manaAbilityMap, cost);
        if (hasConverge) {	// add extra colors for paying converge
        	final int unpaidColors = cost.getUnpaidColors() + cost.getColorsPaid() ^ ManaCostShard.COLORS_SUPERPOSITION;
        	for (final byte b : ColorSet.fromMask(unpaidColors)) {
        		final ManaCostShard shard = ManaCostShard.valueOf(b);
        		if (!sourcesForShards.containsKey(shard)) {
        			if (ai.getManaPool().canPayForShardWithColor(shard, b)) {
                        for (SpellAbility saMana : manaAbilityMap.get((int)b)) {
                        	sourcesForShards.get(shard).add(sourcesForShards.get(shard).size(), saMana);
                        }
                    }
        		}
        	}
        }
        sortManaAbilities(sourcesForShards);
        if (DEBUG_MANA_PAYMENT) {
            System.out.println("DEBUG_MANA_PAYMENT: sourcesForShards = " + sourcesForShards);
        }
		return sourcesForShards;
	}

    /**
     * Checks if the given mana cost can be paid from floating mana.
     * @param cost mana cost to pay for
     * @param sa ability to pay for
     * @param ai activating player
     * @param test actual payment is made if this is false
     * @param manaSpentToPay list of mana spent
     * @return whether the floating mana is sufficient to pay the cost fully
     */
    private static boolean payManaCostFromPool(final ManaCostBeingPaid cost, final SpellAbility sa, final Player ai, 
            final boolean test, List<Mana> manaSpentToPay) {
    	final boolean hasConverge = sa.getHostCard().hasConverge();
        List<ManaCostShard> unpaidShards = cost.getUnpaidShards();
        Collections.sort(unpaidShards); // most difficult shards must come first
        for (ManaCostShard part : unpaidShards) {
            if (part != ManaCostShard.X) {
                if (cost.isPaid()) {
                    continue;
                }

                // get a mana of this type from floating, bail if none available
                final Mana mana = getMana(ai, part, sa, cost.getSourceRestriction(), hasConverge ? cost.getColorsPaid() : -1);
                if (mana != null) {
                    if (ai.getManaPool().tryPayCostWithMana(sa, cost, mana, test)) {
                        manaSpentToPay.add(0, mana);
                    }
                }
            }
        }

        if (cost.isPaid()) {
            // refund any mana taken from mana pool when test
            if (test) {
                refundMana(manaSpentToPay, ai, sa);
            }
            handleOfferingsAI(sa, test, cost.isPaid());
            return true;
        }
        return false;
    }

    /**
     * <p>
     * getManaFrom.
     * </p>
     *
     * @param saBeingPaidFor
     *            a {@link forge.game.spellability.SpellAbility} object.
     * @return a {@link forge.game.mana.Mana} object.
     */
    private static Mana getMana(final Player ai, final ManaCostShard shard, final SpellAbility saBeingPaidFor, String restriction, final byte colorsPaid) {
        final List<Pair<Mana, Integer>> weightedOptions = selectManaToPayFor(ai.getManaPool(), shard, saBeingPaidFor, restriction, colorsPaid);

        // Exclude border case
        if (weightedOptions.isEmpty()) {
            return null; // There is no matching mana in the pool
        }

        // select equal weight possibilities
        List<Mana> manaChoices = new ArrayList<>();
        int bestWeight = Integer.MIN_VALUE;
        for (Pair<Mana, Integer> option : weightedOptions) {
            int thisWeight = option.getRight();
            Mana thisMana = option.getLeft();

            if (thisWeight > bestWeight) {
                manaChoices.clear();
                bestWeight = thisWeight;
            }

            if (thisWeight == bestWeight) {
                // add only distinct Mana-s
                boolean haveDuplicate = false;
                for (Mana m : manaChoices) {
                    if (m.equals(thisMana)) {
                        haveDuplicate = true;
                        break;
                    }
                }
                if (!haveDuplicate) {
                    manaChoices.add(thisMana);
                }
            }
        }

        // got an only one best option?
        if (manaChoices.size() == 1) {
            return manaChoices.get(0);
        }

        // if we are simulating mana payment for the human controller, use the first mana available (and avoid prompting the human player)
        if (!(ai.getController() instanceof PlayerControllerAi)) {
            return manaChoices.get(0); 
        }

        // Let them choose then
        return ai.getController().chooseManaFromPool(manaChoices);
    }

	private static List<Pair<Mana, Integer>> selectManaToPayFor(final ManaPool manapool, final ManaCostShard shard,
			final SpellAbility saBeingPaidFor, String restriction, final byte colorsPaid) {
        final List<Pair<Mana, Integer>> weightedOptions = new ArrayList<>();
        for (final Mana thisMana : manapool) {
            if (!manapool.canPayForShardWithColor(shard, thisMana.getColor())) {
                continue;
            }

            if (thisMana.getManaAbility() != null && !thisMana.getManaAbility().meetsManaRestrictions(saBeingPaidFor)) {
                continue;
            }

            boolean canPay = manapool.canPayForShardWithColor(shard, thisMana.getColor());
            if (!canPay || (shard.isSnow() && !thisMana.isSnow())) {
                continue;
            }

            if (StringUtils.isNotBlank(restriction) && !thisMana.getSourceCard().getType().hasStringType(restriction)) {
                continue;
            }

            int weight = 0;
            if (colorsPaid == -1) {
            	// prefer colorless mana to spend
            	weight += thisMana.isColorless() ? 5 : 0;
            } else {
            	// get more colors for converge
            	weight += (thisMana.getColor() | colorsPaid) != colorsPaid ? 5 : 0;
            }

            // prefer restricted mana to spend
            if (thisMana.isRestricted()) {
                weight += 2;
            }

            // Spend non-snow mana first
            if (!thisMana.isSnow()) {
                weight += 1;
            }

            weightedOptions.add(Pair.of(thisMana, weight));
        }
        return weightedOptions;
    }
    
    private static void setExpressColorChoice(final SpellAbility sa, final Player ai, ManaCostBeingPaid cost,
            ManaCostShard toPay, SpellAbility saPayment) {

        AbilityManaPart m = saPayment.getManaPart();
        if (m.isComboMana()) {
            getComboManaChoice(ai, saPayment, sa, cost);
        }
        else if (saPayment.getApi() == ApiType.ManaReflected) {
            //System.out.println("Evaluate reflected mana of: " + saPayment.getHostCard());
            Set<String> reflected = CardUtil.getReflectableManaColors(saPayment);

            for (byte c : MagicColor.WUBRG) {
                if (ai.getManaPool().canPayForShardWithColor(toPay, c) && reflected.contains(MagicColor.toLongString(c))) {
                    m.setExpressChoice(MagicColor.toShortString(c));
                    return;
                }
            }
        }
        else if (m.isAnyMana()) {
            byte colorChoice = 0;
            if (toPay.isOr2Generic())
                colorChoice = toPay.getColorMask();
            else {
                for (byte c : MagicColor.WUBRG) {
                    if (ai.getManaPool().canPayForShardWithColor(toPay, c)) {
                        colorChoice = c;
                        break;
                    }
                }
            }
            m.setExpressChoice(MagicColor.toShortString(colorChoice));
        }
    }

    private static boolean canPayShardWithSpellAbility(ManaCostShard toPay, Player ai, SpellAbility ma, SpellAbility sa, boolean checkCosts) {
        final Card sourceCard = ma.getHostCard();

        if (isManaSourceReserved(ai, sourceCard, sa)) {
            return false;
        }
        
        if (toPay.isSnow() && !sourceCard.isSnow()) {
            return false;
        }

        AbilityManaPart m = ma.getManaPart();
        if (!m.meetsManaRestrictions(sa)) {
            return false;
        }

        if (ma.hasParam("ActivationLimit")) {
            if (ma.getActivationsThisTurn() >= AbilityUtils.calculateAmount(sourceCard, ma.getParam("ActivationLimit"), ma)) {
                return false;
            }
        }

        if (checkCosts) {
            // Check if AI can still play this mana ability
            ma.setActivatingPlayer(ai);
            if (ma.getPayCosts() != null) { // if the AI can't pay the additional costs skip the mana ability
                if (!CostPayment.canPayAdditionalCosts(ma.getPayCosts(), ma)) {
                    return false;
                }
            }
            else if (sourceCard.isTapped()) {
                return false;
            } else if (ma.getRestrictions() != null && ma.getRestrictions().isInstantSpeed()) {
                return false;
            }
        }

        if (m.isComboMana()) {
            for (String s : m.getComboColors().split(" ")) {
                if ("Any".equals(s) || ai.getManaPool().canPayForShardWithColor(toPay, ManaAtom.fromName(s)))
                    return true;
            }
            return false;
        }

        if (ma.getApi() == ApiType.ManaReflected) {
            Set<String> reflected = CardUtil.getReflectableManaColors(ma);

            for (byte c : MagicColor.WUBRG) {
                if (ai.getManaPool().canPayForShardWithColor(toPay, c) && reflected.contains(MagicColor.toLongString(c))) {
                    m.setExpressChoice(MagicColor.toShortString(c));
                    return true;
                }
            }
            return false;
        }
        return true;
    }

    // isManaSourceReserved returns true if sourceCard is reserved as a mana source for payment
    // for the future spell to be cast in another phase. However, if "sa" (the spell ability that is
    // being considered for casting) is high priority, then mana source reservation will be
    // ignored.
    private static boolean isManaSourceReserved(Player ai, Card sourceCard, SpellAbility sa) {
        if (sa == null) {
            return false;
        }
        if (!(ai.getController() instanceof PlayerControllerAi)) {
            return false;
        }

        AiController aic = ((PlayerControllerAi)ai.getController()).getAi();
        int chanceToReserve = aic.getIntProperty(AiProps.RESERVE_MANA_FOR_MAIN2_CHANCE);

        // Mana reserved for spell synchronization
        if (AiCardMemory.isRememberedCard(ai, sourceCard, AiCardMemory.MemorySet.HELD_MANA_SOURCES_FOR_NEXT_SPELL)) {
            return true;
        }

        PhaseType curPhase = ai.getGame().getPhaseHandler().getPhase();

        // For combat tricks, always obey mana reservation
        if (curPhase == PhaseType.COMBAT_DECLARE_BLOCKERS || curPhase == PhaseType.CLEANUP) {
            if (!(ai.getGame().getPhaseHandler().isPlayerTurn(ai))) {
                AiCardMemory.clearMemorySet(ai, AiCardMemory.MemorySet.HELD_MANA_SOURCES_FOR_ENEMY_DECLBLK);
                AiCardMemory.clearMemorySet(ai, AiCardMemory.MemorySet.CHOSEN_FOG_EFFECT);
            }
            else
                AiCardMemory.clearMemorySet(ai, AiCardMemory.MemorySet.HELD_MANA_SOURCES_FOR_DECLBLK);
        } else {
            if ((AiCardMemory.isRememberedCard(ai, sourceCard, AiCardMemory.MemorySet.HELD_MANA_SOURCES_FOR_DECLBLK)) ||
                    (AiCardMemory.isRememberedCard(ai, sourceCard, AiCardMemory.MemorySet.HELD_MANA_SOURCES_FOR_ENEMY_DECLBLK))) {
                // This mana source is held elsewhere for a combat trick.
                return true;
            }
        }

        // If it's a low priority spell (it's explicitly marked so elsewhere in the AI with a SVar), always
        // obey mana reservations for Main 2; otherwise, obey mana reservations depending on the "chance to reserve"
        // AI profile variable.
        if (sa.getSVar("LowPriorityAI").equals("")) {
            if (chanceToReserve == 0 || MyRandom.getRandom().nextInt(100) >= chanceToReserve) {
                return false;
            }
        }

        if (curPhase == PhaseType.MAIN2 || curPhase == PhaseType.CLEANUP) {
            AiCardMemory.clearMemorySet(ai, AiCardMemory.MemorySet.HELD_MANA_SOURCES_FOR_MAIN2);
        }
        else {
            if (AiCardMemory.isRememberedCard(ai, sourceCard, AiCardMemory.MemorySet.HELD_MANA_SOURCES_FOR_MAIN2)) {
                // This mana source is held elsewhere for a Main Phase 2 spell.
                return true;
            }
        }

        return false;
    }


    private static ManaCostShard getNextShardToPay(ManaCostBeingPaid cost) {
        // mind the priorities
        // * Pay mono-colored first,curPhase == PhaseType.CLEANUP
        // * Pay 2/C with matching colors
        // * pay hybrids
        // * pay phyrexian, keep mana for colorless
        // * pay generic
        return cost.getShardToPayByPriority(cost.getDistinctShards(), ColorSet.ALL_COLORS.getColor());
    }

    private static void adjustManaCostToAvoidNegEffects(ManaCostBeingPaid cost, final Card card, Player ai) {
        // Make mana needed to avoid negative effect a mandatory cost for the AI
        for (String manaPart : card.getSVar("ManaNeededToAvoidNegativeEffect").split(",")) {
            // convert long color strings to short color strings
            if (manaPart.isEmpty()) {
                continue;
            }

            byte mask = ManaAtom.fromName(manaPart);

            // make mana mandatory for AI
            if (!cost.needsColor(mask, ai.getManaPool()) && cost.getGenericManaAmount() > 0) {
                ManaCostShard shard = ManaCostShard.valueOf(mask);
                cost.increaseShard(shard, 1);
                cost.decreaseGenericMana(1);
            }
        }
    }

    /**
     * <p>
     * getComboManaChoice.
     * </p>
     * 
     * @param manaAb
     *            a {@link forge.game.spellability.SpellAbility} object.
     * @param saRoot
     *            a {@link forge.game.spellability.SpellAbility} object.
     * @param cost
     *            a {@link forge.game.mana.ManaCostBeingPaid} object.
     */
    private static void getComboManaChoice(final Player ai, final SpellAbility manaAb, final SpellAbility saRoot, final ManaCostBeingPaid cost) {
        final StringBuilder choiceString = new StringBuilder();
        final Card source = manaAb.getHostCard();
        final AbilityManaPart abMana = manaAb.getManaPart();

        if (abMana.isComboMana()) {
            int amount = manaAb.hasParam("Amount") ? AbilityUtils.calculateAmount(source, manaAb.getParam("Amount"), saRoot) : 1;
            final ManaCostBeingPaid testCost = new ManaCostBeingPaid(cost);
            final String[] comboColors = abMana.getComboColors().split(" ");
            for (int nMana = 1; nMana <= amount; nMana++) {
                String choice = "";
                // Use expressChoice first
                if (!abMana.getExpressChoice().isEmpty()) {
                    choice = abMana.getExpressChoice();
                    abMana.clearExpressChoice();
                    byte colorMask = ManaAtom.fromName(choice);
                    if (abMana.canProduce(choice, manaAb) && testCost.isAnyPartPayableWith(colorMask, ai.getManaPool())) {
                        choiceString.append(choice);
                        payMultipleMana(testCost, choice, ai);
                        continue;
                    }
                }
                // check colors needed for cost
                if (!testCost.isPaid()) {
                    // Loop over combo colors
                    for (String color : comboColors) {
                        if (testCost.isAnyPartPayableWith(ManaAtom.fromName(color), ai.getManaPool())) {
                            payMultipleMana(testCost, color, ai);
                            if (nMana != 1) {
                                choiceString.append(" ");
                            }
                            choiceString.append(color);
                            choice = color;
                            break;
                        }
                    }
                    if (!choice.isEmpty()) {
                        continue;
                    }
                }
                // check if combo mana can produce most common color in hand
                String commonColor = ComputerUtilCard.getMostProminentColor(ai.getCardsIn(
                        ZoneType.Hand));
                if (!commonColor.isEmpty() && abMana.getComboColors().contains(MagicColor.toShortString(commonColor))) {
                    choice = MagicColor.toShortString(commonColor);
                }
                else {
                    // default to first color
                    choice = comboColors[0];
                }
                if (nMana != 1) {
                    choiceString.append(" ");
                }
                choiceString.append(choice);
            }
        }
        if (choiceString.toString().isEmpty()) {
            choiceString.append("0");
        }

        abMana.setExpressChoice(choiceString.toString());
    }

    /**
     * <p>
     * payMultipleMana.
     * </p>
     * @param mana
     *            a {@link java.lang.String} object.
     * @return a boolean.
     */
    private static String payMultipleMana(ManaCostBeingPaid testCost, String mana, final Player p) {
        List<String> unused = new ArrayList<>(4);
        for (String manaPart : TextUtil.split(mana, ' ')) {
            if (StringUtils.isNumeric(manaPart)) {
                for (int i = Integer.parseInt(manaPart); i > 0; i--) {
                    boolean wasNeeded = testCost.ai_payMana("1", p.getManaPool());
                    if (!wasNeeded) {
                        unused.add(Integer.toString(i));
                        break;
                    }
                }
            }
            else {
                String color = MagicColor.toShortString(manaPart);
                boolean wasNeeded = testCost.ai_payMana(color, p.getManaPool());
                if (!wasNeeded) {
                    unused.add(color);
                }
            }
        }
        return unused.isEmpty() ? null : StringUtils.join(unused, ' ');
    }
    
    /**
     * Find all mana sources.
     * @param manaAbilityMap The map of SpellAbilities that produce mana.
     * @return Were all mana sources found?
     */
    private static ListMultimap<ManaCostShard, SpellAbility> groupAndOrderToPayShards(final Player ai, final ListMultimap<Integer, SpellAbility> manaAbilityMap,
            final ManaCostBeingPaid cost) {
        ListMultimap<ManaCostShard, SpellAbility> res = ArrayListMultimap.create();

        if (cost.getGenericManaAmount() > 0 && manaAbilityMap.containsKey(ManaAtom.GENERIC)) {
            res.putAll(ManaCostShard.GENERIC, manaAbilityMap.get(ManaAtom.GENERIC));
        }

        // loop over cost parts
        for (ManaCostShard shard : cost.getDistinctShards()) {
            if (DEBUG_MANA_PAYMENT) {
                System.out.println("DEBUG_MANA_PAYMENT: shard = " + shard);
            }
            if (shard == ManaCostShard.S) {
                res.putAll(shard, manaAbilityMap.get(ManaAtom.IS_SNOW));
                continue;
            }

            if (shard.isOr2Generic()) {
                Integer colorKey = (int) shard.getColorMask();
                if (manaAbilityMap.containsKey(colorKey))
                    res.putAll(shard, manaAbilityMap.get(colorKey));
                if (manaAbilityMap.containsKey(ManaAtom.GENERIC))
                    res.putAll(shard, manaAbilityMap.get(ManaAtom.GENERIC));
                continue;
            }
            
            if (shard == ManaCostShard.GENERIC) {
                continue;
            }

            for (Integer colorint : manaAbilityMap.keySet()) {
                // apply mana color change matrix here
                if (ai.getManaPool().canPayForShardWithColor(shard, colorint.byteValue())) {
                    for (SpellAbility sa : manaAbilityMap.get(colorint)) {
                        if (!res.get(shard).contains(sa)) {
                            res.get(shard).add(sa);
                        }
                    }
                }
            }
        }

        return res;
    }

    /**
     * Calculate the ManaCost for the given SpellAbility.
     * @param sa The SpellAbility to calculate for.
     * @param test test
     * @param extraMana extraMana
     * @return ManaCost
     */
    static ManaCostBeingPaid calculateManaCost(final SpellAbility sa, final boolean test, final int extraMana) {
    	Card card = sa.getHostCard();
        ZoneType castFromBackup = null;
        if (test && sa.isSpell()) {
            castFromBackup = card.getCastFrom();
            sa.getHostCard().setCastFrom(card.getZone() != null ? card.getZone().getZoneType() : null);
        }

        Cost payCosts = CostAdjustment.adjust(sa.getPayCosts(), sa);
        CostPartMana manapart = payCosts != null ? payCosts.getCostMana() : null;
        final ManaCost mana = payCosts != null ? ( manapart == null ? ManaCost.ZERO : manapart.getManaCostFor(sa) ) : ManaCost.NO_COST;

        String restriction = null;
        if (payCosts != null && payCosts.getCostMana() != null) {
            restriction = payCosts.getCostMana().getRestiction();
        }
        ManaCostBeingPaid cost = new ManaCostBeingPaid(mana, restriction);

        // Tack xMana Payments into mana here if X is a set value
        if (sa.getPayCosts() != null && (cost.getXcounter() > 0 || extraMana > 0)) {
            int manaToAdd = 0;
            if (test && extraMana > 0) {
                final int multiplicator = Math.max(cost.getXcounter(), 1);
                manaToAdd = extraMana * multiplicator;
            } else {
                // For Count$xPaid set PayX in the AFs then use that here
                // Else calculate it as appropriate.
                final String xSvar = card.getSVar("X").startsWith("Count$xPaid") ? "PayX" : "X";
                if (!sa.getSVar(xSvar).isEmpty() || card.hasSVar(xSvar) || card.getState(CardStateName.Original).hasSVar(xSvar)) {
                    if (xSvar.equals("PayX") && (card.hasSVar(xSvar) || card.getState(CardStateName.Original).hasSVar(xSvar))) {
                         // X SVar may end up being an empty string when copying a spell with no cost (e.g. Jhoira Avatar)
                        String xValue = card.hasSVar(xSvar) ? card.getSVar(xSvar) : card.getState(CardStateName.Original).getSVar(xSvar);
                        manaToAdd = xValue.isEmpty() ? 0 : Integer.parseInt(xValue) * cost.getXcounter(); // X
                    } else {
                        manaToAdd = AbilityUtils.calculateAmount(card, xSvar, sa) * cost.getXcounter();
                    }
                }
            }

            String manaXColor = sa.getParam("XColor");
            ManaCostShard shardToGrow = ManaCostShard.parseNonGeneric(manaXColor == null ? "1" : manaXColor);
            cost.increaseShard(shardToGrow, manaToAdd);

            if (!test) {
                card.setXManaCostPaid(manaToAdd / cost.getXcounter());
            }
        }
        
        CostAdjustment.adjust(cost, sa, null, test);

        int timesMultikicked = card.getKickerMagnitude();
        if (timesMultikicked > 0 && sa.hasParam("Announce") && sa.getParam("Announce").startsWith("Multikicker")) {
            ManaCost mkCost = sa.getMultiKickerManaCost();
            for (int i = 0; i < timesMultikicked; i++) {
            	cost.addManaCost(mkCost);
            }
            sa.setSVar("Multikicker", String.valueOf(timesMultikicked));
        }

        if (test && sa.isSpell()) {
            sa.getHostCard().setCastFrom(castFromBackup);
        }

        return cost;
    }

    // This method can be used to estimate the total amount of mana available to the player,
    // including the mana available in that player's mana pool
    public static int getAvailableManaEstimate(final Player p) {
        return getAvailableManaEstimate(p, true);
    }

    public static int getAvailableManaEstimate(final Player p, final boolean checkPlayable) {
        int availableMana = 0;

        final CardCollectionView list = new CardCollection(p.getCardsIn(ZoneType.Battlefield));
        final List<Card> srcs = CardLists.filter(list, new Predicate<Card>() {
            @Override
            public boolean apply(final Card c) {
                return !c.getManaAbilities().isEmpty();
            }
        });

        int maxProduced = 0;
        int producedWithCost = 0;
        boolean hasSourcesWithNoManaCost = false;

        for (Card src : srcs) {
            maxProduced = 0;

            for (SpellAbility ma : src.getManaAbilities()) {
                ma.setActivatingPlayer(p);
                if (!checkPlayable || ma.canPlay()) {
                    int costsToActivate = ma.getPayCosts() != null && ma.getPayCosts().getCostMana() != null ? ma.getPayCosts().getCostMana().convertAmount() : 0;
                    int producedMana = ma.getParamOrDefault("Produced", "").split(" ").length;
                    int producedAmount = AbilityUtils.calculateAmount(src, ma.getParamOrDefault("Amount", "1"), ma);

                    int producedTotal = producedMana * producedAmount - costsToActivate;

                    if (costsToActivate > 0) {
                        producedWithCost += producedTotal;
                    } else if (!hasSourcesWithNoManaCost) {
                        hasSourcesWithNoManaCost = true;
                    }

                    if (producedTotal > maxProduced) {
                        maxProduced = producedTotal;
                    }
                }
            }

            availableMana += maxProduced;
        }

        availableMana += p.getManaPool().totalMana();

        if (producedWithCost > 0 && !hasSourcesWithNoManaCost) {
            availableMana -= producedWithCost; // probably can't activate them, no other mana available
        }

        return availableMana;
    }

    //This method is currently used by AI to estimate available mana
    public static CardCollection getAvailableManaSources(final Player ai, final boolean checkPlayable) {
        final CardCollectionView list = CardCollection.combine(ai.getCardsIn(ZoneType.Battlefield), ai.getCardsIn(ZoneType.Hand));
        final List<Card> manaSources = CardLists.filter(list, new Predicate<Card>() {
            @Override
            public boolean apply(final Card c) {
                for (final SpellAbility am : getAIPlayableMana(c)) {
                    am.setActivatingPlayer(ai);
                    if (!checkPlayable || am.canPlay()) {
                        return true;
                    }
                }
                return false;
            }
        }); // CardListFilter

        final CardCollection sortedManaSources = new CardCollection();
        final CardCollection otherManaSources = new CardCollection();
        final CardCollection colorlessManaSources = new CardCollection();
        final CardCollection oneManaSources = new CardCollection();
        final CardCollection twoManaSources = new CardCollection();
        final CardCollection threeManaSources = new CardCollection();
        final CardCollection fourManaSources = new CardCollection();
        final CardCollection fiveManaSources = new CardCollection();
        final CardCollection anyColorManaSources = new CardCollection();

        // Sort mana sources
        // 1. Use lands that can only produce colorless mana without
        // drawback/cost first
        // 2. Search for mana sources that have a certain number of abilities
        // 3. Use lands that produce any color many
        // 4. all other sources (creature, costs, drawback, etc.)
        for (Card card : manaSources) {
            if (card.isCreature() || card.isEnchanted()) {
                otherManaSources.add(card);
                continue; // don't use creatures before other permanents
            }

            int usableManaAbilities = 0;
            boolean needsLimitedResources = false;
            boolean producesAnyColor = false;
            final List<SpellAbility> manaAbilities = getAIPlayableMana(card);

            for (final SpellAbility m : manaAbilities) {
                if (m.getManaPart().isAnyMana()) {
                    producesAnyColor = true;
                }

                final Cost cost = m.getPayCosts();
                if (cost != null) {
                    needsLimitedResources |= !cost.isReusuableResource();
                }

                // if the AI can't pay the additional costs skip the mana ability
                if (cost != null) {
                    m.setActivatingPlayer(ai);
                    if (!CostPayment.canPayAdditionalCosts(m.getPayCosts(), m)) {
                        continue;
                    }
                }

                // don't use abilities with dangerous drawbacks
                AbilitySub sub = m.getSubAbility();
                if (sub != null && !card.getName().equals("Pristine Talisman") && !card.getName().equals("Zhur-Taa Druid")) {
                    if (!SpellApiToAi.Converter.get(sub.getApi()).chkDrawbackWithSubs(ai, sub)) {
                        continue;
                    }
                    needsLimitedResources = true; // TODO: check for good drawbacks (gainLife)
                }
                usableManaAbilities++;
            }

            if (needsLimitedResources) {
                otherManaSources.add(card);
            } else if (producesAnyColor) {
                anyColorManaSources.add(card);
            } else if (usableManaAbilities == 1) {
                if (manaAbilities.get(0).getManaPart().mana().equals("C")) {
                    colorlessManaSources.add(card);
                } else {
                    oneManaSources.add(card);
                }
            } else if (usableManaAbilities == 2) {
                twoManaSources.add(card);
            } else if (usableManaAbilities == 3) {
                threeManaSources.add(card);
            } else if (usableManaAbilities == 4) {
                fourManaSources.add(card);
            } else {
                fiveManaSources.add(card);
            }
        }
        sortedManaSources.addAll(sortedManaSources.size(), colorlessManaSources);
        sortedManaSources.addAll(sortedManaSources.size(), oneManaSources);
        sortedManaSources.addAll(sortedManaSources.size(), twoManaSources);
        sortedManaSources.addAll(sortedManaSources.size(), threeManaSources);
        sortedManaSources.addAll(sortedManaSources.size(), fourManaSources);
        sortedManaSources.addAll(sortedManaSources.size(), fiveManaSources);
        sortedManaSources.addAll(sortedManaSources.size(), anyColorManaSources);
        //use better creatures later
        ComputerUtilCard.sortByEvaluateCreature(otherManaSources);
        Collections.reverse(otherManaSources);
        sortedManaSources.addAll(sortedManaSources.size(), otherManaSources);

        if (DEBUG_MANA_PAYMENT) {
            System.out.println("DEBUG_MANA_PAYMENT: sortedManaSources = " + sortedManaSources);
        }
        return sortedManaSources;
    } // getAvailableManaSources()

    //This method is currently used by AI to estimate mana available
    private static ListMultimap<Integer, SpellAbility> groupSourcesByManaColor(final Player ai, boolean checkPlayable) {
        final ListMultimap<Integer, SpellAbility> manaMap = ArrayListMultimap.create();
        final Game game = ai.getGame();

        List<ReplacementEffect> replacementEffects = new ArrayList<>();
        for (final Player p : game.getPlayers()) {
            for (final Card crd : p.getAllCards()) {
                for (final ReplacementEffect replacementEffect : crd.getReplacementEffects()) {
                    if (replacementEffect.requirementsCheck(game)
<<<<<<< HEAD
=======
                            && replacementEffect.getMode() == ReplacementType.ProduceMana
>>>>>>> e55e160c
                            && replacementEffect.hasParam("ManaReplacement")
                            && replacementEffect.zonesCheck(game.getZoneOf(crd))) {
                        replacementEffects.add(replacementEffect);
                    }
                }
            }
        }

        // Loop over all current available mana sources
        for (final Card sourceCard : getAvailableManaSources(ai, checkPlayable)) {
            if (DEBUG_MANA_PAYMENT) {
                System.out.println("DEBUG_MANA_PAYMENT: groupSourcesByManaColor sourceCard = " + sourceCard);
            }
            for (final SpellAbility m : getAIPlayableMana(sourceCard)) {
                if (DEBUG_MANA_PAYMENT) {
                    System.out.println("DEBUG_MANA_PAYMENT: groupSourcesByManaColor m = " + m);
                }
                m.setActivatingPlayer(ai);
                if (checkPlayable && !m.canPlay()) {
                    continue;
                }

                // don't kill yourself
                final Cost abCost = m.getPayCosts();
                if (!ComputerUtilCost.checkLifeCost(ai, abCost, sourceCard, 1, m)) {
                    continue;
                }

                // don't use abilities with dangerous drawbacks
                AbilitySub sub = m.getSubAbility();
                if (sub != null) {
                    if (!SpellApiToAi.Converter.get(sub.getApi()).chkDrawbackWithSubs(ai, sub)) {
                        continue;
                    }
                }

                manaMap.get(ManaAtom.GENERIC).add(m); // add to generic source list
                AbilityManaPart mp = m.getManaPart();

                // setup produce mana replacement effects
                final Map<String, Object> repParams = new HashMap<>();
                repParams.put("Mana", mp.getOrigProduced());
                repParams.put("Affected", sourceCard);
                repParams.put("Player", ai);
                repParams.put("AbilityMana", m);

                for (final ReplacementEffect replacementEffect : replacementEffects) {
                    if (replacementEffect.canReplace(repParams)) {
                        Card crd = replacementEffect.getHostCard();
                        String repType = crd.getSVar(replacementEffect.getParam("ManaReplacement"));
                        if (repType.contains("Chosen")) {
                            repType = TextUtil.fastReplace(repType, "Chosen", MagicColor.toShortString(crd.getChosenColor()));
                        }
                        mp.setManaReplaceType(repType);
                    }
                }

                Set<String> reflectedColors = CardUtil.getReflectableManaColors(m);
                // find possible colors
                if (mp.canProduce("W", m) || reflectedColors.contains(MagicColor.Constant.WHITE)) {
                    manaMap.get(ManaAtom.WHITE).add(m);
                }
                if (mp.canProduce("U", m) || reflectedColors.contains(MagicColor.Constant.BLUE)) {
                    manaMap.get(ManaAtom.BLUE).add(m);
                }
                if (mp.canProduce("B", m) || reflectedColors.contains(MagicColor.Constant.BLACK)) {
                    manaMap.get(ManaAtom.BLACK).add(m);
                }
                if (mp.canProduce("R", m) || reflectedColors.contains(MagicColor.Constant.RED)) {
                    manaMap.get(ManaAtom.RED).add(m);
                }
                if (mp.canProduce("G", m) || reflectedColors.contains(MagicColor.Constant.GREEN)) {
                    manaMap.get(ManaAtom.GREEN).add(m);
                }
                if (mp.canProduce("C", m) || reflectedColors.contains(MagicColor.Constant.COLORLESS)) {
                    manaMap.get(ManaAtom.COLORLESS).add(m);
                }
                if (mp.isSnow()) {
                    manaMap.get(ManaAtom.IS_SNOW).add(m);
                }
                if (DEBUG_MANA_PAYMENT) {
                    System.out.println("DEBUG_MANA_PAYMENT: groupSourcesByManaColor manaMap  = " + manaMap);
                }
            } // end of mana abilities loop
        } // end of mana sources loop

        return manaMap;
    }

    /**
     * <p>
     * determineLeftoverMana.
     * </p>
     * 
     * @param sa
     *            a {@link forge.game.spellability.SpellAbility} object.
     * @param player
     *            a {@link forge.game.player.Player} object.
     * @return a int.
     * @since 1.0.15
     */
    public static int determineLeftoverMana(final SpellAbility sa, final Player player) {
        for (int i = 1; i < 100; i++) {
            if (!canPayManaCost(sa.getRootAbility(), player, i)) {
                return i - 1;
            }
        }
        return 99;
    }

    /**
     * <p>
     * determineLeftoverMana.
     * </p>
     * 
     * @param sa
     *            a {@link forge.game.spellability.SpellAbility} object.
     * @param player
     *            a {@link forge.game.player.Player} object.
     * @param shardColor
     *            a mana shard to specifically test for.
     * @return a int.
     * @since 1.5.59
     */
    public static int determineLeftoverMana(final SpellAbility sa, final Player player, final String shardColor) {
        ManaCost origCost = sa.getRootAbility().getPayCosts().getTotalMana();

        String shardSurplus = shardColor;
        for (int i = 1; i < 100; i++) {
            ManaCost extra = new ManaCost(new ManaCostParser(shardSurplus));
            if (!canPayManaCost(new ManaCostBeingPaid(ManaCost.combine(origCost, extra)), sa, player)) {
                return i - 1;
            }
            shardSurplus += " " + shardColor;
        }
        return 99;
    }

    // Returns basic mana abilities plus "reflected mana" abilities
    /**
     * <p>
     * getAIPlayableMana.
     * </p>
     * 
     * @return a {@link java.util.List} object.
     */
    public static List<SpellAbility> getAIPlayableMana(Card c) {
        final List<SpellAbility> res = new ArrayList<>();
        for (final SpellAbility a : c.getManaAbilities()) {
            // if a mana ability has a mana cost the AI will miscalculate
            // if there is a parent ability the AI can't use it
            final Cost cost = a.getPayCosts();
            if (!cost.hasNoManaCost() || (a.getApi() != ApiType.Mana && a.getApi() != ApiType.ManaReflected)) {
                continue;
            }

            if (a.getRestrictions() != null &&  a.getRestrictions().isInstantSpeed()) {
                continue;
            }

            if (!res.contains(a)) {
                if (cost.isReusuableResource()) {
                    res.add(0, a);
                }
                else {
                    res.add(res.size(), a);
                }
            }
        }
        return res;
    }

    private static void handleOfferingsAI(final SpellAbility sa, boolean test, boolean costIsPaid) {
        if (sa.isOffering() && sa.getSacrificedAsOffering() != null) {
            final Card offering = sa.getSacrificedAsOffering();
            offering.setUsedToPay(false);
            if (costIsPaid && !test) {
                sa.getHostCard().getGame().getAction().sacrifice(offering, sa, null);
            }
            sa.resetSacrificedAsOffering();
        }
        if (sa.isEmerge() && sa.getSacrificedAsEmerge() != null) {
            final Card emerge = sa.getSacrificedAsEmerge();
            emerge.setUsedToPay(false);
            if (costIsPaid && !test) {
                sa.getHostCard().getGame().getAction().sacrifice(emerge, sa, null);
            }
            sa.resetSacrificedAsEmerge();
        }
    }
    
        
    /**
     * Matches list of creatures to shards in mana cost for convoking.
     * @param cost cost of convoked ability
     * @param list creatures to be evaluated
     * @param improvise
     * @return map between creatures and shards to convoke
     */
    public static Map<Card, ManaCostShard> getConvokeOrImproviseFromList(final ManaCost cost, List<Card> list, boolean improvise) {
        final Map<Card, ManaCostShard> convoke = new HashMap<>();
        Card convoked = null;
        if (!improvise) {
            for (ManaCostShard toPay : cost) {
                for (Card c : list) {
                    final int mask = c.determineColor().getColor() & toPay.getColorMask();
                    if (mask != 0) {
                        convoked = c;
                        convoke.put(c, toPay);
                        break;
                    }
                }
                if (convoked != null) {
                    list.remove(convoked);
                }
                convoked = null;
            }
        }
        for (int i = 0; i < list.size() && i < cost.getGenericCost(); i++) {
            convoke.put(list.get(i), ManaCostShard.GENERIC);
        }
        return convoke;
    }

    public static int determineMaxAffordableX(Player ai, SpellAbility sa) {
        if (sa.getPayCosts() == null || sa.getPayCosts().getCostMana() == null) {
            return -1;
        }

        int numTgts = 0;
        int numX = sa.getPayCosts().getCostMana().getAmountOfX();

        if (numX == 0) {
            return -1;
        }

        int testX = 1;
        while (testX <= 100) {
            if (ComputerUtilMana.canPayManaCost(sa, ai, testX)) {
                numTgts++;
            } else {
                break;
            }
            testX++;
        }

        numTgts /= numX;

        return numTgts;
    }
}<|MERGE_RESOLUTION|>--- conflicted
+++ resolved
@@ -1365,10 +1365,7 @@
             for (final Card crd : p.getAllCards()) {
                 for (final ReplacementEffect replacementEffect : crd.getReplacementEffects()) {
                     if (replacementEffect.requirementsCheck(game)
-<<<<<<< HEAD
-=======
                             && replacementEffect.getMode() == ReplacementType.ProduceMana
->>>>>>> e55e160c
                             && replacementEffect.hasParam("ManaReplacement")
                             && replacementEffect.zonesCheck(game.getZoneOf(crd))) {
                         replacementEffects.add(replacementEffect);
