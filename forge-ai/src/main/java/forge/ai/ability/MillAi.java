--- conflicted
+++ resolved
@@ -55,17 +55,9 @@
         } else if ("ExileAndPlayOrDealDamage".equals(sa.getParam("AILogic"))) {
             return (ph.is(PhaseType.MAIN1) || ph.is(PhaseType.MAIN2)) && ph.isPlayerTurn(ai); // Chandra, Torch of Defiance and similar
         }
-<<<<<<< HEAD
-        if (!sa.hasParam("Planeswalker")) { // Planeswalker abilities are only activated at sorcery speed
-            if ("You".equals(sa.getParam("Defined")) && !(!SpellAbilityAi.isSorcerySpeed(sa) && ph.is(PhaseType.END_OF_TURN)
-                    && ph.getNextTurn().equals(ai))) {
-                return false; // only self-mill at opponent EOT
-            }
-=======
         if ("You".equals(sa.getParam("Defined")) && !(!SpellAbilityAi.isSorcerySpeed(sa) && ph.is(PhaseType.END_OF_TURN)
                 && ph.getNextTurn().equals(ai)) && !sa.hasParam("Planeswalker")) {
             return false; // only self-mill at opponent EOT
->>>>>>> 4cf5159d
         }
         if (sa.getHostCard().isCreature() && sa.getPayCosts().hasTapCost()) {
             if (!(ph.is(PhaseType.END_OF_TURN) && ph.getNextTurn().equals(ai))) {
