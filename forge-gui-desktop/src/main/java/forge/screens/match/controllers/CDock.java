/*
 * Forge: Play Magic: the Gathering.
 * Copyright (C) 2011  Forge Team
 *
 * This program is free software: you can redistribute it and/or modify
 * it under the terms of the GNU General Public License as published by
 * the Free Software Foundation, either version 3 of the License, or
 * (at your option) any later version.
 * 
 * This program is distributed in the hope that it will be useful,
 * but WITHOUT ANY WARRANTY; without even the implied warranty of
 * MERCHANTABILITY or FITNESS FOR A PARTICULAR PURPOSE.  See the
 * GNU General Public License for more details.
 * 
 * You should have received a copy of the GNU General Public License
 * along with this program.  If not, see <http://www.gnu.org/licenses/>.
 */
package forge.screens.match.controllers;

import java.io.File;

import forge.FThreads;
import forge.GuiBase;
import forge.Singletons;
import forge.UiCommand;
import forge.assets.FSkinProp;
import forge.control.FControl;
import forge.deck.Deck;
import forge.deckchooser.FDeckViewer;
import forge.gui.SOverlayUtils;
import forge.gui.framework.ICDoc;
import forge.gui.framework.SLayoutIO;
import forge.model.FModel;
import forge.properties.FileLocation;
import forge.properties.ForgePreferences.FPref;
import forge.screens.match.CMatchUI;
import forge.screens.match.views.VDock;
import forge.toolbox.FSkin;
import forge.toolbox.SaveOpenDialog;
import forge.toolbox.SaveOpenDialog.Filetypes;
import forge.view.FView;
import forge.view.IGameView;

/**
 * Controls the dock panel in the match UI.
 * 
 * <br><br><i>(C at beginning of class name denotes a control class.)</i>
 */
public enum CDock implements ICDoc {
    /** */
    SINGLETON_INSTANCE;

    private int arcState;
    private IGameView game;

    public void setModel(final IGameView game0) {
        game = game0;
    }

    /**
     * End turn.
     */
    public void endTurn() {
<<<<<<< HEAD
        Player p = findAffectedPlayer();

        if (p != null) {
            CPrompt.SINGLETON_INSTANCE.getInputControl().passPriority(p, PhaseType.CLEANUP);
        }
=======
        CPrompt.SINGLETON_INSTANCE.passPriorityUntilEndOfTurn();
>>>>>>> a59f456f
    }

    public void revertLayout() {
        SOverlayUtils.genericOverlay();
        FView.SINGLETON_INSTANCE.getPnlContent().removeAll();

        FThreads.invokeInEdtLater(GuiBase.getInterface(), new Runnable(){
            @Override public void run() {
                SLayoutIO.loadLayout(null);
                SOverlayUtils.hideOverlay();
            }
        });
    }

    public void saveLayout() {
        final SaveOpenDialog dlgSave = new SaveOpenDialog();
        final FileLocation layoutFile = Singletons.getControl().getCurrentScreen().getLayoutFile();
        final File defFile = layoutFile != null ? new File(layoutFile.userPrefLoc) : null;
        final File saveFile = dlgSave.SaveDialog(defFile, Filetypes.LAYOUT);
        if (saveFile != null) {
            SLayoutIO.saveLayout(saveFile);
        }
    }

    public void openLayout() {
        SOverlayUtils.genericOverlay();

        final SaveOpenDialog dlgOpen = new SaveOpenDialog();
        final FileLocation layoutFile = Singletons.getControl().getCurrentScreen().getLayoutFile();
        final File defFile = layoutFile != null ? new File(layoutFile.userPrefLoc) : null;
        final File loadFile = dlgOpen.OpenDialog(defFile, Filetypes.LAYOUT);

        if (loadFile != null) {
            FView.SINGLETON_INSTANCE.getPnlContent().removeAll();
            // let it redraw everything first

            FThreads.invokeInEdtLater(GuiBase.getInterface(), new Runnable() {
                @Override
                public void run() {
                    if (loadFile != null) {
                        SLayoutIO.loadLayout(loadFile);
                        SLayoutIO.saveLayout(null);
                    }
                    SOverlayUtils.hideOverlay();
                }
            });
        }
    }

    /**
     * View deck list.
     */
    public void viewDeckList() {
        final Deck deck = FControl.instance.getGameView().getDeck(GuiBase.getInterface().getGuiPlayer());
        if (deck != null) {
            FDeckViewer.show(deck);
        }
    }

    /**
     * @return int State of targeting arc preference:<br>
     * 0 = don't draw<br>
     * 1 = draw on card mouseover<br>
     * 2 = always draw
     */
    public int getArcState() {
        return arcState;
    }

    /** @param state0 int */
    private void refreshArcStateDisplay() {
        switch (arcState) {
        case 0:
            VDock.SINGLETON_INSTANCE.getBtnTargeting().setToolTipText("Targeting arcs: Off");
            VDock.SINGLETON_INSTANCE.getBtnTargeting().setIcon(FSkin.getIcon(FSkinProp.ICO_ARCSOFF));
            VDock.SINGLETON_INSTANCE.getBtnTargeting().repaintSelf();
            break;
        case 1:
            VDock.SINGLETON_INSTANCE.getBtnTargeting().setToolTipText("Targeting arcs: Card mouseover");
            VDock.SINGLETON_INSTANCE.getBtnTargeting().setIcon(FSkin.getIcon(FSkinProp.ICO_ARCSHOVER));
            VDock.SINGLETON_INSTANCE.getBtnTargeting().repaintSelf();
            break;
        default:
            VDock.SINGLETON_INSTANCE.getBtnTargeting().setIcon(FSkin.getIcon(FSkinProp.ICO_ARCSON));
            VDock.SINGLETON_INSTANCE.getBtnTargeting().setToolTipText("Targeting arcs: Always on");
            VDock.SINGLETON_INSTANCE.getBtnTargeting().repaintSelf();
            break;
        }

        FModel.getPreferences().setPref(FPref.UI_TARGETING_OVERLAY, String.valueOf(arcState));
        //FModel.SINGLETON_INSTANCE.getPreferences().save();
    }

    /** Attack with everyone. */
    public void alphaStrike() {
        game.alphaStrike();
        /* TODO: rewrite this!
        final Player p = this.findAffectedPlayer();
        final Combat combat = FControl.instance.getObservedGame().getCombat();
        if (this.game.isCombatDeclareAttackers()) {
            List<Player> defenders = p.getOpponents();

            for (Card c : CardLists.filter(p.getCardsIn(ZoneType.Battlefield), Presets.CREATURES)) {
                if (combat.isAttacking(c))
                    continue;

                for(Player defender : defenders)
                    if( CombatUtil.canAttack(c, defender, combat)) {
                        combat.addAttacker(c, defender);
                        break;
                    }
            }
            //human.updateObservers();

            // TODO Is this redrawing immediately?
            FView.SINGLETON_INSTANCE.getFrame().repaint();
        }
        */
    }

    /** Toggle targeting overlay painting. */
    public void toggleTargeting() {
        arcState++;

        if (arcState == 3) { arcState = 0; }

        refreshArcStateDisplay();
        FView.SINGLETON_INSTANCE.getFrame().repaint(); // repaint the match UI
    }

    public void setArcState(int state) {
        arcState = state;
    }

    /* (non-Javadoc)
     * @see forge.gui.framework.ICDoc#getCommandOnSelect()
     */
    @Override
    public UiCommand getCommandOnSelect() {
        return null;
    }

    /* (non-Javadoc)
     * @see forge.gui.framework.ICDoc#initialize()
     */
    @SuppressWarnings("serial")
    @Override
    public void initialize() {
        final String temp = FModel.getPreferences()
                .getPref(FPref.UI_TARGETING_OVERLAY);

        // Old preference used boolean; new preference needs 0-1-2
        // (none, mouseover, solid).  Can remove this conditional
        // statement after a while...Doublestrike 17-10-12
        if (temp.equals("0") || temp.equals("1")) {
            arcState = Integer.valueOf(temp);
        }
        else {
            arcState = 2;
        }

        refreshArcStateDisplay();

        VDock.SINGLETON_INSTANCE.getBtnConcede().setCommand(new UiCommand() {
            @Override
            public void run() {
                CMatchUI.SINGLETON_INSTANCE.concede();
            }
        });
        VDock.SINGLETON_INSTANCE.getBtnSettings().setCommand(new UiCommand() {
            @Override
            public void run() {
                SOverlayUtils.showOverlay();
            }
        });
        VDock.SINGLETON_INSTANCE.getBtnEndTurn().setCommand(new UiCommand() {
            @Override
            public void run() {
                endTurn();
            }
        });
        VDock.SINGLETON_INSTANCE.getBtnViewDeckList().setCommand(new UiCommand() {
            @Override
            public void run() {
                viewDeckList();
            }
        });
        VDock.SINGLETON_INSTANCE.getBtnRevertLayout().setCommand(new UiCommand() {
            @Override
            public void run() {
                revertLayout();
            }
        });
        VDock.SINGLETON_INSTANCE.getBtnOpenLayout().setCommand(new UiCommand() {
            @Override
            public void run() {
                openLayout();
            }
        });
        VDock.SINGLETON_INSTANCE.getBtnSaveLayout().setCommand(new UiCommand() {
            @Override
            public void run() {
                saveLayout();
            }
        });
        VDock.SINGLETON_INSTANCE.getBtnAlphaStrike().setCommand(new UiCommand() {
            @Override
            public void run() {
                alphaStrike();
            }
        });
        VDock.SINGLETON_INSTANCE.getBtnTargeting().setCommand(new UiCommand() {
            @Override
            public void run() {
                toggleTargeting();
            }
        });
    }

    /* (non-Javadoc)
     * @see forge.gui.framework.ICDoc#update()
     */
    @Override
    public void update() {
    }

}<|MERGE_RESOLUTION|>--- conflicted
+++ resolved
@@ -61,15 +61,7 @@
      * End turn.
      */
     public void endTurn() {
-<<<<<<< HEAD
-        Player p = findAffectedPlayer();
-
-        if (p != null) {
-            CPrompt.SINGLETON_INSTANCE.getInputControl().passPriority(p, PhaseType.CLEANUP);
-        }
-=======
         CPrompt.SINGLETON_INSTANCE.passPriorityUntilEndOfTurn();
->>>>>>> a59f456f
     }
 
     public void revertLayout() {
