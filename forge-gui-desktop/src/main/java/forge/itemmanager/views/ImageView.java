package forge.itemmanager.views;

import java.awt.Color;
import java.awt.Dimension;
import java.awt.FontMetrics;
import java.awt.Graphics;
import java.awt.Graphics2D;
import java.awt.Insets;
import java.awt.Point;
import java.awt.Polygon;
import java.awt.Rectangle;
import java.awt.RenderingHints;
import java.awt.Shape;
import java.awt.event.ActionEvent;
import java.awt.event.ActionListener;
import java.awt.event.MouseEvent;
import java.awt.event.MouseMotionAdapter;
import java.awt.event.MouseWheelEvent;
import java.awt.image.BufferedImage;
import java.util.ArrayList;
import java.util.List;
import java.util.Map;
import java.util.Map.Entry;
import java.util.TreeMap;

import javax.swing.JComponent;
import javax.swing.JPanel;
import javax.swing.JViewport;
import javax.swing.ScrollPaneConstants;
import javax.swing.SwingUtilities;

import forge.ImageCache;
import forge.assets.FSkinProp;
import forge.deck.DeckProxy;
import forge.game.card.Card;
import forge.game.card.CardView;
import forge.gui.framework.ILocalRepaint;
import forge.item.IPaperCard;
import forge.item.InventoryItem;
import forge.itemmanager.ColumnDef;
import forge.itemmanager.GroupDef;
import forge.itemmanager.ItemManager;
import forge.itemmanager.ItemManagerConfig;
import forge.itemmanager.ItemManagerModel;
import forge.itemmanager.SItemManagerUtil;
import forge.model.FModel;
import forge.properties.ForgePreferences;
import forge.screens.match.controllers.CDetailPicture;
import forge.toolbox.*;
import forge.toolbox.FSkin.SkinColor;
import forge.toolbox.FSkin.SkinFont;
import forge.toolbox.FSkin.SkinImage;
import forge.toolbox.special.CardZoomer;
import forge.view.arcane.CardPanel;

public class ImageView<T extends InventoryItem> extends ItemView<T> {
    private static final int PADDING = 5;
    private static final float PILE_SPACING_Y = 0.1f;
    private static final SkinColor GROUP_HEADER_FORE_COLOR = FSkin.getColor(FSkin.Colors.CLR_TEXT);
    private static final SkinColor GROUP_HEADER_LINE_COLOR = GROUP_HEADER_FORE_COLOR.alphaColor(120);
    private static final SkinFont GROUP_HEADER_FONT = FSkin.getFont();
    private static final int GROUP_HEADER_HEIGHT = 19;
    private static final int GROUP_HEADER_GLYPH_WIDTH = 6;
    private static final int MIN_COLUMN_COUNT = 1;
    private static final int MAX_COLUMN_COUNT = 10;

    private final CardViewDisplay display;
    private final List<Integer> selectedIndices = new ArrayList<>();
    private int columnCount = 4;
    private boolean allowMultipleSelections;
    private ColumnDef pileBy = null;
    private GroupDef groupBy = null;
    private boolean lockHoveredItem = false;
    private boolean lockInput = false;
    private Point hoverPoint;
    private Point hoverScrollPos;
    private ItemInfo hoveredItem;
    private ItemInfo focalItem;
<<<<<<< HEAD
    private final List<ItemInfo> orderedItems = new ArrayList<ItemInfo>();
    private final List<Group> groups = new ArrayList<Group>();
=======
    private final List<ItemInfo> orderedItems = new ArrayList<>();
    private final List<Group> groups = new ArrayList<>();
    final Localizer localizer = Localizer.getInstance();
>>>>>>> e55e160c

    private static boolean isPreferenceEnabled(final ForgePreferences.FPref preferenceName) {
        return FModel.getPreferences().getPrefBoolean(preferenceName);
    }

    @SuppressWarnings("serial")
    private class ExpandCollapseButton extends FLabel {
        private boolean isAllCollapsed;

        private ExpandCollapseButton() {
            super(new FLabel.ButtonBuilder());
            setFocusable(false);
            updateToolTip();
            setCommand(new Runnable() {
                @Override
                public void run() {
                    if (groupBy == null || model.getItems().isEmpty()) { return; }

                    boolean collapsed = !isAllCollapsed;
                    for (Group group : groups) {
                        group.isCollapsed = collapsed;
                    }

                    updateIsAllCollapsed();
                    clearSelection(); //must clear selection since indices and visible items will be changing
                    updateLayout(false);
                }
            });
        }

        private void updateIsAllCollapsed() {
            boolean isAllCollapsed0 = true;
            for (Group group : groups) {
                if (!group.isCollapsed) {
                    isAllCollapsed0 = false;
                    break;
                }
            }
            if (isAllCollapsed != isAllCollapsed0) {
                isAllCollapsed = isAllCollapsed0;
                updateToolTip();
                repaintSelf();
            }
        }
        private void updateToolTip() {
            setToolTipText(isAllCollapsed ? localizer.getMessage("lblExpandallgroups") : localizer.getMessage("lblCollapseallgroups"));
        }

        @Override
        protected void paintContent(final Graphics2D g, int w, int h, final boolean paintPressedState) {
            int squareSize = w / 2 - 2;
            int offset = 2;
            int x = (w - squareSize) / 2 - offset;
            int y = (h - squareSize) / 2 - offset;
            if (!paintPressedState) {
                x--;
                y--;
            }

            FSkin.setGraphicsColor(g, GROUP_HEADER_FORE_COLOR);
            for (int i = 0; i < 2; i++) {
                g.drawLine(x, y, x + squareSize, y);
                g.drawLine(x + squareSize, y, x + squareSize, y + offset);
                g.drawLine(x, y, x, y + squareSize);
                g.drawLine(x, y + squareSize, x + offset, y + squareSize);
                x += offset;
                y += offset;
            }
            g.drawRect(x, y, squareSize, squareSize);
            g.drawLine(x + offset + 1, y + squareSize / 2, x + squareSize - 2 * offset + 1, y + squareSize / 2);
            if (isAllCollapsed) {
                g.drawLine(x + squareSize / 2, y + offset + 1, x + squareSize / 2, y + squareSize - 2 * offset + 1);
            }
        }
    }
    private final ExpandCollapseButton btnExpandCollapseAll = new ExpandCollapseButton();

    private final FComboBoxWrapper<Object> cbGroupByOptions = new FComboBoxWrapper<>();
    private final FComboBoxWrapper<Object> cbPileByOptions = new FComboBoxWrapper<>();
    private final FComboBoxWrapper<Integer> cbColumnCount = new FComboBoxWrapper<>();

    public ImageView(final ItemManager<T> itemManager0, final ItemManagerModel<T> model0) {
        super(itemManager0, model0);

        SItemManagerUtil.populateImageViewOptions(itemManager0, cbGroupByOptions, cbPileByOptions);

        for (Integer i = MIN_COLUMN_COUNT; i <= MAX_COLUMN_COUNT; i++) {
            cbColumnCount.addItem(i);
        }
        cbGroupByOptions.setMaximumRowCount(cbGroupByOptions.getItemCount());
        cbPileByOptions.setMaximumRowCount(cbPileByOptions.getItemCount());
        cbColumnCount.setMaximumRowCount(cbColumnCount.getItemCount());
        cbColumnCount.setSelectedIndex(columnCount - MIN_COLUMN_COUNT);

        cbGroupByOptions.addActionListener(new ActionListener() {
            @Override
            public void actionPerformed(ActionEvent e) {
                focus();
                if (cbGroupByOptions.getSelectedIndex() > 0) {
                    setGroupBy((GroupDef) cbGroupByOptions.getSelectedItem());
                }
                else {
                    setGroupBy(null);
                }
            }
        });
        cbPileByOptions.addActionListener(new ActionListener() {
            @Override
            public void actionPerformed(ActionEvent e) {
                focus();
                if (cbPileByOptions.getSelectedIndex() > 0) {
                    setPileBy((ColumnDef) cbPileByOptions.getSelectedItem());
                }
                else {
                    setPileBy(null);
                }
            }
        });
        cbColumnCount.addActionListener(new ActionListener() {
            @Override
            public void actionPerformed(ActionEvent e) {
                focus();
                setColumnCount(cbColumnCount.getSelectedItem());
            }
        });

        //setup display
        display = new CardViewDisplay();
        display.addMouseListener(new FMouseAdapter() {
            @Override
            public void onLeftMouseDown(MouseEvent e) {
                if (lockInput) { return; }

                if (!selectItem(e)) {
                    //if didn't click on item, see if clicked on group header
                    if (groupBy != null) {
                        Point point = e.getPoint();
                        for (Group group : groups) {
                            if (group.getBounds().contains(point)) {
                                if (!group.items.isEmpty() && point.y < group.getTop() + GROUP_HEADER_HEIGHT) {
                                    group.isCollapsed = !group.isCollapsed;
                                    btnExpandCollapseAll.updateIsAllCollapsed();
                                    clearSelection(); //must clear selection since indices and visible items will be changing
                                    updateLayout(false);
                                }
                                break;
                            }
                        }
                    }
                }
            }

            @Override
            public void onLeftDoubleClick(MouseEvent e) {
                if (lockInput) { return; }

                ItemInfo item = getItemAtPoint(e.getPoint());
                if (item != null && item.selected) {
                    itemManager.activateSelectedItems();
                }
            }

            @Override
            public void onMiddleMouseDown(MouseEvent e) {
                if (lockInput) { return; }

                ItemInfo item = getItemAtPoint(e.getPoint());
                if (item != null && item.item instanceof IPaperCard) {
                    setLockHoveredItem(true); //lock hoveredItem while zoomer open
                    final CardView card = CardView.getCardForUi((IPaperCard) item.item);
                    CardZoomer.SINGLETON_INSTANCE.setCard(card.getCurrentState(), true);
                    CardZoomer.SINGLETON_INSTANCE.doMouseButtonZoom();
                }
            }

            @Override
            public void onMiddleMouseUp(MouseEvent e) {
                if (lockInput) { return; }

                CardZoomer.SINGLETON_INSTANCE.closeZoomer();
                setLockHoveredItem(false);
            }

            @Override
            public void onRightClick(MouseEvent e) {
                if (lockInput) { return; }

                if (selectItem(e)) {
                    setLockHoveredItem(true); //lock hoveredItem while context menu open
                    itemManager.showContextMenu(e, new Runnable() {
                        @Override
                        public void run() {
                            setLockHoveredItem(false);
                        }
                    });
                }
            }

            private boolean selectItem(MouseEvent e) {
                focus();

                ItemInfo item = getItemAtPoint(e.getPoint());
                if (item == null) {
                    if (!e.isControlDown() && !e.isShiftDown()) {
                        clearSelection();
                        onSelectionChange();
                    }
                    return false;
                }

                if (item.selected) {
                    //toggle selection off item if Control down and left mouse down, otherwise do nothing
                    if (e.getButton() != 1) {
                        return true;
                    }
                    if (e.isControlDown()) {
                        item.selected = false;
                        selectedIndices.remove((Object)item.index);
                        onSelectionChange();
                        item.scrollIntoView();
                        return true;
                    }
                }
                if (!allowMultipleSelections || (!e.isControlDown() && !e.isShiftDown())) {
                    clearSelection();
                }
                selectedIndices.add(0, item.index);
                item.selected = true;
                onSelectionChange();
                item.scrollIntoView();
                return true;
            }

            @Override
            public void onMouseExit(MouseEvent e) {
                if (updateHoveredItem(null, null)) {
                    display.repaintSelf();
                }
            }
        });
        display.addMouseMotionListener(new MouseMotionAdapter() {
            @Override
            public void mouseMoved(MouseEvent e) {
                FScrollPane scroller = getScroller();
                Point hoverScrollPos = new Point(scroller.getHorizontalScrollBar().getValue(), scroller.getVerticalScrollBar().getValue());
                if (updateHoveredItem(e.getPoint(), hoverScrollPos)) {
                    display.repaintSelf();
                }
            }
        });
        groups.add(new Group("")); //add default group
        getScroller().setHorizontalScrollBarPolicy(ScrollPaneConstants.HORIZONTAL_SCROLLBAR_NEVER);
    }

    @Override
    public void setup(ItemManagerConfig config, Map<ColumnDef, ItemTableColumn> colOverrides) {
        setPanelOptions(config.getShowUniqueCardsOption());
        setGroupBy(config.getGroupBy(), true);
        setPileBy(config.getPileBy(), true);
        setColumnCount(config.getImageColumnCount(), true);
    }

    private void setPanelOptions(boolean showUniqueCardsOption) {
        // Collapse all groups first
        getPnlOptions().add(btnExpandCollapseAll, "w " + FTextField.HEIGHT + "px, h " + FTextField.HEIGHT + "px");
        // Show Unique Cards Only Option
        if (showUniqueCardsOption) {
            setUniqueCardsOnlyFilter();
        }
        // GroupBy, Pile by, Columns
        getPnlOptions().add(new FLabel.Builder().text(localizer.getMessage("lblGroupby") +":").fontSize(12).build());
        cbGroupByOptions.addTo(getPnlOptions(), "pushx, growx");
        getPnlOptions().add(new FLabel.Builder().text(localizer.getMessage("lblPileby") +":").fontSize(12).build());
        cbPileByOptions.addTo(getPnlOptions(), "pushx, growx");
        getPnlOptions().add(new FLabel.Builder().text(localizer.getMessage("lblColumns") +":").fontSize(12).build());
        cbColumnCount.addTo(getPnlOptions(), "w 38px!");
    }

    public GroupDef getGroupBy() {
        return groupBy;
    }
    public void setGroupBy(GroupDef groupBy0) {
        setGroupBy(groupBy0, false);
    }
    private void setGroupBy(GroupDef groupBy0, boolean forSetup) {
        if (groupBy == groupBy0) { return; }
        groupBy = groupBy0;

        if (groupBy == null) {
            cbGroupByOptions.setSelectedIndex(0);
        }
        else {
            cbGroupByOptions.setSelectedItem(groupBy);
        }

        groups.clear();

        if (groupBy == null) {
            groups.add(new Group(""));
            btnExpandCollapseAll.updateIsAllCollapsed();
        }
        else {
            for (String groupName : groupBy.getGroups()) {
                groups.add(new Group(groupName));
            }

            //collapse all groups by default if all previous groups were collapsed
            if (btnExpandCollapseAll.isAllCollapsed) {
                for (Group group : groups) {
                    group.isCollapsed = true;
                }
            }
        }

        if (!forSetup) {
            if (itemManager.getConfig() != null) {
                itemManager.getConfig().setGroupBy(groupBy);
            }
            refresh(null, -1, 0);
        }
    }

    public ColumnDef getPileBy() {
        return pileBy;
    }
    public void setPileBy(ColumnDef pileBy0) {
        setPileBy(pileBy0, false);
    }
    private void setPileBy(ColumnDef pileBy0, boolean forSetup) {
        if (pileBy == pileBy0) { return; }
        pileBy = pileBy0;

        if (pileBy == null) {
            cbPileByOptions.setSelectedIndex(0);
        }
        else {
            cbPileByOptions.setSelectedItem(pileBy);
        }

        if (!forSetup) {
            if (itemManager.getConfig() != null) {
                itemManager.getConfig().setPileBy(pileBy);
            }
            refresh(null, -1, 0);
        }
    }

    @Override
    protected void fixSelection(final Iterable<T> itemsToSelect, final int backupIndexToSelect, final int scrollValueToRestore) {
        if (itemsToSelect == null) {
            clearSelection(); //just clear selection if no items to select
            setScrollValue(scrollValueToRestore); //ensure scroll value restored
            onSelectionChange();
        }
        else {
            if (!setSelectedItems(itemsToSelect)) {
                setSelectedIndex(backupIndexToSelect);
            }
        }
    }

    @Override
    protected void onMouseWheelZoom(MouseWheelEvent e) {
        if (e.getWheelRotation() > 0) {
            setColumnCount(columnCount + 1);
        }
        else {
            setColumnCount(columnCount - 1);
        }
    }

    public int getColumnCount() {
        return columnCount;
    }

    public void setColumnCount(int columnCount0) {
        setColumnCount(columnCount0, false);
    }
    private void setColumnCount(int columnCount0, boolean forSetup) {
        if (columnCount0 < MIN_COLUMN_COUNT) {
            columnCount0 = MIN_COLUMN_COUNT;
        }
        else if (columnCount0 > MAX_COLUMN_COUNT) {
            columnCount0 = MAX_COLUMN_COUNT;
        }
        if (columnCount == columnCount0) { return; }
        columnCount = columnCount0;
        cbColumnCount.setSelectedIndex(columnCount - MIN_COLUMN_COUNT);
        
        if (!forSetup) {
            if (itemManager.getConfig() != null) {
                itemManager.getConfig().setImageColumnCount(columnCount);
            }

            //determine item to retain scroll position of following column count change
            ItemInfo focalItem0 = getFocalItem();
            if (focalItem0 == null) {
                updateLayout(false);
                return;
            }
    
            int offsetTop = focalItem0.getTop() - getScrollValue();
            updateLayout(false);
            setScrollValue(focalItem0.getTop() - offsetTop);
            focalItem = focalItem0; //cache focal item so consecutive column count changes use the same item
        }
    }

    private ItemInfo getFocalItem() {
        if (focalItem != null) { //use cached focalItem if one
            return focalItem;
        }

        if (hoveredItem != null) {
            return hoveredItem;
        }

        //if not item hovered, use first fully visible item as focal point
        final int visibleTop = getScrollValue();
        for (Group group : groups) {
            if (group.getBottom() < visibleTop) {
                continue;
            }
            for (Pile pile : group.piles) {
                if (group.getBottom() < visibleTop) {
                    continue;
                }
                for (ItemInfo item : pile.items) {
                    if (item.getTop() >= visibleTop) {
                        return item;
                    }
                }
            }
        }
        if (orderedItems.isEmpty()) {
            return null;
        }
        return orderedItems.get(0);
    }

    @Override
    protected void onResize() {
        updateLayout(false); //need to update layout to adjust wrapping of items
    }

    @Override
    protected void onRefresh() {
        Group otherItems = groupBy == null ? groups.get(0) : null;

        for (Group group : groups) {
            group.items.clear();
        }
        clearSelection();

        for (Entry<T, Integer> itemEntry : model.getOrderedList()) {
            T item = itemEntry.getKey();
            int qty = itemEntry.getValue();
            int groupIndex = groupBy == null ? -1 : groupBy.getItemGroupIndex(item);

            for (int i = 0; i < qty; i++) {
                if (groupIndex >= 0) {
                    groups.get(groupIndex).add(new ItemInfo(item));
                }
                else {
                    if (otherItems == null) {
                        //reuse existing Other group if possible
                        if (groups.size() > groupBy.getGroups().length) {
                            otherItems = groups.get(groups.size() - 1);
                        }
                        else {
                            otherItems = new Group("Other");
                            otherItems.isCollapsed = btnExpandCollapseAll.isAllCollapsed;
                            groups.add(otherItems);
                        }
                    }
                    otherItems.add(new ItemInfo(item));
                }
            }
        }

        if (otherItems == null && groups.size() > groupBy.getGroups().length) {
            groups.remove(groups.size() - 1); //remove Other group if empty
            btnExpandCollapseAll.updateIsAllCollapsed();
        }

        updateLayout(true);
    }

    private void updateLayout(boolean forRefresh) {
        lockInput = true; //lock input until next repaint finishes
        focalItem = null; //clear cached focalItem when layout changes

        int x, groupY, pileY, pileHeight, maxPileHeight;
        int y = PADDING;
        int groupX = PADDING;
        int itemAreaWidth = getVisibleSize().width;
        int groupWidth = itemAreaWidth - 2 * groupX;
        int pileX = PADDING;
        int pileWidth = itemAreaWidth - 2 * pileX;

        int gap = (MAX_COLUMN_COUNT - columnCount) / 2 + 2; //more items per row == less gap between them
        int itemWidth = Math.round((pileWidth + gap) / columnCount - gap);
        int itemHeight = Math.round(itemWidth * CardPanel.ASPECT_RATIO);
        int dx = itemWidth + gap;
        int dy = pileBy == null ? itemHeight + gap : Math.round(itemHeight * PILE_SPACING_Y);

        for (int i = 0; i < groups.size(); i++) {
            Group group = groups.get(i);

            if (forRefresh && pileBy != null) { //refresh piles if needed
                //use TreeMap to build pile set so iterating below sorts on key
                ColumnDef groupPileBy = groupBy == null ? pileBy : groupBy.getGroupPileBy(i, pileBy);
                Map<Comparable<?>, Pile> piles = new TreeMap<>();
                for (ItemInfo itemInfo : group.items) {
                    Comparable<?> key = groupPileBy.fnSort.apply(itemInfo);
                    if (!piles.containsKey(key)) {
                        piles.put(key, new Pile());
                    }
                    piles.get(key).items.add(itemInfo);
                }
                group.piles.clear();
                group.piles.addAll(piles.values());
            }

            groupY = y;

            if (group.items.isEmpty()) {
                group.setBounds(groupX, groupY, groupWidth, 0);
                continue;
            }

            if (groupBy != null) {
                y += GROUP_HEADER_HEIGHT + PADDING; //leave room for group header
                if (group.isCollapsed) {
                    group.setBounds(groupX, groupY, groupWidth, GROUP_HEADER_HEIGHT);
                    continue;
                }
            }

            if (pileBy == null) {
                //if not piling by anything, wrap items using a pile for each row
                group.piles.clear();
                Pile pile = new Pile();
                x = pileX;

                for (ItemInfo itemInfo : group.items) {
                    if (pile.items.size() == columnCount) {
                        pile = new Pile();
                        x = pileX;
                        y += dy;
                    }

                    itemInfo.setBounds(x, y, itemWidth, itemHeight);

                    if (pile.items.size() == 0) {
                        pile.setBounds(pileX, y, pileWidth, itemHeight);
                        group.piles.add(pile);
                    }
                    pile.items.add(itemInfo);
                    x += dx;
                }
                y += itemHeight;
            }
            else {
                x = pileX;
                pileY = y;
                maxPileHeight = 0;
                for (int j = 0; j < group.piles.size(); j++) {
                    if (j > 0 && j % columnCount == 0) {
                        //start new row if needed
                        y = pileY + maxPileHeight + gap;
                        x = pileX;
                        pileY = y;
                        maxPileHeight = 0;
                    }
                    Pile pile = group.piles.get(j);
                    y = pileY;
                    for (ItemInfo itemInfo : pile.items) {
                        itemInfo.setBounds(x, y, itemWidth, itemHeight);
                        y += dy;
                    }
                    pileHeight = y + itemHeight - dy - pileY;
                    if (pileHeight > maxPileHeight) {
                        maxPileHeight = pileHeight;
                    }
                    pile.setBounds(x, pileY, itemWidth, pileHeight);
                    x += dx;
                }
                y = pileY + maxPileHeight; //update y for setting group height below
            }

            group.setBounds(groupX, groupY, groupWidth, y - groupY);
            y += PADDING;
        }

        if (forRefresh) { //refresh ordered items if needed
            int index = 0;
            orderedItems.clear();
            for (Group group : groups) {
                if (group.isCollapsed || group.items.isEmpty()) { continue; }

                for (Pile pile : group.piles) {
                    for (ItemInfo itemInfo : pile.items) {
                        itemInfo.index = index++;
                        orderedItems.add(itemInfo);
                    }
                }
            }
        }

        display.setPreferredSize(new Dimension(itemAreaWidth, y));
        display.revalidate();
        display.repaintSelf();
    }

    private ItemInfo getItemAtPoint(Point p) {
        for (int i = groups.size() - 1; i >= 0; i--) {
            Group group = groups.get(i);
            if (!group.isCollapsed && group.getBounds().contains(p)) {
                for (int j = group.piles.size() - 1; j >= 0; j--) {
                    Pile pile = group.piles.get(j);
                    if (pile.getBounds().contains(p)) {
                        for (int k = pile.items.size() - 1; k >= 0; k--) {
                            ItemInfo item = pile.items.get(k);
                            if (item.getBounds().contains(p)) {
                                return item;
                            }
                        }
                    }
                }
            }
        }
        return null;
    }

    private Dimension getVisibleSize() {
        FScrollPane scroller = getScroller();
        Dimension size = getScroller().getSize();
        Insets insets = getScroller().getInsets();
        size =  new Dimension(size.width - insets.left - insets.right,
                size.height - insets.top - insets.bottom);
        size.width -= scroller.getVerticalScrollBar().getPreferredSize().width;
        return size;
    }

    private void setLockHoveredItem(boolean lockHoveredItem0) {
        if (lockHoveredItem == lockHoveredItem0) { return; }
        lockHoveredItem = lockHoveredItem0;
        if (!lockHoveredItem && updateHoveredItem(hoverPoint, hoverScrollPos)) {
            display.repaintSelf(); //redraw hover effect immediately if needed
        }
    }

    private boolean updateHoveredItem(Point hoverPoint0, Point hoverScrollPos0) {
        hoverPoint = hoverPoint0;
        if (hoverScrollPos != hoverScrollPos0) {
            hoverScrollPos = hoverScrollPos0;
            focalItem = null; //clear cached focalItem when scroll changes
        }

        if (lockHoveredItem) { return false; }

        ItemInfo item = null;
        FScrollPane scroller = getScroller();
        if (hoverPoint0 != null) {
            Point displayPoint = new Point(hoverPoint0);
            //account for change in scroll positions since mouse last moved
            displayPoint.x += scroller.getHorizontalScrollBar().getValue() - hoverScrollPos0.x;
            displayPoint.y += scroller.getVerticalScrollBar().getValue() - hoverScrollPos0.y;
            item = getItemAtPoint(displayPoint);
        }

        if (hoveredItem == item) { return false; }
        hoveredItem = item;
        if (item != null) {
            showHoveredItem(item.item);
        }
        return true;
    }

    protected void showHoveredItem(final T item) {
        final CDetailPicture cDetailPicture = itemManager.getCDetailPicture();
        if (cDetailPicture != null) {
            cDetailPicture.showItem(item);
        }
    }

    @Override
    public JComponent getComponent() {
        return display;
    }

    @Override
    public void setAllowMultipleSelections(boolean allowMultipleSelections0) {
        allowMultipleSelections = allowMultipleSelections0;
    }

    @Override
    public T getItemAtIndex(int index) {
        if (index >= 0 && index < getCount()) {
            return orderedItems.get(index).item;
        }
        return null;
    }

    @Override
    public int getIndexOfItem(T item) {
        for (Group group : groups) {
            for (ItemInfo itemInfo : group.items) {
                if (itemInfo.item == item) {
                    //if group containing item is collapsed, expand it so the item can be selected and has a valid index
                    if (group.isCollapsed) {
                        group.isCollapsed = false;
                        btnExpandCollapseAll.updateIsAllCollapsed();
                        clearSelection(); //must clear selection since indices and visible items will be changing
                        updateLayout(false);
                    }
                    return itemInfo.index;
                }
            }
        }
        return -1;
    }

    @Override
    public int getSelectedIndex() {
        return selectedIndices.isEmpty() ? -1 : selectedIndices.get(0);
    }

    @Override
    public Iterable<Integer> getSelectedIndices() {
        return selectedIndices;
    }

    @Override
    public int getCount() {
        return orderedItems.size();
    }

    @Override
    public int getSelectionCount() {
        return selectedIndices.size();
    }

    @Override
    public int getIndexAtPoint(Point p) {
        ItemInfo item = getItemAtPoint(p);
        if (item != null) {
            return item.index;
        }
        return -1;
    }

    @Override
    protected SkinImage getIcon() {
        if (itemManager.getGenericType().equals(DeckProxy.class)) {
            return FSkin.getImage(FSkinProp.IMG_PACK).resize(18, 18);
        }
        return FSkin.getIcon(FSkinProp.ICO_CARD_IMAGE);
    }

    @Override
    protected String getCaption() {
        return "Image View";
    }

    @Override
    public void selectAll() {
        clearSelection();
        for (Integer i = 0; i < getCount(); i++) {
            selectedIndices.add(i);
        }
        updateSelection();
    }

    @Override
    protected void onSetSelectedIndex(int index) {
        clearSelection();
        selectedIndices.add(index);
        updateSelection();
    }

    @Override
    protected void onSetSelectedIndices(Iterable<Integer> indices) {
        clearSelection();
        for (Integer index : indices) {
            selectedIndices.add(index);
        }
        updateSelection();
    }

    private void clearSelection() {
        int count = getCount();
        for (Integer i : selectedIndices) {
            if (i < count) {
                orderedItems.get(i).selected = false;
            }
        }
        selectedIndices.clear();
    }

    private void updateSelection() {
        for (Integer i : selectedIndices) {
            orderedItems.get(i).selected = true;
        }
        onSelectionChange();
    }

    @Override
    protected void onSelectionChange() {
        super.onSelectionChange();
        display.repaintSelf();
    }

    @Override
    protected void onScrollSelectionIntoView(JViewport viewport) {
        if (selectedIndices.isEmpty()) { return; }

        ItemInfo itemInfo = orderedItems.get(selectedIndices.get(0));
        itemInfo.scrollIntoView();
    }

    private class DisplayArea {
        private final Rectangle bounds = new Rectangle();

        public Rectangle getBounds() {
            return bounds;
        }
        public void setBounds(int x, int y, int width, int height) {
            bounds.x = x;
            bounds.y = y;
            bounds.width = width;
            bounds.height = height;
        }
        public int getTop() {
            return bounds.y;
        }
        public int getBottom() {
            return bounds.y + bounds.height;
        }
        public void scrollIntoView() {
            int x = bounds.x - PADDING;
            int y = bounds.y - PADDING;
            int width = bounds.width + 2 * PADDING;
            int height = bounds.height + 2 * PADDING;
            display.scrollRectToVisible(new Rectangle(x, y, width, height));
        }
    }
    private class Group extends DisplayArea {
        private final List<ItemInfo> items = new ArrayList<>();
        private final List<Pile> piles = new ArrayList<>();
        private final String name;
        private boolean isCollapsed;

        public Group(String name0) {
            name = name0;
        }

        public void add(ItemInfo item) {
            items.add(item);
        }

        @Override
        public String toString() {
            return name;
        }
    }
    private class Pile extends DisplayArea {
        private final List<ItemInfo> items = new ArrayList<>();
    }
    private class ItemInfo extends DisplayArea implements Entry<InventoryItem, Integer> {
        private final T item;
        private int index;
        private boolean selected;

        private ItemInfo(T item0) {
            item = item0;
        }

        @Override
        public String toString() {
            return item.toString();
        }

        @Override
        public InventoryItem getKey() {
            return item;
        }

        @Override
        public Integer getValue() {
            return 1;
        }

        @Override
        public Integer setValue(Integer value) {
            return 1;
        }
    }

    @SuppressWarnings("serial")
    private class CardViewDisplay extends JPanel implements ILocalRepaint {
        private CardViewDisplay() {
            setOpaque(false);
            setFocusable(true);
        }

        @Override
        public void repaintSelf() {
            repaint(getVisibleRect());
        }

        @Override
        public final void paintComponent(final Graphics g) {
            if (groups.isEmpty() || groups.get(0).getBounds().width <= 0) {
                return; //don't render anything until first group has width
            }

            updateHoveredItem(hoverPoint, hoverScrollPos); //ensure hovered item up to date

            final Graphics2D g2d = (Graphics2D) g;
            g2d.setRenderingHint(RenderingHints.KEY_ANTIALIASING, RenderingHints.VALUE_ANTIALIAS_ON);

            final Dimension visibleSize = getVisibleSize();
            final int visibleTop = getScrollValue();
            final int visibleBottom = visibleTop + visibleSize.height;

            FSkin.setGraphicsFont(g2d, GROUP_HEADER_FONT);
            FontMetrics fm = g2d.getFontMetrics();
            int fontOffsetY = (GROUP_HEADER_HEIGHT - fm.getHeight()) / 2 + fm.getAscent();

            for (Group group : groups) {
                if (group.items.isEmpty()) {
                    continue;
                }
                if (group.getBottom() < visibleTop) {
                    continue;
                }
                if (group.getTop() >= visibleBottom) {
                    break;
                }
                if (groupBy != null) {
                    Rectangle bounds = group.getBounds();

                    //draw header background and border if hovered
                    //TODO: Uncomment
                    //FSkin.setGraphicsColor(g2d, ItemListView.HEADER_BACK_COLOR);
                    //g2d.fillRect(bounds.x, bounds.y, bounds.width, GROUP_HEADER_HEIGHT - 1);
                    //FSkin.setGraphicsColor(g2d, ItemListView.GRID_COLOR);
                    //g2d.drawRect(bounds.x, bounds.y, bounds.width - 1, GROUP_HEADER_HEIGHT - 1);

                    //draw group name and horizontal line
                    int x = bounds.x + GROUP_HEADER_GLYPH_WIDTH + PADDING + 1;
                    int y = bounds.y + fontOffsetY;
                    FSkin.setGraphicsColor(g2d, GROUP_HEADER_FORE_COLOR);
                    String caption = group.name + " (" + group.items.size() + ")";
                    g2d.drawString(caption, x, y);
                    x += fm.stringWidth(caption) + PADDING;
                    y = bounds.y + GROUP_HEADER_HEIGHT / 2;
                    FSkin.setGraphicsColor(g2d, GROUP_HEADER_LINE_COLOR);
                    g2d.drawLine(x, y, bounds.x + bounds.width - 1, y);

                    //draw expand/collapse glyph
                    Polygon glyph = new Polygon();
                    int offset = GROUP_HEADER_GLYPH_WIDTH / 2 + 1;
                    x = bounds.x + offset;
                    if (group.isCollapsed) {
                        y++;
                        glyph.addPoint(x, y - offset);
                        glyph.addPoint(x + offset, y);
                        glyph.addPoint(x, y + offset);
                    }
                    else {
                        glyph.addPoint(x - offset + 2, y + offset - 1);
                        glyph.addPoint(x + offset, y + offset - 1);
                        glyph.addPoint(x + offset, y - offset + 1);
                    }
                    g2d.fill(glyph);

                    if (group.isCollapsed) { continue; }
                }

                ItemInfo skippedItem = null;
                for (Pile pile : group.piles) {
                    if (pile.getBottom() < visibleTop) {
                        continue;
                    }
                    if (pile.getTop() >= visibleBottom) {
                        break;
                    }
                    for (ItemInfo itemInfo : pile.items) {
                        if (itemInfo.getBottom() < visibleTop) {
                            continue;
                        }
                        if (itemInfo.getTop() >= visibleBottom) {
                            break;
                        }
                        if (itemInfo != hoveredItem) { //save hovered item for last
                            drawItemImage(g2d, itemInfo);
                        }
                        else {
                            skippedItem = itemInfo;
                        }
                    }
                }
                if (skippedItem != null) { //draw hovered item on top
                    drawItemImage(g2d, skippedItem);
                }
            }

            if (lockInput) { //unlock input after repaint finishes if needed
                SwingUtilities.invokeLater(new Runnable() {
                    @Override
                    public void run() {
                        lockInput = false;
                    }
                });
            }
        }

        private void drawItemImage(Graphics2D g, ItemInfo itemInfo) {
            Rectangle bounds = itemInfo.getBounds();
            final int itemWidth = bounds.width;
            final int selBorderSize = 1;

            // Determine whether to render border from properties
            boolean noBorder = !isPreferenceEnabled(ForgePreferences.FPref.UI_RENDER_BLACK_BORDERS);
            if (itemInfo.item instanceof IPaperCard) {
                CardView cv = CardView.getCardForUi((IPaperCard) itemInfo.item);
                // Amonkhet Invocations
                noBorder |= cv.getCurrentState().getSetCode().equalsIgnoreCase("MPS_AKH");
                // Unstable basic lands
                noBorder |= cv.getCurrentState().isBasicLand() && cv.getCurrentState().getSetCode().equalsIgnoreCase("UST");
            }

            final int borderSize = noBorder? 0 : Math.round(itemWidth * CardPanel.BLACK_BORDER_SIZE);
            final int cornerSize = Math.max(4, Math.round(itemWidth * CardPanel.ROUNDED_CORNER_SIZE));

            if (itemInfo.selected || itemInfo == hoveredItem) {
                g.setColor(Color.green);
                g.fillRoundRect(bounds.x - selBorderSize, bounds.y - selBorderSize,
                        bounds.width + 2 * selBorderSize, bounds.height + 2 * selBorderSize,
                        cornerSize + selBorderSize, cornerSize + selBorderSize);
            }

            g.setColor(Color.black);
            g.fillRoundRect(bounds.x, bounds.y, bounds.width, bounds.height, cornerSize, cornerSize);

            InventoryItem item = itemInfo.item;
            BufferedImage img = ImageCache.getImage(itemInfo.item, bounds.width - 2 * borderSize, bounds.height - 2 * borderSize);
            if (img != null) {
                g.drawImage(img, null, bounds.x + borderSize, bounds.y + borderSize);
            }
            else {
                g.setColor(Color.white);
                Shape clip = g.getClip();
                g.setClip(bounds);
                g.drawString(itemInfo.item.getName(), bounds.x + 10, bounds.y + 20);
                g.setClip(clip);
            }

            //draw foil effect if needed
            if (item instanceof IPaperCard) {
                IPaperCard paperCard = (IPaperCard)item;
                if (paperCard.isFoil()) {
                    final CardView card = CardView.getCardForUi(paperCard);
                    if (card.getCurrentState().getFoilIndex() == 0) { //if foil finish not yet established, assign a random one
                        // FIXME should assign a random foil here in all cases
                        // (currently assigns 1 for the deck editors where foils "flicker" otherwise)
                        if (item instanceof Card) {
                            card.getCurrentState().setFoilIndexOverride(-1); //-1 to set random foil
                        } else if (item instanceof IPaperCard) {
                            card.getCurrentState().setFoilIndexOverride(1);
                        }
                    }
                    CardPanel.drawFoilEffect(g, card, bounds.x, bounds.y, bounds.width, bounds.height, borderSize);
                }
            }
        }
    }
}<|MERGE_RESOLUTION|>--- conflicted
+++ resolved
@@ -51,6 +51,7 @@
 import forge.toolbox.FSkin.SkinFont;
 import forge.toolbox.FSkin.SkinImage;
 import forge.toolbox.special.CardZoomer;
+import forge.util.Localizer;
 import forge.view.arcane.CardPanel;
 
 public class ImageView<T extends InventoryItem> extends ItemView<T> {
@@ -76,14 +77,10 @@
     private Point hoverScrollPos;
     private ItemInfo hoveredItem;
     private ItemInfo focalItem;
-<<<<<<< HEAD
-    private final List<ItemInfo> orderedItems = new ArrayList<ItemInfo>();
-    private final List<Group> groups = new ArrayList<Group>();
-=======
+
     private final List<ItemInfo> orderedItems = new ArrayList<>();
     private final List<Group> groups = new ArrayList<>();
     final Localizer localizer = Localizer.getInstance();
->>>>>>> e55e160c
 
     private static boolean isPreferenceEnabled(final ForgePreferences.FPref preferenceName) {
         return FModel.getPreferences().getPrefBoolean(preferenceName);
