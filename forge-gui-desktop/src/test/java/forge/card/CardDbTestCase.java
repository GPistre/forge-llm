package forge.card;

import com.google.common.base.Predicate;
import forge.StaticData;
import forge.item.IPaperCard;
import forge.item.PaperCard;
import forge.model.FModel;
import org.testng.annotations.BeforeMethod;
import org.testng.annotations.Test;

import java.text.ParseException;
import java.text.SimpleDateFormat;
import java.time.Instant;
import java.util.ArrayList;
import java.util.Arrays;
import java.util.Date;
import java.util.List;

import static org.testng.Assert.*;

public class CardDbTestCase extends ForgeCardMockTestCase {

    protected LegacyCardDb legacyCardDb;
    protected CardDb cardDb;

    // Shivan Dragon is great as it has multiple arts from re-prints
    protected final String cardNameShivanDragon = "Shivan Dragon";
    protected final String editionShivanDragon = "2ED";
    protected final String collNrShivanDragon = "175";

    // Test Foil case - first foil ever printed!
    protected final String cardNameFoilLightningDragon = "Lightning Dragon+";
    protected final String cardNameLightningDragon = "Lightning Dragon";
    protected final String editionLightningDragon = "PUSG";
    protected final String collNrLightningDragon = "202";

    // Get a card with multiple arts
    protected final String cardNameHymnToTourach = "Hymn to Tourach";  // good 'ol hymn w/ four different art
    protected final String[] collectorNumbersHymnToTourach = {"38a", "38b", "38c", "38d"};
    protected final String editionHymnToTourach = "FEM";

    //Get Card From Editions Test fixtures
    protected final String originalArtShivanDragonEdition = "LEA";
    protected final String latestArtShivanDragonEdition = "M20";

    protected final String originalArtLightningDragonEdition = "USG";
    protected final String originalArtLightningDragonEditionNoPromo = "USG";

    protected final String latestArtLightningDragonEdition = "VMA";
    protected final String latestArtLightningDragonEditionNoPromo = "USG";

    protected final String latestArtHymnToTourachEdition = "EMA";
    protected final String latestArtHymnToTourachEditionNoPromo = "EMA";
    protected final String originalArtHymnToTourachEdition = "FEM";
    protected final String originalArtHymnToTourachEditionNoPromo = "FEM";

    // Test Dates and Editions
    protected final String releasedBeforeFromTheVaultDate = "2008-10-01";

    protected final String latestArtShivanDragonEditionReleasedBeforeFromTheVault = "DRB";
    protected final String latestArtShivanDragonEditionReleasedBeforeFromTheVaultNoPromo = "10E";
    protected final String latestArtLightningDragonEditionReleasedBeforeFromTheVault = "MBP";
    protected final String latestArtLightningDragonEditionReleasedBeforeFromTheVaultNoPromo = "USG";

    protected final String releasedAfterTenthEditionDate = "2007-07-13";

    protected final String originalArtShivanDragonEditionReleasedAfterTenthEdition = "DRB";
    protected final String originalArtShivanDragonEditionReleasedAfterTenthEditionNoPromo = "M10";
    protected final String originalArtLightningDragonEditionReleasedAfterTenthEdition = "VMA";
    // NOTE: too strict, therefore MBP should still be returned.
    protected final String originalArtLightningDragonEditionReleasedAfterTenthEditionNoPromo = "VMA";

    protected final String releasedBeforeEternalMastersDate = "2015-01-01";
    protected final String latestArtHymnToTourachEditionReleasedBeforeEternalMasters = "VMA";
    protected final String latestArtHymnToTourachEditionReleasedBeforeEternalMastersNoPromo = "FEM";

    protected final String releasedAfterAnthologiesDate = "1998-11-01";
    protected final String originalArtHymnToTourachEditionReleasedAfterAnthologies = "PRM";
    // NOTE: This is the only edition (reprint) matching art preference after Anthologies
    protected final String originalArtHymnToTourachEditionReleasedAfterAnthologiesNoPromo = "EMA";

    // Get a card that has lots of editions so that we can test fetching for specific editions and print dates
    protected final String cardNameCounterspell = "Counterspell";
    protected final String[] editionsCounterspell = {"3ED", "4ED", "ICE", "5ED", "TMP", "S99", "MMQ",
                                                     "BTD", "BRB", "A25", "MH2", "SLD"};

    protected final String counterspellReleasedBeforeMagicOnlinePromosDate = "2018-03-15";
    protected final String[] counterspellLatestArtsReleasedBeforeMagicOnlinePromos = {"MPS_AKH", "EMA"};

    protected final String counterspellReleasedBeforeEternalMastersDate = "2016-06-10";
    protected final String[] counterspellLatestArtReleasedBeforeEternalMasters = {"TPR", "7ED"};
    protected final String[] counterspellOriginalArtReleasedAfterEternalMasters = {"MPS_AKH", "A25"};

    protected final String counterspellReleasedAfterBattleRoyaleDate = "1999-11-12";
    protected final String[] counterspellOriginalArtReleasedAfterBattleRoyale = {"G00", "7ED"};

    // test for date restrictions - boundary cases
    protected final String alphaEditionReleaseDate = "1993-08-05";


    @BeforeMethod
    public void setup(){
        StaticData data = FModel.getMagicDb();
        this.cardDb = data.getCommonCards();
        this.legacyCardDb = new LegacyCardDb(data.getCommonCards().getAllCards(), data.getEditions());
    }

    /*
<<<<<<< HEAD
    * TEST FOR GET ALL CARDS
=======
     * TEST FOR GET ALL CARDS
>>>>>>> ad88a022
     */

    @Test
    public void testGetAllCardsWithName(){
        List<PaperCard> allCounterSpellPrints = this.cardDb.getAllCards(this.cardNameCounterspell);
        assertNotNull(allCounterSpellPrints);
        for (PaperCard card : allCounterSpellPrints)
            assertEquals(card.getName(), this.cardNameCounterspell);
    }

    @Test
<<<<<<< HEAD
    public void testGetAllCardsLegalInSets(){
        List<String> allowedSets = new ArrayList<>();
        allowedSets.add(this.latestArtShivanDragonEdition);
        Predicate<PaperCard> legalInSets = (Predicate<PaperCard>) this.cardDb.isLegal(allowedSets);
        List<PaperCard> allCardsInSet = this.cardDb.getAllCards(legalInSets);
        assertNotNull(allCardsInSet);
        for (PaperCard card : allCardsInSet)
            assertEquals(card.getEdition(), this.latestArtShivanDragonEdition);
=======
    public void testGetAllCardsThatWerePrintedInSets(){
        List<String> allowedSets = new ArrayList<>();
        allowedSets.add(this.latestArtShivanDragonEdition);
        Predicate<PaperCard> wasPrinted = (Predicate<PaperCard>) this.cardDb.wasPrintedInSets(allowedSets);
        List<PaperCard> allCardsInSet = this.cardDb.getAllCards(wasPrinted);
        assertNotNull(allCardsInSet);
>>>>>>> ad88a022
    }

    @Test void testGetAllCardsOfaGivenNameAndLegalInSets(){
        List<String> allowedSets = new ArrayList<>(Arrays.asList(this.editionsCounterspell));
<<<<<<< HEAD
        Predicate<PaperCard> legalInSets = (Predicate<PaperCard>) this.cardDb.isLegal(allowedSets);
        List<PaperCard> allCounterSpellsInSets = this.cardDb.getAllCards(this.cardNameCounterspell, legalInSets);
=======
        Predicate<PaperCard> printedInSets = (Predicate<PaperCard>) this.cardDb.wasPrintedInSets(allowedSets);
        List<PaperCard> allCounterSpellsInSets = this.cardDb.getAllCards(this.cardNameCounterspell, printedInSets);
>>>>>>> ad88a022
        assertNotNull(allCounterSpellsInSets);
        assertTrue(allCounterSpellsInSets.size() > 0);
        assertTrue(allCounterSpellsInSets.size() > 1);
        for (PaperCard card : allCounterSpellsInSets) {
            assertEquals(card.getName(), this.cardNameCounterspell);
<<<<<<< HEAD
            assertTrue(allowedSets.contains(card.getEdition()));
        }
    }


    /*
    * TEST FOR CARD RETRIEVAL METHODS
    */
=======
        }
    }


    /*
     * TEST FOR CARD RETRIEVAL METHODS
     */

>>>>>>> ad88a022
    @Test
    public void testGetCardByName() {
        PaperCard legacyCard = this.legacyCardDb.getCard(cardNameShivanDragon);
        PaperCard card = this.cardDb.getCard(cardNameShivanDragon);
        assertNotNull(card);
        assertEquals(card.getName(), cardNameShivanDragon);
        assertNotNull(legacyCard);
        assertEquals(legacyCard.getName(), cardNameShivanDragon);

        //Foil card
        PaperCard legacyFoilCard = this.legacyCardDb.getCard(cardNameFoilLightningDragon);
        PaperCard foildCard = this.cardDb.getCard(cardNameFoilLightningDragon);

        assertNotNull(foildCard);
        assertEquals(foildCard.getName(), cardNameLightningDragon);
        assertTrue(foildCard.isFoil());

        assertNotNull(legacyFoilCard);
        assertEquals(legacyFoilCard.getName(), cardNameLightningDragon);
        assertTrue(legacyFoilCard.isFoil());
    }

    @Test
    public void testGetCardByNameAndSet() {
        PaperCard legacyCard = this.legacyCardDb.getCard(cardNameShivanDragon, editionShivanDragon);
        PaperCard card = this.cardDb.getCard(cardNameShivanDragon, editionShivanDragon);

        assertEquals(card.getName(), cardNameShivanDragon);
        assertEquals(card.getEdition(), editionShivanDragon);
        assertEquals(card.getCollectorNumber(), collNrShivanDragon);

        assertEquals(legacyCard.getName(), cardNameShivanDragon);
        assertEquals(legacyCard.getEdition(), editionShivanDragon);
        assertEquals(legacyCard.getCollectorNumber(), collNrShivanDragon);

        assertEquals(card, legacyCard);

        //Foil card
        PaperCard legacyFoilCard = this.legacyCardDb.getCard(cardNameFoilLightningDragon, editionLightningDragon);
        PaperCard foildCard = this.cardDb.getCard(cardNameFoilLightningDragon, editionLightningDragon);

        assertEquals(foildCard.getName(), cardNameLightningDragon);
        assertEquals(foildCard.getEdition(), editionLightningDragon);
        assertEquals(foildCard.getCollectorNumber(), collNrLightningDragon);
        assertTrue(foildCard.isFoil());

        assertEquals(legacyFoilCard.getName(), cardNameLightningDragon);
        assertEquals(legacyFoilCard.getEdition(), editionLightningDragon);
        assertTrue(legacyFoilCard.isFoil());
        assertEquals(legacyFoilCard.getCollectorNumber(), collNrLightningDragon);

        assertEquals(foildCard, legacyFoilCard);
    }

    @Test
    public void testGetCardByNameSetAndArtIndex() {
        for (int i = 0; i < 4; i++) {
            int artIdx = i + 1;
            PaperCard legacyCard = this.legacyCardDb.getCard(cardNameHymnToTourach, editionHymnToTourach, artIdx);
            PaperCard card = this.cardDb.getCard(cardNameHymnToTourach, editionHymnToTourach, artIdx);

            assertEquals(card.getName(), cardNameHymnToTourach);
            assertEquals(card.getEdition(), editionHymnToTourach);
            assertEquals(card.getCollectorNumber(), collectorNumbersHymnToTourach[i]);
            assertEquals(card.getArtIndex(), artIdx);

            assertEquals(legacyCard.getName(), cardNameHymnToTourach);
            assertEquals(legacyCard.getEdition(), editionHymnToTourach);
            assertEquals(legacyCard.getCollectorNumber(), collectorNumbersHymnToTourach[i]);
            assertEquals(legacyCard.getArtIndex(), artIdx);

            assertEquals(card, legacyCard);
        }
    }

    @Test
    public void testNewMethodGetCardByNameSetAndCollectorNumber() {
        PaperCard card = this.cardDb.getCard(cardNameShivanDragon, editionShivanDragon, collNrShivanDragon);
        assertEquals(card.getName(), cardNameShivanDragon);
        assertEquals(card.getEdition(), editionShivanDragon);
        assertEquals(card.getCollectorNumber(), collNrShivanDragon);

        //Foil card
        PaperCard foildCard = this.cardDb.getCard(cardNameFoilLightningDragon, editionLightningDragon, collNrLightningDragon);
        assertEquals(foildCard.getName(), cardNameLightningDragon);
        assertEquals(foildCard.getEdition(), editionLightningDragon);
        assertEquals(foildCard.getCollectorNumber(), collNrLightningDragon);
        assertTrue(foildCard.isFoil());

        // MultiArt Card
        for (int i = 0; i < 4; i++) {
            card = this.cardDb.getCard(cardNameHymnToTourach, editionHymnToTourach, collectorNumbersHymnToTourach[i]);
            assertEquals(card.getName(), cardNameHymnToTourach);
            assertEquals(card.getEdition(), editionHymnToTourach);
            assertEquals(card.getCollectorNumber(), collectorNumbersHymnToTourach[i]);
            assertEquals(card.getArtIndex(), i + 1);
        }
    }

    @Test
    public void testGetCardByNameSetArtIndexAndCollectorNumber() {
        // MultiArt Card
        PaperCard card;
        for (int i = 0; i < 4; i++) {
            int artIndex = i + 1;
            card = this.cardDb.getCard(cardNameHymnToTourach, editionHymnToTourach, artIndex, collectorNumbersHymnToTourach[i]);
            assertEquals(card.getName(), cardNameHymnToTourach);
            assertEquals(card.getEdition(), editionHymnToTourach);
            assertEquals(card.getCollectorNumber(), collectorNumbersHymnToTourach[i]);
            assertEquals(card.getArtIndex(), artIndex);
        }
    }

    @Test
    public void testNullIsReturnedWithWrongInfo() {
        String wrongEditionCode = "M11";
        PaperCard legacyCard = this.legacyCardDb.getCard(cardNameShivanDragon, wrongEditionCode);
        assertNull(legacyCard);
        PaperCard card = this.cardDb.getCard(cardNameShivanDragon, wrongEditionCode);
        assertNull(card);
        // Wrong Art Index
        legacyCard = this.legacyCardDb.getCard(cardNameShivanDragon, editionShivanDragon, 3);
        assertNull(legacyCard);
        card = this.cardDb.getCard(cardNameShivanDragon, editionShivanDragon, 3);
        assertNull(card);
        // Wrong collector number
        card = this.cardDb.getCard(cardNameShivanDragon, editionShivanDragon, "wrongCN");
        assertNull(card);
        // wrong artIndex or collector number in getCard Full Info
        card = this.cardDb.getCard(cardNameShivanDragon, editionShivanDragon, 3, collNrShivanDragon);
        assertNull(card);
        card = this.cardDb.getCard(cardNameShivanDragon, editionShivanDragon, 1, "wrongCN");
        assertNull(card);
    }

    @Test
    public void testNewGetCardFromSet() {
        CardEdition cardEdition = FModel.getMagicDb().getEditions().get(editionShivanDragon);
        PaperCard card = this.cardDb.getCardFromSet(cardNameShivanDragon, cardEdition, false);
        assertNotNull(card);
        assertEquals(card.getName(), cardNameShivanDragon);
        assertEquals(card.getEdition(), editionShivanDragon);
        assertFalse(card.isFoil());

        card = this.cardDb.getCardFromSet(cardNameShivanDragon, cardEdition, true);
        assertNotNull(card);
        assertTrue(card.isFoil());
    }

    @Test
    public void testNewGetCardFromSetWithCardNameFoilMarker() {
        CardEdition cardEdition = FModel.getMagicDb().getEditions().get(editionLightningDragon);
        PaperCard foilCard = this.cardDb.getCardFromSet(cardNameFoilLightningDragon,
                cardEdition, false);
        assertNotNull(foilCard);
        assertTrue(foilCard.isFoil());
    }

    @Test
    public void testNewGetCardFromSetWithCollectorNumber() {
        CardEdition cardEdition = FModel.getMagicDb().getEditions().get(editionShivanDragon);
        PaperCard card = this.cardDb.getCardFromSet(cardNameShivanDragon, cardEdition, collNrShivanDragon, false);
        assertNotNull(card);
        assertEquals(card.getName(), cardNameShivanDragon);
        assertEquals(card.getEdition(), editionShivanDragon);
        assertFalse(card.isFoil());

        card = this.cardDb.getCardFromSet(cardNameShivanDragon, cardEdition, collNrShivanDragon, true);
        assertNotNull(card);
        assertTrue(card.isFoil());
    }

    @Test
    public void testNewGetCardFromSetWithArtIndex() {
        CardEdition ce = FModel.getMagicDb().getEditions().get(editionHymnToTourach);
        PaperCard card = this.cardDb.getCardFromSet(cardNameHymnToTourach, ce, 2, false);
        assertNotNull(card);
        assertEquals(card.getName(), cardNameHymnToTourach);
        assertEquals(card.getEdition(), editionHymnToTourach);
        assertEquals(card.getCollectorNumber(), collectorNumbersHymnToTourach[1]);
        assertEquals(card.getArtIndex(), 2);
        assertFalse(card.isFoil());

        PaperCard foilCard = this.cardDb.getCardFromSet(cardNameHymnToTourach, ce, 2, true);
        assertNotNull(foilCard);
        assertTrue(foilCard.isFoil());
        assertEquals(card.getArtIndex(), foilCard.getArtIndex());
        assertEquals(card.getName(), foilCard.getName());
        assertEquals(card.getCollectorNumber(), foilCard.getCollectorNumber());
        assertEquals(card.getEdition(), foilCard.getEdition());
    }

    @Test
    public void testNewGetCardFromSetWithAllInfo() {
        CardEdition ce = FModel.getMagicDb().getEditions().get(editionHymnToTourach);
        PaperCard card = this.cardDb.getCardFromSet(cardNameHymnToTourach, ce, 2,
                collectorNumbersHymnToTourach[1], false);
        assertNotNull(card);
        assertEquals(card.getName(), cardNameHymnToTourach);
        assertEquals(card.getEdition(), editionHymnToTourach);
        assertEquals(card.getCollectorNumber(), collectorNumbersHymnToTourach[1]);
        assertEquals(card.getArtIndex(), 2);
        assertFalse(card.isFoil());

        PaperCard foilCard = this.cardDb.getCardFromSet(cardNameHymnToTourach, ce, 2,
                collectorNumbersHymnToTourach[1], true);
        assertNotNull(foilCard);
        assertTrue(foilCard.isFoil());
        assertEquals(card.getArtIndex(), foilCard.getArtIndex());
        assertEquals(card.getName(), foilCard.getName());
        assertEquals(card.getCollectorNumber(), foilCard.getCollectorNumber());
        assertEquals(card.getEdition(), foilCard.getEdition());
    }

    @Test
    public void testGetCardFromEditionsWithCardNameAndCardArtPreference() {
        /* --------------
            Latest Print
           -------------*/
        CardDb.CardArtPreference frame = CardDb.CardArtPreference.LATEST_ART_ALL_EDITIONS;

        PaperCard sdCard = this.cardDb.getCardFromEditions(cardNameShivanDragon, frame);
        assertEquals(sdCard.getName(), cardNameShivanDragon);
        assertEquals(sdCard.getEdition(), latestArtShivanDragonEdition);

        PaperCard ldCard = this.cardDb.getCardFromEditions(cardNameLightningDragon, frame);
        assertEquals(ldCard.getName(), cardNameLightningDragon);
        assertEquals(ldCard.getEdition(), latestArtLightningDragonEdition);

        // foiled card request
        PaperCard ldFoilCard = this.cardDb.getCardFromEditions(cardNameFoilLightningDragon, frame);
        assertEquals(ldFoilCard.getName(), cardNameLightningDragon);
        assertEquals(ldFoilCard.getEdition(), latestArtLightningDragonEdition);
        assertTrue(ldFoilCard.isFoil());

        PaperCard httCard = this.cardDb.getCardFromEditions(cardNameHymnToTourach, frame);
        assertEquals(httCard.getName(), cardNameHymnToTourach);
        assertEquals(httCard.getEdition(), latestArtHymnToTourachEdition);

        /* ----------------------
            Latest Print No Promo
           ----------------------*/
        frame = CardDb.CardArtPreference.LATEST_ART_CORE_EXPANSIONS_REPRINT_ONLY;

        sdCard = this.cardDb.getCardFromEditions(cardNameShivanDragon, frame);
        assertEquals(sdCard.getName(), cardNameShivanDragon);
        assertEquals(sdCard.getEdition(), latestArtShivanDragonEdition);

        ldCard = this.cardDb.getCardFromEditions(cardNameLightningDragon, frame);
        assertEquals(ldCard.getName(), cardNameLightningDragon);
        assertEquals(ldCard.getEdition(), latestArtLightningDragonEditionNoPromo);

        // foiled card request
        ldFoilCard = this.cardDb.getCardFromEditions(cardNameFoilLightningDragon, frame);
        assertEquals(ldFoilCard.getName(), cardNameLightningDragon);
        assertEquals(ldFoilCard.getEdition(), latestArtLightningDragonEditionNoPromo);
        assertTrue(ldFoilCard.isFoil());

        httCard = this.cardDb.getCardFromEditions(cardNameHymnToTourach, frame);
        assertEquals(httCard.getName(), cardNameHymnToTourach);
        assertEquals(httCard.getEdition(), latestArtHymnToTourachEditionNoPromo);

        /* --------------
            Old Print
           -------------*/
        frame = CardDb.CardArtPreference.ORIGINAL_ART_ALL_EDITIONS;

        sdCard = this.cardDb.getCardFromEditions(cardNameShivanDragon, frame);
        assertEquals(sdCard.getName(), cardNameShivanDragon);
        assertEquals(sdCard.getEdition(), originalArtShivanDragonEdition);

        ldCard = this.cardDb.getCardFromEditions(cardNameLightningDragon, frame);
        assertEquals(ldCard.getName(), cardNameLightningDragon);
        assertEquals(ldCard.getEdition(), originalArtLightningDragonEdition);

        // foiled card request
        ldFoilCard = this.cardDb.getCardFromEditions(cardNameFoilLightningDragon, frame);
        assertEquals(ldFoilCard.getName(), cardNameLightningDragon);
        assertEquals(ldFoilCard.getEdition(), originalArtLightningDragonEdition);
        assertTrue(ldFoilCard.isFoil());

        httCard = this.cardDb.getCardFromEditions(cardNameHymnToTourach, frame);
        assertEquals(httCard.getName(), cardNameHymnToTourach);
        assertEquals(httCard.getEdition(), originalArtHymnToTourachEdition);

        /* --------------------
            Old Print No Promo
         ----------------------*/
        frame = CardDb.CardArtPreference.ORIGINAL_ART_CORE_EXPANSIONS_REPRINT_ONLY;

        sdCard = this.cardDb.getCardFromEditions(cardNameShivanDragon, frame);
        assertEquals(sdCard.getName(), cardNameShivanDragon);
        assertEquals(sdCard.getEdition(), originalArtShivanDragonEdition);

        ldCard = this.cardDb.getCardFromEditions(cardNameLightningDragon, frame);
        assertEquals(ldCard.getName(), cardNameLightningDragon);
        assertEquals(ldCard.getEdition(), originalArtLightningDragonEditionNoPromo);

        // foiled card request
        ldFoilCard = this.cardDb.getCardFromEditions(cardNameFoilLightningDragon, frame);
        assertEquals(ldFoilCard.getName(), cardNameLightningDragon);
        assertEquals(ldFoilCard.getEdition(), originalArtLightningDragonEditionNoPromo);
        assertTrue(ldFoilCard.isFoil());

        httCard = this.cardDb.getCardFromEditions(cardNameHymnToTourach, frame);
        assertEquals(httCard.getName(), cardNameHymnToTourach);
        assertEquals(httCard.getEdition(), originalArtHymnToTourachEditionNoPromo);
    }

    @Test
    public void testGetCardFromEditionsWithCardNameAndCardArtPreferenceComparedWithLegacy() {
        /* --------------
            Latest Print
           -------------*/
        CardDb.CardArtPreference frame = CardDb.CardArtPreference.LATEST_ART_ALL_EDITIONS;
        LegacyCardDb.LegacySetPreference setPreference = LegacyCardDb.LegacySetPreference.Latest;

        PaperCard sdCard = this.cardDb.getCardFromEditions(cardNameShivanDragon, frame);
        PaperCard sdCardLegacy = this.legacyCardDb.getCardFromEdition(cardNameShivanDragon, setPreference);
        assertEquals(sdCard, sdCardLegacy);

        PaperCard ldCard = this.cardDb.getCardFromEditions(cardNameLightningDragon, frame);
        PaperCard ldCardLegacy = this.legacyCardDb.getCardFromEdition(cardNameLightningDragon, setPreference);
        assertEquals(ldCard, ldCardLegacy);

        PaperCard httCard = this.cardDb.getCardFromEditions(cardNameHymnToTourach, frame);
        PaperCard httCardLegacy = this.legacyCardDb.getCardFromEdition(cardNameHymnToTourach, setPreference);
        assertEquals(httCard, httCardLegacy);

        /* ----------------------
            Latest Print No Promo
           ----------------------*/
        frame = CardDb.CardArtPreference.LATEST_ART_CORE_EXPANSIONS_REPRINT_ONLY;
        setPreference = LegacyCardDb.LegacySetPreference.LatestCoreExp;

        sdCard = this.cardDb.getCardFromEditions(cardNameShivanDragon, frame);
        sdCardLegacy = this.legacyCardDb.getCardFromEdition(cardNameShivanDragon, setPreference);
        assertEquals(sdCard, sdCardLegacy);

        ldCard = this.cardDb.getCardFromEditions(cardNameLightningDragon, frame);
        ldCardLegacy = this.legacyCardDb.getCardFromEdition(cardNameLightningDragon, setPreference);
        assertEquals(ldCard, ldCardLegacy);

        httCard = this.cardDb.getCardFromEditions(cardNameHymnToTourach, frame);
        httCardLegacy = this.legacyCardDb.getCardFromEdition(cardNameHymnToTourach, setPreference);
        assertEquals(httCard, httCardLegacy);

        /* --------------
            Old Print
           -------------*/
        frame = CardDb.CardArtPreference.ORIGINAL_ART_ALL_EDITIONS;
        setPreference = LegacyCardDb.LegacySetPreference.Earliest;

        sdCard = this.cardDb.getCardFromEditions(cardNameShivanDragon, frame);
        sdCardLegacy = this.legacyCardDb.getCardFromEdition(cardNameShivanDragon, setPreference);
        assertEquals(sdCard, sdCardLegacy);

        ldCard = this.cardDb.getCardFromEditions(cardNameLightningDragon, frame);
        ldCardLegacy = this.legacyCardDb.getCardFromEdition(cardNameLightningDragon, setPreference);
        assertEquals(ldCard, ldCardLegacy);

        httCard = this.cardDb.getCardFromEditions(cardNameHymnToTourach, frame);
        httCardLegacy = this.legacyCardDb.getCardFromEdition(cardNameHymnToTourach, setPreference);
        assertEquals(httCard, httCardLegacy);

        /* --------------------
            Old Print No Promo
         ----------------------*/
        frame = CardDb.CardArtPreference.LATEST_ART_CORE_EXPANSIONS_REPRINT_ONLY;
        setPreference = LegacyCardDb.LegacySetPreference.LatestCoreExp;

        sdCard = this.cardDb.getCardFromEditions(cardNameShivanDragon, frame);
        sdCardLegacy = this.legacyCardDb.getCardFromEdition(cardNameShivanDragon, setPreference);
        assertEquals(sdCard, sdCardLegacy);

        ldCard = this.cardDb.getCardFromEditions(cardNameLightningDragon, frame);
        ldCardLegacy = this.legacyCardDb.getCardFromEdition(cardNameLightningDragon, setPreference);
        assertEquals(ldCard, ldCardLegacy);

        httCard = this.cardDb.getCardFromEditions(cardNameHymnToTourach, frame);
        httCardLegacy = this.legacyCardDb.getCardFromEdition(cardNameHymnToTourach, setPreference);
        assertEquals(httCard, httCardLegacy);
    }

    @Test
    public void testGetCardFromEditionsWithCardNameAndFramePreferenceWithArtIndex() {
        /* NOTE:
         testing case of errors here - will do in a separate test.
         */

        /* --------------
            Latest Print
           -------------*/
        CardDb.CardArtPreference frame = CardDb.CardArtPreference.LATEST_ART_ALL_EDITIONS;

        PaperCard httCard = this.cardDb.getCardFromEditions(cardNameHymnToTourach, frame, 1);
        assertEquals(httCard.getName(), cardNameHymnToTourach);
        assertEquals(httCard.getEdition(), latestArtHymnToTourachEdition);
        assertEquals(httCard.getArtIndex(), 1);

        // foil card
        PaperCard ldFoilCard = this.cardDb.getCardFromEditions(cardNameFoilLightningDragon, frame, 1);
        assertEquals(ldFoilCard.getName(), cardNameLightningDragon);
        assertEquals(ldFoilCard.getEdition(), latestArtLightningDragonEdition);
        assertEquals(ldFoilCard.getArtIndex(), 1);
        assertTrue(ldFoilCard.isFoil());

        /* ----------------------
            Latest Print No Promo
           ----------------------*/
        frame = CardDb.CardArtPreference.LATEST_ART_CORE_EXPANSIONS_REPRINT_ONLY;

        httCard = this.cardDb.getCardFromEditions(cardNameHymnToTourach, frame, 1);
        assertEquals(httCard.getName(), cardNameHymnToTourach);
        assertEquals(httCard.getArtIndex(), 1);
        assertEquals(httCard.getEdition(), latestArtHymnToTourachEditionNoPromo);

        // foil card
        ldFoilCard = this.cardDb.getCardFromEditions(cardNameFoilLightningDragon, frame, 1);
        assertEquals(ldFoilCard.getName(), cardNameLightningDragon);
        assertEquals(ldFoilCard.getEdition(), latestArtLightningDragonEditionNoPromo);
        assertEquals(ldFoilCard.getArtIndex(), 1);
        assertTrue(ldFoilCard.isFoil());

        /* --------------
            Old Print
           -------------*/
        frame = CardDb.CardArtPreference.ORIGINAL_ART_ALL_EDITIONS;

        for (int artIdx = 1; artIdx <= 4; artIdx++) {
            httCard = this.cardDb.getCardFromEditions(cardNameHymnToTourach, frame, artIdx);
            assertEquals(httCard.getName(), cardNameHymnToTourach);
            assertEquals(httCard.getEdition(), originalArtHymnToTourachEdition);
            assertEquals(httCard.getArtIndex(), artIdx);
            assertEquals(httCard.getCollectorNumber(), collectorNumbersHymnToTourach[artIdx-1]);
        }

        // foil card
        ldFoilCard = this.cardDb.getCardFromEditions(cardNameFoilLightningDragon, frame, 1);
        assertEquals(ldFoilCard.getName(), cardNameLightningDragon);
        assertEquals(ldFoilCard.getEdition(), originalArtLightningDragonEdition);
        assertEquals(ldFoilCard.getArtIndex(), 1);
        assertTrue(ldFoilCard.isFoil());

        /* --------------------
            Old Print No Promo
         ----------------------*/
        frame = CardDb.CardArtPreference.ORIGINAL_ART_CORE_EXPANSIONS_REPRINT_ONLY;

        for (int artIdx = 1; artIdx <= 4; artIdx++) {
            httCard = this.cardDb.getCardFromEditions(cardNameHymnToTourach, frame, artIdx);
            assertEquals(httCard.getName(), cardNameHymnToTourach);
            assertEquals(httCard.getEdition(), originalArtHymnToTourachEdition);
            assertEquals(httCard.getArtIndex(), artIdx);
            assertEquals(httCard.getCollectorNumber(), collectorNumbersHymnToTourach[artIdx-1]);
        }

        // foil card
        ldFoilCard = this.cardDb.getCardFromEditions(cardNameFoilLightningDragon, frame, 1);
        assertEquals(ldFoilCard.getName(), cardNameLightningDragon);
        assertEquals(ldFoilCard.getEdition(), originalArtLightningDragonEditionNoPromo);
        assertEquals(ldFoilCard.getArtIndex(), 1);
        assertTrue(ldFoilCard.isFoil());
    }

    @Test
    public void testGetCardFromEditionsWrongInputReturnsNull() {
        PaperCard nullCard;
        PaperCard shivanNotExistingDragon;
        for (CardDb.CardArtPreference preference : CardDb.CardArtPreference.values()) {
            nullCard = this.cardDb.getCardFromEditions("ImaginaryMagicCard", preference);
            assertNull(nullCard);

            nullCard = this.cardDb.getCardFromEditions(null, preference);
            assertNull(nullCard);

            shivanNotExistingDragon = this.cardDb.getCardFromEditions(cardNameShivanDragon, preference, 2);
            assertNull(shivanNotExistingDragon);

            nullCard = this.cardDb.getCardFromEditions(cardNameHymnToTourach, preference, 5);
            assertNull(nullCard);
        }

        // Passing null preference
        assertEquals(this.cardDb.getCardArtPreference(), CardDb.CardArtPreference.LATEST_ART_ALL_EDITIONS);
        PaperCard httCard = this.cardDb.getCardFromEditions(cardNameHymnToTourach, null, null);
        assertNotNull(httCard);
        assertEquals(httCard.getName(), cardNameHymnToTourach);
        assertEquals(httCard.getEdition(), latestArtHymnToTourachEdition);

        // Changing default value for default card art preference
        this.cardDb.setCardArtPreference(false, false);
        assertEquals(this.cardDb.getCardArtPreference(), CardDb.CardArtPreference.ORIGINAL_ART_ALL_EDITIONS);
        httCard = this.cardDb.getCardFromEditions(cardNameHymnToTourach, null, null);
        assertNotNull(httCard);
        assertEquals(httCard.getName(), cardNameHymnToTourach);
        assertEquals(httCard.getEdition(), originalArtHymnToTourachEdition);
        // restore default
        this.cardDb.setCardArtPreference(true, false);
        assertEquals(this.cardDb.getCardArtPreference(), CardDb.CardArtPreference.LATEST_ART_ALL_EDITIONS);
    }

    @Test
    public void testGetCardFromEditionsUsingDefaultCardArtPreference(){
        // Test default value first
        assertEquals(this.cardDb.getCardArtPreference(), CardDb.CardArtPreference.LATEST_ART_ALL_EDITIONS);
        PaperCard shivanDragonCard = this.cardDb.getCardFromEditions(cardNameShivanDragon);
        assertEquals(shivanDragonCard.getEdition(), latestArtShivanDragonEdition);

        // Try changing the policy
        this.cardDb.setCardArtPreference(false, false);
        assertEquals(this.cardDb.getCardArtPreference(), CardDb.CardArtPreference.ORIGINAL_ART_ALL_EDITIONS);
        shivanDragonCard = this.cardDb.getCardFromEditions(cardNameShivanDragon);
        assertEquals(shivanDragonCard.getEdition(), originalArtShivanDragonEdition);
        // restore default
        this.cardDb.setCardArtPreference(true, false);
        assertEquals(this.cardDb.getCardArtPreference(), CardDb.CardArtPreference.LATEST_ART_ALL_EDITIONS);
    }

    // == Specialised Card Art Preference Retrieval and Release Date Constraint (BEFORE)
    @Test
    public void testGetCardFromEditionsWithCardNameAndCardArtPreferenceReleasedBeforeDate() {
        // Set Reference Dates
        Date fromTheVaultReleaseDate = null;
        Date eternalMastersReleaseDate = null;

        try {
            SimpleDateFormat format = new SimpleDateFormat("yyyy-MM-dd");
            fromTheVaultReleaseDate = format.parse(releasedBeforeFromTheVaultDate);
            eternalMastersReleaseDate = format.parse(releasedBeforeEternalMastersDate);
        } catch (ParseException e) {
            e.printStackTrace();
            fail();
        }

        /* --------------
            Latest Print
           -------------*/
        CardDb.CardArtPreference artPreference = CardDb.CardArtPreference.LATEST_ART_ALL_EDITIONS;

        PaperCard sdCard = this.cardDb.getCardFromEditionsReleasedBefore(cardNameShivanDragon, artPreference, fromTheVaultReleaseDate);
        assertEquals(sdCard.getName(), cardNameShivanDragon);
        assertEquals(sdCard.getEdition(), latestArtShivanDragonEditionReleasedBeforeFromTheVault);

        // foiled card request
        PaperCard ldFoilCard = this.cardDb.getCardFromEditionsReleasedBefore(cardNameFoilLightningDragon, artPreference, fromTheVaultReleaseDate);
        assertEquals(ldFoilCard.getName(), cardNameLightningDragon);
        assertEquals(ldFoilCard.getEdition(), latestArtLightningDragonEditionReleasedBeforeFromTheVault);
        assertTrue(ldFoilCard.isFoil());

        PaperCard httCard = this.cardDb.getCardFromEditionsReleasedBefore(cardNameHymnToTourach, artPreference, eternalMastersReleaseDate);
        assertEquals(httCard.getName(), cardNameHymnToTourach);
        assertEquals(httCard.getEdition(), latestArtHymnToTourachEditionReleasedBeforeEternalMasters);

        /* ----------------------
            Latest Print No Promo
           ----------------------*/
        artPreference = CardDb.CardArtPreference.LATEST_ART_CORE_EXPANSIONS_REPRINT_ONLY;

        sdCard = this.cardDb.getCardFromEditionsReleasedBefore(cardNameShivanDragon, artPreference, fromTheVaultReleaseDate);
        assertEquals(sdCard.getName(), cardNameShivanDragon);
        assertEquals(sdCard.getEdition(), latestArtShivanDragonEditionReleasedBeforeFromTheVaultNoPromo);

        // foiled card request
        ldFoilCard = this.cardDb.getCardFromEditionsReleasedBefore(cardNameFoilLightningDragon, artPreference, fromTheVaultReleaseDate);
        assertEquals(ldFoilCard.getName(), cardNameLightningDragon);
        assertEquals(ldFoilCard.getEdition(), latestArtLightningDragonEditionReleasedBeforeFromTheVaultNoPromo);
        assertTrue(ldFoilCard.isFoil());

        httCard = this.cardDb.getCardFromEditionsReleasedBefore(cardNameHymnToTourach, artPreference, eternalMastersReleaseDate);
        assertEquals(httCard.getName(), cardNameHymnToTourach);
        assertEquals(httCard.getEdition(), latestArtHymnToTourachEditionReleasedBeforeEternalMastersNoPromo);

         /* --------------
            Old Print
           -------------*/
        artPreference = CardDb.CardArtPreference.ORIGINAL_ART_ALL_EDITIONS;

        sdCard = this.cardDb.getCardFromEditionsReleasedBefore(cardNameShivanDragon, artPreference, fromTheVaultReleaseDate);
        assertEquals(sdCard.getName(), cardNameShivanDragon);
        assertEquals(sdCard.getEdition(), originalArtShivanDragonEdition);

        // foiled card request
        ldFoilCard = this.cardDb.getCardFromEditionsReleasedBefore(cardNameFoilLightningDragon, artPreference, fromTheVaultReleaseDate);
        assertEquals(ldFoilCard.getName(), cardNameLightningDragon);
        assertEquals(ldFoilCard.getEdition(), originalArtLightningDragonEdition);
        assertTrue(ldFoilCard.isFoil());

        httCard = this.cardDb.getCardFromEditionsReleasedBefore(cardNameHymnToTourach, artPreference, eternalMastersReleaseDate);
        assertEquals(httCard.getName(), cardNameHymnToTourach);
        assertEquals(httCard.getEdition(), originalArtHymnToTourachEdition);

        /* --------------------
            Old Print No Promo
         ----------------------*/
        artPreference = CardDb.CardArtPreference.ORIGINAL_ART_CORE_EXPANSIONS_REPRINT_ONLY;

        sdCard = this.cardDb.getCardFromEditionsReleasedBefore(cardNameShivanDragon, artPreference, fromTheVaultReleaseDate);
        assertEquals(sdCard.getName(), cardNameShivanDragon);
        assertEquals(sdCard.getEdition(), originalArtShivanDragonEdition);

        // foiled card request
        ldFoilCard = this.cardDb.getCardFromEditionsReleasedBefore(cardNameFoilLightningDragon, artPreference, fromTheVaultReleaseDate);
        assertEquals(ldFoilCard.getName(), cardNameLightningDragon);
        assertEquals(ldFoilCard.getEdition(), originalArtLightningDragonEditionNoPromo);
        assertTrue(ldFoilCard.isFoil());

        httCard = this.cardDb.getCardFromEditionsReleasedBefore(cardNameHymnToTourach, artPreference, eternalMastersReleaseDate);
        assertEquals(httCard.getName(), cardNameHymnToTourach);
        assertEquals(httCard.getEdition(), originalArtHymnToTourachEditionNoPromo);
    }

    @Test
    public void testGetCardFromEditionsWithCardNameAndCardArtPreferenceReleasedBeforeDateComparedWithLegacy() {
        // Set Reference Dates
        Date sdReleaseDate = null;
        Date httReleaseDate = null;

        try {
            SimpleDateFormat format = new SimpleDateFormat("yyyy-MM-dd");
            sdReleaseDate = format.parse(releasedBeforeFromTheVaultDate);
            httReleaseDate = format.parse(releasedBeforeEternalMastersDate);
        } catch (ParseException e) {
            e.printStackTrace();
            fail();
        }

        /* --------------
            Latest Print
           -------------*/
        CardDb.CardArtPreference artPreference = CardDb.CardArtPreference.LATEST_ART_ALL_EDITIONS;
        LegacyCardDb.LegacySetPreference setPref = LegacyCardDb.LegacySetPreference.Latest;

        PaperCard sdCard = this.cardDb.getCardFromEditionsReleasedBefore(cardNameShivanDragon, artPreference, sdReleaseDate);
        PaperCard sdCardLegacy = this.legacyCardDb.getCardFromEdition(cardNameShivanDragon, sdReleaseDate, setPref);
        assertEquals(sdCard.getEdition(), latestArtShivanDragonEditionReleasedBeforeFromTheVault);
        assertEquals(sdCard, sdCardLegacy);

        PaperCard ldCard = this.cardDb.getCardFromEditionsReleasedBefore(cardNameLightningDragon, artPreference, sdReleaseDate);
        PaperCard ldCardLegacy = this.legacyCardDb.getCardFromEdition(cardNameLightningDragon, sdReleaseDate, setPref);
        assertEquals(ldCard.getEdition(), latestArtLightningDragonEditionReleasedBeforeFromTheVault);
        assertEquals(ldCard, ldCardLegacy);

        PaperCard httCard = this.cardDb.getCardFromEditionsReleasedBefore(cardNameHymnToTourach, artPreference, httReleaseDate);
        PaperCard httCardLegacy = this.legacyCardDb.getCardFromEdition(cardNameHymnToTourach, httReleaseDate, setPref);
        assertEquals(httCard.getEdition(), latestArtHymnToTourachEditionReleasedBeforeEternalMasters);
        assertEquals(httCard, httCardLegacy);

        // Testing without passing explicit card art preference in CardDb
        assertEquals(this.cardDb.getCardArtPreference(), CardDb.CardArtPreference.LATEST_ART_ALL_EDITIONS);

        sdCard = this.cardDb.getCardFromEditionsReleasedBefore(cardNameShivanDragon, 1, sdReleaseDate);
        sdCardLegacy = this.legacyCardDb.getCardFromEdition(cardNameShivanDragon, sdReleaseDate, setPref);
        assertEquals(sdCard.getEdition(), latestArtShivanDragonEditionReleasedBeforeFromTheVault);
        assertEquals(sdCard, sdCardLegacy);

        ldCard = this.cardDb.getCardFromEditionsReleasedBefore(cardNameLightningDragon, 1, sdReleaseDate);
        ldCardLegacy = this.legacyCardDb.getCardFromEdition(cardNameLightningDragon, sdReleaseDate, setPref);
        assertEquals(ldCard.getEdition(), latestArtLightningDragonEditionReleasedBeforeFromTheVault);
        assertEquals(ldCard, ldCardLegacy);

        httCard = this.cardDb.getCardFromEditionsReleasedBefore(cardNameHymnToTourach, 1, httReleaseDate);
        httCardLegacy = this.legacyCardDb.getCardFromEdition(cardNameHymnToTourach, httReleaseDate, setPref);
        assertEquals(httCard.getEdition(), latestArtHymnToTourachEditionReleasedBeforeEternalMasters);
        assertEquals(httCard, httCardLegacy);

        /* ----------------------
            Latest Print No Promo
           ----------------------*/
        artPreference = CardDb.CardArtPreference.LATEST_ART_CORE_EXPANSIONS_REPRINT_ONLY;
        setPref = LegacyCardDb.LegacySetPreference.LatestCoreExp;

        sdCard = this.cardDb.getCardFromEditionsReleasedBefore(cardNameShivanDragon, artPreference, sdReleaseDate);
        sdCardLegacy = this.legacyCardDb.getCardFromEdition(cardNameShivanDragon, sdReleaseDate, setPref);
        assertEquals(sdCard.getEdition(), latestArtShivanDragonEditionReleasedBeforeFromTheVaultNoPromo);
        assertEquals(sdCard, sdCardLegacy);

        ldCard = this.cardDb.getCardFromEditionsReleasedBefore(cardNameLightningDragon, artPreference, sdReleaseDate);
        ldCardLegacy = this.legacyCardDb.getCardFromEdition(cardNameLightningDragon, sdReleaseDate, setPref);
        assertEquals(ldCard.getEdition(), latestArtLightningDragonEditionReleasedBeforeFromTheVaultNoPromo);
        assertEquals(ldCard, ldCardLegacy);

        httCard = this.cardDb.getCardFromEditionsReleasedBefore(cardNameHymnToTourach, artPreference, httReleaseDate);
        httCardLegacy = this.legacyCardDb.getCardFromEdition(cardNameHymnToTourach, httReleaseDate, setPref);
        assertEquals(httCard.getEdition(), latestArtHymnToTourachEditionReleasedBeforeEternalMastersNoPromo);
        assertEquals(httCard, httCardLegacy);

        /* --------------
            Old Print
           -------------*/
        artPreference = CardDb.CardArtPreference.ORIGINAL_ART_ALL_EDITIONS;
        setPref = LegacyCardDb.LegacySetPreference.Earliest;

        sdCard = this.cardDb.getCardFromEditionsReleasedBefore(cardNameShivanDragon, artPreference, sdReleaseDate);
        sdCardLegacy = this.legacyCardDb.getCardFromEdition(cardNameShivanDragon, sdReleaseDate, setPref);
        assertEquals(sdCard.getEdition(), originalArtShivanDragonEdition);
        assertEquals(sdCard, sdCardLegacy);

        ldCard = this.cardDb.getCardFromEditionsReleasedBefore(cardNameLightningDragon, artPreference, sdReleaseDate);
        ldCardLegacy = this.legacyCardDb.getCardFromEdition(cardNameLightningDragon, sdReleaseDate, setPref);
        assertEquals(ldCard.getEdition(), originalArtLightningDragonEdition);
        assertEquals(ldCard, ldCardLegacy);

        httCard = this.cardDb.getCardFromEditionsReleasedBefore(cardNameHymnToTourach, artPreference, httReleaseDate);
        httCardLegacy = this.legacyCardDb.getCardFromEdition(cardNameHymnToTourach, httReleaseDate, setPref);
        assertEquals(httCard.getEdition(), originalArtHymnToTourachEdition);
        assertEquals(httCard, httCardLegacy);

        /* --------------------
            Old Print No Promo
         ----------------------*/
        artPreference = CardDb.CardArtPreference.ORIGINAL_ART_CORE_EXPANSIONS_REPRINT_ONLY;
        setPref = LegacyCardDb.LegacySetPreference.EarliestCoreExp;

        sdCard = this.cardDb.getCardFromEditionsReleasedBefore(cardNameShivanDragon, artPreference, sdReleaseDate);
        sdCardLegacy = this.legacyCardDb.getCardFromEdition(cardNameShivanDragon, sdReleaseDate, setPref);
        assertEquals(sdCard.getEdition(), originalArtShivanDragonEdition);
        assertEquals(sdCard, sdCardLegacy);

        ldCard = this.cardDb.getCardFromEditionsReleasedBefore(cardNameLightningDragon, artPreference, sdReleaseDate);
        ldCardLegacy = this.legacyCardDb.getCardFromEdition(cardNameLightningDragon, sdReleaseDate, setPref);
        assertEquals(ldCard.getEdition(), originalArtLightningDragonEditionNoPromo);
        assertEquals(ldCard, ldCardLegacy);

        httCard = this.cardDb.getCardFromEditionsReleasedBefore(cardNameHymnToTourach, artPreference, httReleaseDate);
        httCardLegacy = this.legacyCardDb.getCardFromEdition(cardNameHymnToTourach, httReleaseDate, setPref);
        assertEquals(httCard.getEdition(), originalArtHymnToTourachEditionNoPromo);
        assertEquals(httCard, httCardLegacy);
    }

    @Test
    public void testGetCardFromEditionsWithCardNameAndCardArtPreferenceReleasedBeforeDateComparedWithLegacyAlsoIncludingArtIndex() {
        // NOTE: Not passing in ArtIndex (so testing w/ default value) whenever artIndex is irrelevant (already default)
        // Set Reference Dates
        Date sdReleaseDate = null;
        Date httReleaseDate = null;

        try {
            SimpleDateFormat format = new SimpleDateFormat("yyyy-MM-dd");
            sdReleaseDate = format.parse(releasedBeforeFromTheVaultDate);
            httReleaseDate = format.parse(releasedBeforeEternalMastersDate);
        } catch (ParseException e) {
            e.printStackTrace();
            fail();
        }

        /* --------------
            Latest Print
           -------------*/
        CardDb.CardArtPreference artPreference = CardDb.CardArtPreference.LATEST_ART_ALL_EDITIONS;
        LegacyCardDb.LegacySetPreference setPref = LegacyCardDb.LegacySetPreference.Latest;

        PaperCard sdCard = this.cardDb.getCardFromEditionsReleasedBefore(cardNameShivanDragon, artPreference, sdReleaseDate);
        PaperCard sdCardLegacy = this.legacyCardDb.getCardFromEdition(cardNameShivanDragon, sdReleaseDate, setPref, 1);
        assertEquals(sdCard.getEdition(), latestArtShivanDragonEditionReleasedBeforeFromTheVault);
        assertEquals(sdCard, sdCardLegacy);

        PaperCard ldCard = this.cardDb.getCardFromEditionsReleasedBefore(cardNameLightningDragon, artPreference, sdReleaseDate);
        PaperCard ldCardLegacy = this.legacyCardDb.getCardFromEdition(cardNameLightningDragon, sdReleaseDate, setPref, 1);
        assertEquals(ldCard.getEdition(), latestArtLightningDragonEditionReleasedBeforeFromTheVault);
        assertEquals(ldCard, ldCardLegacy);

        PaperCard httCard = this.cardDb.getCardFromEditionsReleasedBefore(cardNameHymnToTourach, artPreference, httReleaseDate);
        PaperCard httCardLegacy = this.legacyCardDb.getCardFromEdition(cardNameHymnToTourach, httReleaseDate, setPref, 1);
        assertEquals(httCard.getEdition(), latestArtHymnToTourachEditionReleasedBeforeEternalMasters);
        assertEquals(httCard, httCardLegacy);

        /* ----------------------
            Latest Print No Promo
           ----------------------*/
        artPreference = CardDb.CardArtPreference.LATEST_ART_CORE_EXPANSIONS_REPRINT_ONLY;
        setPref = LegacyCardDb.LegacySetPreference.LatestCoreExp;

        sdCard = this.cardDb.getCardFromEditionsReleasedBefore(cardNameShivanDragon, artPreference, sdReleaseDate);
        sdCardLegacy = this.legacyCardDb.getCardFromEdition(cardNameShivanDragon, sdReleaseDate, setPref, 1);
        assertEquals(sdCard.getEdition(), latestArtShivanDragonEditionReleasedBeforeFromTheVaultNoPromo);
        assertEquals(sdCard, sdCardLegacy);

        ldCard = this.cardDb.getCardFromEditionsReleasedBefore(cardNameLightningDragon, artPreference, sdReleaseDate);
        ldCardLegacy = this.legacyCardDb.getCardFromEdition(cardNameLightningDragon, sdReleaseDate, setPref, 1);
        assertEquals(ldCard.getEdition(), latestArtLightningDragonEditionReleasedBeforeFromTheVaultNoPromo);
        assertEquals(ldCard, ldCardLegacy);

        httCard = this.cardDb.getCardFromEditionsReleasedBefore(cardNameHymnToTourach, artPreference, httReleaseDate);
        httCardLegacy = this.legacyCardDb.getCardFromEdition(cardNameHymnToTourach, httReleaseDate, setPref, 1);
        assertEquals(httCard.getEdition(), latestArtHymnToTourachEditionReleasedBeforeEternalMastersNoPromo);
        assertEquals(httCard, httCardLegacy);

        /* --------------
            Old Print
           -------------*/
        artPreference = CardDb.CardArtPreference.ORIGINAL_ART_ALL_EDITIONS;
        setPref = LegacyCardDb.LegacySetPreference.Earliest;

        sdCard = this.cardDb.getCardFromEditionsReleasedBefore(cardNameShivanDragon, artPreference, sdReleaseDate);
        sdCardLegacy = this.legacyCardDb.getCardFromEdition(cardNameShivanDragon, sdReleaseDate, setPref, 1);
        assertEquals(sdCard.getEdition(), originalArtShivanDragonEdition);
        assertEquals(sdCard, sdCardLegacy);

        ldCard = this.cardDb.getCardFromEditionsReleasedBefore(cardNameLightningDragon, artPreference, sdReleaseDate);
        ldCardLegacy = this.legacyCardDb.getCardFromEdition(cardNameLightningDragon, sdReleaseDate, setPref, 1);
        assertEquals(ldCard.getEdition(), originalArtLightningDragonEdition);
        assertEquals(ldCard, ldCardLegacy);

        for (int artIdx = 1; artIdx <= 4; artIdx++) {
            httCard = this.cardDb.getCardFromEditionsReleasedBefore(cardNameHymnToTourach, artPreference, artIdx, httReleaseDate);
            httCardLegacy = this.legacyCardDb.getCardFromEdition(cardNameHymnToTourach, httReleaseDate, setPref, artIdx);
            assertEquals(httCard.getCollectorNumber(), collectorNumbersHymnToTourach[artIdx-1]);
            assertEquals(httCard, httCardLegacy);
        }

        /* --------------------
            Old Print No Promo
         ----------------------*/
        artPreference = CardDb.CardArtPreference.ORIGINAL_ART_CORE_EXPANSIONS_REPRINT_ONLY;
        setPref = LegacyCardDb.LegacySetPreference.EarliestCoreExp;

        sdCard = this.cardDb.getCardFromEditionsReleasedBefore(cardNameShivanDragon, artPreference, sdReleaseDate);
        sdCardLegacy = this.legacyCardDb.getCardFromEdition(cardNameShivanDragon, sdReleaseDate, setPref);
        assertEquals(sdCard.getEdition(), originalArtShivanDragonEdition);
        assertEquals(sdCard, sdCardLegacy);

        ldCard = this.cardDb.getCardFromEditionsReleasedBefore(cardNameLightningDragon, artPreference, sdReleaseDate);
        ldCardLegacy = this.legacyCardDb.getCardFromEdition(cardNameLightningDragon, sdReleaseDate, setPref);
        assertEquals(ldCard.getEdition(), originalArtLightningDragonEditionNoPromo);
        assertEquals(ldCard, ldCardLegacy);

        for (int artIdx = 1; artIdx <= 4; artIdx++) {
            httCard = this.cardDb.getCardFromEditionsReleasedBefore(cardNameHymnToTourach, artPreference, artIdx, httReleaseDate);
            httCardLegacy = this.legacyCardDb.getCardFromEdition(cardNameHymnToTourach, httReleaseDate, setPref, artIdx);
            assertEquals(httCard.getCollectorNumber(), collectorNumbersHymnToTourach[artIdx-1]);
            assertEquals(httCard, httCardLegacy);
        }

        // Testing with default value of CardArt Preference with multiple artIndex
        assertEquals(this.cardDb.getCardArtPreference(), CardDb.CardArtPreference.LATEST_ART_ALL_EDITIONS);
        this.cardDb.setCardArtPreference(false, true);  // Original Print, Filter on Core
        assertEquals(this.cardDb.getCardArtPreference(), CardDb.CardArtPreference.ORIGINAL_ART_CORE_EXPANSIONS_REPRINT_ONLY);

        for (int artIdx = 1; artIdx <= 4; artIdx++) {
            httCard = this.cardDb.getCardFromEditionsReleasedBefore(cardNameHymnToTourach, artIdx, httReleaseDate);
            httCardLegacy = this.legacyCardDb.getCardFromEdition(cardNameHymnToTourach, httReleaseDate, setPref, artIdx);
            assertEquals(httCard.getCollectorNumber(), collectorNumbersHymnToTourach[artIdx-1]);
            assertEquals(httCard, httCardLegacy);
        }

        // Restore Default Card Art Preference, for later use
        this.cardDb.setCardArtPreference(true, false);  // Latest Print, NO Filter
        assertEquals(this.cardDb.getCardArtPreference(), CardDb.CardArtPreference.LATEST_ART_ALL_EDITIONS);

    }

    // == Specialised Card Art Preference Retrieval and Release Date Constraint (AFTER)
    @Test
    public void testGetCardFromEditionsWithCardNameAndCardArtPreferenceReleasedAfterDate(){
        // Set Reference Dates
        Date tenthEditionReleaseDate = null;
        Date anthologiesDate = null;

        try {
            SimpleDateFormat format = new SimpleDateFormat("yyyy-MM-dd");
            tenthEditionReleaseDate = format.parse(releasedAfterTenthEditionDate);
            anthologiesDate = format.parse(releasedAfterAnthologiesDate);
        } catch (ParseException e) {
            e.printStackTrace();
            fail();
        }

        // == Original Art
        CardDb.CardArtPreference artPreference = CardDb.CardArtPreference.ORIGINAL_ART_ALL_EDITIONS;

        PaperCard sdCard = this.cardDb.getCardFromEditionsReleasedAfter(cardNameShivanDragon, artPreference, tenthEditionReleaseDate);
        assertEquals(sdCard.getName(), cardNameShivanDragon);
        assertEquals(sdCard.getEdition(), originalArtShivanDragonEditionReleasedAfterTenthEdition);

        // foiled card request
        PaperCard ldFoilCard = this.cardDb.getCardFromEditionsReleasedAfter(cardNameFoilLightningDragon, artPreference, tenthEditionReleaseDate);
        assertEquals(ldFoilCard.getName(), cardNameLightningDragon);
        assertEquals(ldFoilCard.getEdition(), originalArtLightningDragonEditionReleasedAfterTenthEdition);
        assertTrue(ldFoilCard.isFoil());

        PaperCard httCard = this.cardDb.getCardFromEditionsReleasedAfter(cardNameHymnToTourach, artPreference, anthologiesDate);
        assertEquals(httCard.getName(), cardNameHymnToTourach);
        assertEquals(httCard.getEdition(), originalArtHymnToTourachEditionReleasedAfterAnthologies);

        // == Original Art NO PROMO
        artPreference = CardDb.CardArtPreference.ORIGINAL_ART_CORE_EXPANSIONS_REPRINT_ONLY;

        sdCard = this.cardDb.getCardFromEditionsReleasedAfter(cardNameShivanDragon, artPreference, tenthEditionReleaseDate);
        assertEquals(sdCard.getName(), cardNameShivanDragon);
        assertEquals(sdCard.getEdition(), originalArtShivanDragonEditionReleasedAfterTenthEditionNoPromo);

        // foiled card request
        ldFoilCard = this.cardDb.getCardFromEditionsReleasedAfter(cardNameFoilLightningDragon, artPreference, tenthEditionReleaseDate);
        assertEquals(ldFoilCard.getName(), cardNameLightningDragon);
        assertEquals(ldFoilCard.getEdition(), originalArtLightningDragonEditionReleasedAfterTenthEditionNoPromo);
        assertTrue(ldFoilCard.isFoil());

        httCard = this.cardDb.getCardFromEditionsReleasedAfter(cardNameHymnToTourach, artPreference, anthologiesDate);
        assertEquals(httCard.getName(), cardNameHymnToTourach);
        assertEquals(httCard.getEdition(), originalArtHymnToTourachEditionReleasedAfterAnthologiesNoPromo);

         // == Latest Art
        artPreference = CardDb.CardArtPreference.LATEST_ART_ALL_EDITIONS;

        sdCard = this.cardDb.getCardFromEditionsReleasedAfter(cardNameShivanDragon, artPreference, tenthEditionReleaseDate);
        assertEquals(sdCard.getName(), cardNameShivanDragon);
        assertEquals(sdCard.getEdition(), latestArtShivanDragonEdition);

        // foiled card request
        ldFoilCard = this.cardDb.getCardFromEditionsReleasedAfter(cardNameFoilLightningDragon, artPreference, tenthEditionReleaseDate);
        assertEquals(ldFoilCard.getName(), cardNameLightningDragon);
        assertEquals(ldFoilCard.getEdition(), latestArtLightningDragonEdition);
        assertTrue(ldFoilCard.isFoil());

        httCard = this.cardDb.getCardFromEditionsReleasedAfter(cardNameHymnToTourach, artPreference, anthologiesDate);
        assertEquals(httCard.getName(), cardNameHymnToTourach);
        assertEquals(httCard.getEdition(), latestArtHymnToTourachEdition);

        // == Latest Art NO PROMO
        artPreference = CardDb.CardArtPreference.LATEST_ART_CORE_EXPANSIONS_REPRINT_ONLY;

        sdCard = this.cardDb.getCardFromEditionsReleasedAfter(cardNameShivanDragon, artPreference, tenthEditionReleaseDate);
        assertEquals(sdCard.getName(), cardNameShivanDragon);
        assertEquals(sdCard.getEdition(), latestArtShivanDragonEdition);

        // foiled card request
        ldFoilCard = this.cardDb.getCardFromEditionsReleasedAfter(cardNameFoilLightningDragon, artPreference, tenthEditionReleaseDate);
        assertEquals(ldFoilCard.getName(), cardNameLightningDragon);
        assertEquals(ldFoilCard.getEdition(), latestArtLightningDragonEdition);
        assertTrue(ldFoilCard.isFoil());

        httCard = this.cardDb.getCardFromEditionsReleasedAfter(cardNameHymnToTourach, artPreference, anthologiesDate);
        assertEquals(httCard.getName(), cardNameHymnToTourach);
        assertEquals(httCard.getEdition(), latestArtHymnToTourachEditionNoPromo);
    }

    @Test
    public void testGetCardFromEditionsWithCardNameAndCardArtPreferenceReleasedAfterDateAlsoIncludingArtIndex(){
        // Set Reference Dates
        Date tenthEditionReleaseDate = null;
        Date anthologiesDate = null;
        Date alphaRelaseDate = null;

        try {
            SimpleDateFormat format = new SimpleDateFormat("yyyy-MM-dd");
            tenthEditionReleaseDate = format.parse(releasedAfterTenthEditionDate);
            anthologiesDate = format.parse(releasedAfterAnthologiesDate);
            // used for art index for Hymn to Tourach
            alphaRelaseDate = format.parse(alphaEditionReleaseDate);
        } catch (ParseException e) {
            e.printStackTrace();
            fail();
        }

        // == Original Art
        CardDb.CardArtPreference artPreference = CardDb.CardArtPreference.ORIGINAL_ART_ALL_EDITIONS;

        PaperCard sdCard = this.cardDb.getCardFromEditionsReleasedAfter(cardNameShivanDragon, artPreference, 1, tenthEditionReleaseDate);
        assertEquals(sdCard.getName(), cardNameShivanDragon);
        assertEquals(sdCard.getEdition(), originalArtShivanDragonEditionReleasedAfterTenthEdition);
        assertEquals(sdCard.getArtIndex(), 1);

        // foiled card request
        PaperCard ldFoilCard = this.cardDb.getCardFromEditionsReleasedAfter(cardNameFoilLightningDragon, artPreference, 1, tenthEditionReleaseDate);
        assertEquals(ldFoilCard.getName(), cardNameLightningDragon);
        assertEquals(ldFoilCard.getEdition(), originalArtLightningDragonEditionReleasedAfterTenthEdition);
        assertTrue(ldFoilCard.isFoil());
        assertEquals(ldFoilCard.getArtIndex(), 1);

        PaperCard httCard = this.cardDb.getCardFromEditionsReleasedAfter(cardNameHymnToTourach, artPreference, 1, anthologiesDate);
        assertEquals(httCard.getName(), cardNameHymnToTourach);
        assertEquals(httCard.getEdition(), originalArtHymnToTourachEditionReleasedAfterAnthologies);
        assertEquals(httCard.getArtIndex(), 1);

        for (int artIdx = 1; artIdx <= 4; artIdx++) {
            httCard = this.cardDb.getCardFromEditionsReleasedAfter(cardNameHymnToTourach, artPreference, artIdx, alphaRelaseDate);
            assertEquals(httCard.getCollectorNumber(), collectorNumbersHymnToTourach[artIdx-1]);
            assertEquals(httCard.getArtIndex(), artIdx);
        }

        // == Original Art NO PROMO
        artPreference = CardDb.CardArtPreference.ORIGINAL_ART_CORE_EXPANSIONS_REPRINT_ONLY;

        sdCard = this.cardDb.getCardFromEditionsReleasedAfter(cardNameShivanDragon, artPreference, 1, tenthEditionReleaseDate);
        assertEquals(sdCard.getName(), cardNameShivanDragon);
        assertEquals(sdCard.getEdition(), originalArtShivanDragonEditionReleasedAfterTenthEditionNoPromo);
        assertEquals(sdCard.getArtIndex(), 1);

        // foiled card request
        ldFoilCard = this.cardDb.getCardFromEditionsReleasedAfter(cardNameFoilLightningDragon, artPreference, 1, tenthEditionReleaseDate);
        assertEquals(ldFoilCard.getName(), cardNameLightningDragon);
        assertEquals(ldFoilCard.getEdition(), originalArtLightningDragonEditionReleasedAfterTenthEditionNoPromo);
        assertTrue(ldFoilCard.isFoil());
        assertEquals(ldFoilCard.getArtIndex(), 1);

        httCard = this.cardDb.getCardFromEditionsReleasedAfter(cardNameHymnToTourach, artPreference, 1, anthologiesDate);
        assertEquals(httCard.getName(), cardNameHymnToTourach);
        assertEquals(httCard.getEdition(), originalArtHymnToTourachEditionReleasedAfterAnthologiesNoPromo);
        assertEquals(httCard.getArtIndex(), 1);

        for (int artIdx = 1; artIdx <= 4; artIdx++) {
            httCard = this.cardDb.getCardFromEditionsReleasedAfter(cardNameHymnToTourach, artPreference, artIdx, alphaRelaseDate);
            assertEquals(httCard.getCollectorNumber(), collectorNumbersHymnToTourach[artIdx-1]);
            assertEquals(httCard.getArtIndex(), artIdx);
        }

        // == Latest Art
        artPreference = CardDb.CardArtPreference.LATEST_ART_ALL_EDITIONS;

        sdCard = this.cardDb.getCardFromEditionsReleasedAfter(cardNameShivanDragon, artPreference, 1, tenthEditionReleaseDate);
        assertEquals(sdCard.getName(), cardNameShivanDragon);
        assertEquals(sdCard.getEdition(), latestArtShivanDragonEdition);
        assertEquals(sdCard.getArtIndex(), 1);

        // foiled card request
        ldFoilCard = this.cardDb.getCardFromEditionsReleasedAfter(cardNameFoilLightningDragon, artPreference, 1, tenthEditionReleaseDate);
        assertEquals(ldFoilCard.getName(), cardNameLightningDragon);
        assertEquals(ldFoilCard.getEdition(), latestArtLightningDragonEdition);
        assertTrue(ldFoilCard.isFoil());
        assertEquals(ldFoilCard.getArtIndex(), 1);

        httCard = this.cardDb.getCardFromEditionsReleasedAfter(cardNameHymnToTourach, artPreference, 1, anthologiesDate);
        assertEquals(httCard.getName(), cardNameHymnToTourach);
        assertEquals(httCard.getEdition(), latestArtHymnToTourachEdition);
        assertEquals(httCard.getArtIndex(), 1);

        // == Latest Art NO PROMO
        artPreference = CardDb.CardArtPreference.LATEST_ART_CORE_EXPANSIONS_REPRINT_ONLY;

        sdCard = this.cardDb.getCardFromEditionsReleasedAfter(cardNameShivanDragon, artPreference, 1, tenthEditionReleaseDate);
        assertEquals(sdCard.getName(), cardNameShivanDragon);
        assertEquals(sdCard.getEdition(), latestArtShivanDragonEdition);
        assertEquals(sdCard.getArtIndex(), 1);

        // foiled card request
        ldFoilCard = this.cardDb.getCardFromEditionsReleasedAfter(cardNameFoilLightningDragon, artPreference, 1, tenthEditionReleaseDate);
        assertEquals(ldFoilCard.getName(), cardNameLightningDragon);
        assertEquals(ldFoilCard.getEdition(), latestArtLightningDragonEdition);
        assertTrue(ldFoilCard.isFoil());
        assertEquals(ldFoilCard.getArtIndex(), 1);

        httCard = this.cardDb.getCardFromEditionsReleasedAfter(cardNameHymnToTourach, artPreference, 1, anthologiesDate);
        assertEquals(httCard.getName(), cardNameHymnToTourach);
        assertEquals(httCard.getEdition(), latestArtHymnToTourachEditionNoPromo);
        assertEquals(httCard.getArtIndex(), 1);
    }

    @Test
    public void testGetCardFromEditionsAfterReleaseDateUsingDefaultCardArtPreference(){
        assertEquals(this.cardDb.getCardArtPreference(), CardDb.CardArtPreference.LATEST_ART_ALL_EDITIONS);
        // Set Reference Dates
        Date tenthEditionReleaseDate = null;
        Date anthologiesDate = null;
        Date alphaRelaseDate = null;

        try {
            SimpleDateFormat format = new SimpleDateFormat("yyyy-MM-dd");
            tenthEditionReleaseDate = format.parse(releasedAfterTenthEditionDate);
            anthologiesDate = format.parse(releasedAfterAnthologiesDate);
            // used for art index for Hymn to Tourach
            alphaRelaseDate = format.parse(alphaEditionReleaseDate);
        } catch (ParseException e) {
            e.printStackTrace();
            fail();
        }

        // == NOTE == Avoiding passing in also ArtIndex when it's not relevant (i.e. different than default)

        // == Original Art
        this.cardDb.setCardArtPreference(false, false);  // Original Print, Filter on Core
        assertEquals(this.cardDb.getCardArtPreference(), CardDb.CardArtPreference.ORIGINAL_ART_ALL_EDITIONS);

        PaperCard sdCard = this.cardDb.getCardFromEditionsReleasedAfter(cardNameShivanDragon, tenthEditionReleaseDate);
        assertEquals(sdCard.getName(), cardNameShivanDragon);
        assertEquals(sdCard.getEdition(), originalArtShivanDragonEditionReleasedAfterTenthEdition);
        assertEquals(sdCard.getArtIndex(), 1);

        // foiled card request
        PaperCard ldFoilCard = this.cardDb.getCardFromEditionsReleasedAfter(cardNameFoilLightningDragon, tenthEditionReleaseDate);
        assertEquals(ldFoilCard.getName(), cardNameLightningDragon);
        assertEquals(ldFoilCard.getEdition(), originalArtLightningDragonEditionReleasedAfterTenthEdition);
        assertTrue(ldFoilCard.isFoil());
        assertEquals(ldFoilCard.getArtIndex(), 1);

        PaperCard httCard = this.cardDb.getCardFromEditionsReleasedAfter(cardNameHymnToTourach, anthologiesDate);
        assertEquals(httCard.getName(), cardNameHymnToTourach);
        assertEquals(httCard.getEdition(), originalArtHymnToTourachEditionReleasedAfterAnthologies);
        assertEquals(httCard.getArtIndex(), 1);

        for (int artIdx = 1; artIdx <= 4; artIdx++) {
            httCard = this.cardDb.getCardFromEditionsReleasedAfter(cardNameHymnToTourach, artIdx, alphaRelaseDate);
            assertEquals(httCard.getCollectorNumber(), collectorNumbersHymnToTourach[artIdx-1]);
            assertEquals(httCard.getArtIndex(), artIdx);
        }

        // == Original Art NO PROMO
        this.cardDb.setCardArtPreference(false, true);  // Original Print, Filter on Core
        assertEquals(this.cardDb.getCardArtPreference(), CardDb.CardArtPreference.ORIGINAL_ART_CORE_EXPANSIONS_REPRINT_ONLY);

        sdCard = this.cardDb.getCardFromEditionsReleasedAfter(cardNameShivanDragon, tenthEditionReleaseDate);
        assertEquals(sdCard.getName(), cardNameShivanDragon);
        assertEquals(sdCard.getEdition(), originalArtShivanDragonEditionReleasedAfterTenthEditionNoPromo);
        assertEquals(sdCard.getArtIndex(), 1);

        // foiled card request
        ldFoilCard = this.cardDb.getCardFromEditionsReleasedAfter(cardNameFoilLightningDragon, tenthEditionReleaseDate);
        assertEquals(ldFoilCard.getName(), cardNameLightningDragon);
        assertEquals(ldFoilCard.getEdition(), originalArtLightningDragonEditionReleasedAfterTenthEditionNoPromo);
        assertTrue(ldFoilCard.isFoil());
        assertEquals(ldFoilCard.getArtIndex(), 1);

        httCard = this.cardDb.getCardFromEditionsReleasedAfter(cardNameHymnToTourach, anthologiesDate);
        assertEquals(httCard.getName(), cardNameHymnToTourach);
        assertEquals(httCard.getEdition(), originalArtHymnToTourachEditionReleasedAfterAnthologiesNoPromo);
        assertEquals(httCard.getArtIndex(), 1);

        for (int artIdx = 1; artIdx <= 4; artIdx++) {
            httCard = this.cardDb.getCardFromEditionsReleasedAfter(cardNameHymnToTourach, artIdx, alphaRelaseDate);
            assertEquals(httCard.getCollectorNumber(), collectorNumbersHymnToTourach[artIdx-1]);
            assertEquals(httCard.getArtIndex(), artIdx);
        }

        // Restore Default Card Art Preference, for later use
        this.cardDb.setCardArtPreference(true, false);  // Latest Print, NO Filter
        assertEquals(this.cardDb.getCardArtPreference(), CardDb.CardArtPreference.LATEST_ART_ALL_EDITIONS);
    }

    @Test
    public void testCounterSpellManyEditionsAlsoWithDateRestrictionsAndCardArtPreferences(){
        // Test fetching counterspell at different editions
        for (String setCode : this.editionsCounterspell){
            PaperCard counterSpell = this.cardDb.getCard(this.cardNameCounterspell, setCode);
            assertEquals(counterSpell.getName(), this.cardNameCounterspell);
            assertEquals(counterSpell.getEdition(), setCode);
            assertFalse(counterSpell.isFoil());
        }

        Date releaseDatebeforeMagicOnlinePromos = null;
        Date releaseDateBeforeEternalMasters = null;
        Date releaseDateAfterBattleRoyale = null;

        try {
            SimpleDateFormat format = new SimpleDateFormat("yyyy-MM-dd");
            releaseDatebeforeMagicOnlinePromos = format.parse(counterspellReleasedBeforeMagicOnlinePromosDate);
            releaseDateBeforeEternalMasters = format.parse(counterspellReleasedBeforeEternalMastersDate);
            releaseDateAfterBattleRoyale = format.parse(counterspellReleasedAfterBattleRoyaleDate);
        } catch (ParseException e) {
            e.printStackTrace();
            fail();
        }

        PaperCard counterSpellCard;

        // == LATEST ART All Editions
        counterSpellCard = this.cardDb.getCardFromEditionsReleasedBefore(cardNameCounterspell,
                CardDb.CardArtPreference.LATEST_ART_ALL_EDITIONS, releaseDatebeforeMagicOnlinePromos);
        assertEquals(counterSpellCard.getName(), cardNameCounterspell);
        assertEquals(counterSpellCard.getEdition(), counterspellLatestArtsReleasedBeforeMagicOnlinePromos[0]);

        counterSpellCard = this.cardDb.getCardFromEditionsReleasedBefore(cardNameCounterspell,
                CardDb.CardArtPreference.LATEST_ART_ALL_EDITIONS, releaseDateBeforeEternalMasters);
        assertEquals(counterSpellCard.getName(), cardNameCounterspell);
        assertEquals(counterSpellCard.getEdition(), counterspellLatestArtReleasedBeforeEternalMasters[0]);

        // == LATEST ART No Promo
        counterSpellCard = this.cardDb.getCardFromEditionsReleasedBefore(cardNameCounterspell,
                CardDb.CardArtPreference.LATEST_ART_CORE_EXPANSIONS_REPRINT_ONLY, releaseDatebeforeMagicOnlinePromos);
        assertEquals(counterSpellCard.getName(), cardNameCounterspell);
        assertEquals(counterSpellCard.getEdition(), counterspellLatestArtsReleasedBeforeMagicOnlinePromos[1]);

        counterSpellCard = this.cardDb.getCardFromEditionsReleasedBefore(cardNameCounterspell,
                CardDb.CardArtPreference.LATEST_ART_CORE_EXPANSIONS_REPRINT_ONLY, releaseDateBeforeEternalMasters);
        assertEquals(counterSpellCard.getName(), cardNameCounterspell);
        assertEquals(counterSpellCard.getEdition(), counterspellLatestArtReleasedBeforeEternalMasters[1]);

        // == ORIGINAL ART All Editions
        counterSpellCard = this.cardDb.getCardFromEditionsReleasedAfter(cardNameCounterspell,
                CardDb.CardArtPreference.ORIGINAL_ART_ALL_EDITIONS, releaseDateBeforeEternalMasters);
        assertEquals(counterSpellCard.getName(), cardNameCounterspell);
        assertEquals(counterSpellCard.getEdition(), counterspellOriginalArtReleasedAfterEternalMasters[0]);

        counterSpellCard = this.cardDb.getCardFromEditionsReleasedAfter(cardNameCounterspell,
                CardDb.CardArtPreference.ORIGINAL_ART_ALL_EDITIONS, releaseDateAfterBattleRoyale);
        assertEquals(counterSpellCard.getName(), cardNameCounterspell);
        assertEquals(counterSpellCard.getEdition(), counterspellOriginalArtReleasedAfterBattleRoyale[0]);

        // == ORIGINAL ART No Promo
        counterSpellCard = this.cardDb.getCardFromEditionsReleasedAfter(cardNameCounterspell,
                CardDb.CardArtPreference.ORIGINAL_ART_CORE_EXPANSIONS_REPRINT_ONLY, releaseDateBeforeEternalMasters);
        assertEquals(counterSpellCard.getName(), cardNameCounterspell);
        assertEquals(counterSpellCard.getEdition(), counterspellOriginalArtReleasedAfterEternalMasters[1]);

        counterSpellCard = this.cardDb.getCardFromEditionsReleasedAfter(cardNameCounterspell,
                CardDb.CardArtPreference.ORIGINAL_ART_CORE_EXPANSIONS_REPRINT_ONLY, releaseDateAfterBattleRoyale);
        assertEquals(counterSpellCard.getName(), cardNameCounterspell);
        assertEquals(counterSpellCard.getEdition(), counterspellOriginalArtReleasedAfterBattleRoyale[1]);

        // Now with setting preferences - so going with default cardArt preference.

        // == Latest Art
        this.cardDb.setCardArtPreference(true, false);
        counterSpellCard = this.cardDb.getCardFromEditionsReleasedBefore(cardNameCounterspell, releaseDatebeforeMagicOnlinePromos);
        assertEquals(counterSpellCard.getName(), cardNameCounterspell);
        assertEquals(counterSpellCard.getEdition(), counterspellLatestArtsReleasedBeforeMagicOnlinePromos[0]);

        counterSpellCard = this.cardDb.getCardFromEditionsReleasedBefore(cardNameCounterspell, releaseDateBeforeEternalMasters);
        assertEquals(counterSpellCard.getName(), cardNameCounterspell);
        assertEquals(counterSpellCard.getEdition(), counterspellLatestArtReleasedBeforeEternalMasters[0]);

        // == Latest Art No Promo
        this.cardDb.setCardArtPreference(true, true);
        counterSpellCard = this.cardDb.getCardFromEditionsReleasedBefore(cardNameCounterspell, releaseDatebeforeMagicOnlinePromos);
        assertEquals(counterSpellCard.getName(), cardNameCounterspell);
        assertEquals(counterSpellCard.getEdition(), counterspellLatestArtsReleasedBeforeMagicOnlinePromos[1]);

        counterSpellCard = this.cardDb.getCardFromEditionsReleasedBefore(cardNameCounterspell, releaseDateBeforeEternalMasters);
        assertEquals(counterSpellCard.getName(), cardNameCounterspell);
        assertEquals(counterSpellCard.getEdition(), counterspellLatestArtReleasedBeforeEternalMasters[1]);

        // == Original Art
        this.cardDb.setCardArtPreference(false, false);
        counterSpellCard = this.cardDb.getCardFromEditionsReleasedAfter(cardNameCounterspell, releaseDateBeforeEternalMasters);
        assertEquals(counterSpellCard.getName(), cardNameCounterspell);
        assertEquals(counterSpellCard.getEdition(), counterspellOriginalArtReleasedAfterEternalMasters[0]);

        counterSpellCard = this.cardDb.getCardFromEditionsReleasedAfter(cardNameCounterspell, releaseDateAfterBattleRoyale);
        assertEquals(counterSpellCard.getName(), cardNameCounterspell);
        assertEquals(counterSpellCard.getEdition(), counterspellOriginalArtReleasedAfterBattleRoyale[0]);

        // == Original Art No Promo
        this.cardDb.setCardArtPreference(false, true);
        counterSpellCard = this.cardDb.getCardFromEditionsReleasedAfter(cardNameCounterspell, releaseDateBeforeEternalMasters);
        assertEquals(counterSpellCard.getName(), cardNameCounterspell);
        assertEquals(counterSpellCard.getEdition(), counterspellOriginalArtReleasedAfterEternalMasters[1]);

        counterSpellCard = this.cardDb.getCardFromEditionsReleasedAfter(cardNameCounterspell, releaseDateAfterBattleRoyale);
        assertEquals(counterSpellCard.getName(), cardNameCounterspell);
        assertEquals(counterSpellCard.getEdition(), counterspellOriginalArtReleasedAfterBattleRoyale[1]);

        // restore default
        this.cardDb.setCardArtPreference(true, false);
        assertEquals(this.cardDb.getCardArtPreference(), CardDb.CardArtPreference.LATEST_ART_ALL_EDITIONS);
    }


    // == Testing other Non-Correct Input Parameter values
    @Test
    public void testGetCardByNameWithNull(){
        PaperCard nullCard = this.cardDb.getCard(null);
        assertNull(nullCard);
    }

    @Test
    public void testGetCardByNameAndSetWithNullSet(){
        /*If no set is specified, the method will ultimately resort to be using the
         * CardArtPreference policy to retrieve a copy of the card requested.
         */
        PaperCard httCard = this.cardDb.getCard(cardNameHymnToTourach, null);
        assertNotNull(httCard);
        assertEquals(httCard.getName(), cardNameHymnToTourach);
        // If not specified, card art preference should be LatestPrint
        assertEquals(this.cardDb.getCardArtPreference(), CardDb.CardArtPreference.LATEST_ART_ALL_EDITIONS);
        assertEquals(httCard.getEdition(), latestArtHymnToTourachEdition);
        // Try changing the policy
        this.cardDb.setCardArtPreference(false, true);
        assertEquals(this.cardDb.getCardArtPreference(), CardDb.CardArtPreference.ORIGINAL_ART_CORE_EXPANSIONS_REPRINT_ONLY);
        httCard = this.cardDb.getCardFromEditions(cardNameHymnToTourach);
        assertEquals(httCard.getEdition(), originalArtHymnToTourachEditionNoPromo);
        // restore default
        this.cardDb.setCardArtPreference(true, false);
        assertEquals(this.cardDb.getCardArtPreference(), CardDb.CardArtPreference.LATEST_ART_ALL_EDITIONS);
    }

    @Test
    public void testGetCardByNameAndSetWitNegativeArtIndex(){
        PaperCard httCard = this.cardDb.getCard(cardNameHymnToTourach, editionHymnToTourach, -10);
        assertNotNull(httCard);
        assertEquals(httCard.getName(), cardNameHymnToTourach);
        assertEquals(httCard.getEdition(), editionHymnToTourach);
        assertEquals(httCard.getCollectorNumber(), collectorNumbersHymnToTourach[0]);
        assertEquals(httCard.getArtIndex(), IPaperCard.DEFAULT_ART_INDEX);
    }

    @Test
    public void testThatCardRequestPassedInHaveNoSideEffectAndThatAreCorrectlyProcessed(){
        String cardName = this.cardNameHymnToTourach;
        String httEdition = this.originalArtHymnToTourachEdition;
        int artIndexFEM = 3;
        String requestInfo = CardDb.CardRequest.compose(cardName, httEdition, artIndexFEM);

        // assert default condition
        assertEquals(this.cardDb.getCardArtPreference(), CardDb.CardArtPreference.LATEST_ART_ALL_EDITIONS);

        // === Get Card
        // == 1. Pass in Request Info
        PaperCard hymnToTourachCard = this.cardDb.getCard(requestInfo);
        assertNotNull(hymnToTourachCard);
        assertEquals(hymnToTourachCard.getName(), cardName);
        assertEquals(hymnToTourachCard.getEdition(), httEdition);
        assertEquals(hymnToTourachCard.getArtIndex(), artIndexFEM);

        // == 2. Pass in Card Name, Set Code, ArtIndex
        hymnToTourachCard = this.cardDb.getCard(cardName, httEdition, artIndexFEM);
        assertNotNull(hymnToTourachCard);
        assertEquals(hymnToTourachCard.getName(), cardName);
        assertEquals(hymnToTourachCard.getEdition(), httEdition);
        assertEquals(hymnToTourachCard.getArtIndex(), artIndexFEM);

        // == 3. Pass in RequestInfo as Card Name
        hymnToTourachCard = this.cardDb.getCard(requestInfo, httEdition, artIndexFEM);
        assertNotNull(hymnToTourachCard);
        assertEquals(hymnToTourachCard.getName(), cardName);
        assertEquals(hymnToTourachCard.getEdition(), httEdition);
        assertEquals(hymnToTourachCard.getArtIndex(), artIndexFEM);

        // == 4. Pass in RequestInfo as CardName but then requesting for different artIndex
        hymnToTourachCard = this.cardDb.getCard(requestInfo, httEdition, 2);
        assertNotNull(hymnToTourachCard);
        assertEquals(hymnToTourachCard.getName(), cardName);
        assertEquals(hymnToTourachCard.getEdition(), httEdition);
        assertEquals(hymnToTourachCard.getArtIndex(), 2);

        // == 5. Pass in RequestInfo as CardName but then requesting for different edition and artIndex
        hymnToTourachCard = this.cardDb.getCard(requestInfo, latestArtHymnToTourachEdition, 1);
        assertNotNull(hymnToTourachCard);
        assertEquals(hymnToTourachCard.getName(), cardName);
        assertEquals(hymnToTourachCard.getEdition(), latestArtHymnToTourachEdition);
        assertEquals(hymnToTourachCard.getArtIndex(), 1);

        // === Get Card From Set

        // == 1. Reference with all expected params
        hymnToTourachCard = this.cardDb.getCardFromSet(cardName, StaticData.instance().getCardEdition(httEdition), artIndexFEM, false);
        assertNotNull(hymnToTourachCard);
        assertEquals(hymnToTourachCard.getName(), cardName);
        assertEquals(hymnToTourachCard.getEdition(), httEdition);
        assertEquals(hymnToTourachCard.getArtIndex(), artIndexFEM);

        // == 2. Pass in RequestInfo as Card Name
        hymnToTourachCard = this.cardDb.getCardFromSet(requestInfo, StaticData.instance().getCardEdition(httEdition), artIndexFEM, false);
        assertNotNull(hymnToTourachCard);
        assertEquals(hymnToTourachCard.getName(), cardName);
        assertEquals(hymnToTourachCard.getEdition(), httEdition);
        assertEquals(hymnToTourachCard.getArtIndex(), artIndexFEM);

        // == 3. Pass in RequestInfo but request for a different art Index
        hymnToTourachCard = this.cardDb.getCardFromSet(requestInfo, StaticData.instance().getCardEdition(httEdition), 2, false);
        assertNotNull(hymnToTourachCard);
        assertEquals(hymnToTourachCard.getName(), cardName);
        assertEquals(hymnToTourachCard.getEdition(), httEdition);
        assertEquals(hymnToTourachCard.getArtIndex(), 2);

        // == 4. Pass in RequestInfo as Card Name but request for a different art Index and Edition
        hymnToTourachCard = this.cardDb.getCardFromSet(requestInfo,
                StaticData.instance().getCardEdition(latestArtHymnToTourachEdition), 1, false);
        assertNotNull(hymnToTourachCard);
        assertEquals(hymnToTourachCard.getName(), cardName);
        assertEquals(hymnToTourachCard.getEdition(), latestArtHymnToTourachEdition);
        assertEquals(hymnToTourachCard.getArtIndex(), 1);

        // === Get Card From Editions

        // == 1. Reference case
        hymnToTourachCard = this.cardDb.getCardFromEditions(cardName, CardDb.CardArtPreference.ORIGINAL_ART_ALL_EDITIONS);
        assertNotNull(hymnToTourachCard);
        assertEquals(hymnToTourachCard.getName(), cardName);
        assertEquals(hymnToTourachCard.getEdition(), httEdition);
        assertEquals(hymnToTourachCard.getArtIndex(), 1);

        // == 2. Pass in Request String as CardName
        hymnToTourachCard = this.cardDb.getCardFromEditions(requestInfo, CardDb.CardArtPreference.ORIGINAL_ART_ALL_EDITIONS);
        assertNotNull(hymnToTourachCard);
        assertEquals(hymnToTourachCard.getName(), cardName);
        assertEquals(hymnToTourachCard.getEdition(), httEdition);
        // expecting this because artIndex is already in Request Info
        assertEquals(hymnToTourachCard.getArtIndex(), artIndexFEM);

        // == 3. Changing CardArtPreference so that it would not be compliant with request
        // STILL expecting to get in return whatever is in request as no extra param has been provided.
        hymnToTourachCard = this.cardDb.getCardFromEditions(requestInfo, CardDb.CardArtPreference.LATEST_ART_ALL_EDITIONS);
        assertNotNull(hymnToTourachCard);
        assertEquals(hymnToTourachCard.getName(), cardName);
        // expecting this edition as present in request info
        assertEquals(hymnToTourachCard.getEdition(), httEdition);
        // expecting this because artIndex is already in Request Info
        assertEquals(hymnToTourachCard.getArtIndex(), 3);

        // == 4. Changing Art Index (not default) so still requesting card via request String
        hymnToTourachCard = this.cardDb.getCardFromEditions(requestInfo,
                CardDb.CardArtPreference.LATEST_ART_ALL_EDITIONS, 2);
        assertNotNull(hymnToTourachCard);
        assertEquals(hymnToTourachCard.getName(), cardName);
        // expecting this edition as present in request info
        assertEquals(hymnToTourachCard.getEdition(), httEdition);
        // artIndex should be overwritten this time, as it's provided and not default
        assertEquals(hymnToTourachCard.getArtIndex(), 2);

        // == 4. Changing Art Index (this time with default) = so initially requested artIndex won't get changed!
        hymnToTourachCard = this.cardDb.getCardFromEditions(requestInfo,
                CardDb.CardArtPreference.LATEST_ART_ALL_EDITIONS, 1);
        assertNotNull(hymnToTourachCard);
        assertEquals(hymnToTourachCard.getName(), cardName);
        // expecting this edition as present in request info
        assertEquals(hymnToTourachCard.getEdition(), httEdition);
        // artIndex should still be the one requested in CardRequest as value passed is default
        assertEquals(hymnToTourachCard.getArtIndex(), artIndexFEM);

        // == 5. Passing in Card Name Only
        hymnToTourachCard = this.cardDb.getCardFromEditions(cardName, CardDb.CardArtPreference.LATEST_ART_ALL_EDITIONS);
        assertNotNull(hymnToTourachCard);
        assertEquals(hymnToTourachCard.getName(), cardName);
        // expecting this edition as returned due to CardArtPreference
        assertEquals(hymnToTourachCard.getEdition(), latestArtHymnToTourachEdition);
        // artIndex should be overwritten this time, as it's provided and not default
        assertEquals(hymnToTourachCard.getArtIndex(), 1);

        // == 6. Forcing in a specific Art Index will overrule Art Preference
        hymnToTourachCard = this.cardDb.getCardFromEditions(cardName,
                CardDb.CardArtPreference.LATEST_ART_ALL_EDITIONS, artIndexFEM);
        assertNotNull(hymnToTourachCard);
        assertEquals(hymnToTourachCard.getName(), cardName);
        // expecting this edition as returned due to CardArtPreference
        assertEquals(hymnToTourachCard.getEdition(), httEdition);
        // artIndex should be overwritten this time, as it's provided and not default
        assertEquals(hymnToTourachCard.getArtIndex(), artIndexFEM);
    }

    @Test
    public void testGetCardByNameAndSetWithWrongORNullCollectorNumber(){
        PaperCard httCard = this.cardDb.getCard(cardNameHymnToTourach, editionHymnToTourach, "589b");
        assertNull(httCard);

        httCard = this.cardDb.getCard(cardNameHymnToTourach, editionHymnToTourach, null);
        assertNotNull(httCard);
        assertEquals(httCard.getName(), cardNameHymnToTourach);
        assertEquals(this.cardDb.getCardArtPreference(), CardDb.CardArtPreference.LATEST_ART_ALL_EDITIONS);
        assertEquals(httCard.getEdition(), editionHymnToTourach);
        assertEquals(httCard.getCollectorNumber(), collectorNumbersHymnToTourach[0]);
    }

    @Test
    public void testGetCardFromSetWithNullValues(){
        CardEdition cardEdition = FModel.getMagicDb().getEditions().get(editionShivanDragon);

        PaperCard nullCard = this.cardDb.getCardFromSet(null, cardEdition, false);
        assertNull(nullCard);

        nullCard = this.cardDb.getCardFromSet(cardNameShivanDragon, null, false);
        assertNull(nullCard);

        // null collector number
        PaperCard shivanCard = this.cardDb.getCardFromSet(cardNameShivanDragon, cardEdition, null,false);
        assertEquals(shivanCard.getArtIndex(), 1);
        assertEquals(shivanCard.getName(), cardNameShivanDragon);
        assertEquals(shivanCard.getEdition(), editionShivanDragon);
        assertEquals(shivanCard.getCollectorNumber(), collNrShivanDragon);

        // negative artIndex
        shivanCard = this.cardDb.getCardFromSet(cardNameShivanDragon, cardEdition, -20,false);
        assertEquals(shivanCard.getArtIndex(), 1);
        assertEquals(shivanCard.getName(), cardNameShivanDragon);
        assertEquals(shivanCard.getEdition(), editionShivanDragon);
        assertEquals(shivanCard.getCollectorNumber(), collNrShivanDragon);

        // both above cases
        shivanCard = this.cardDb.getCardFromSet(cardNameShivanDragon, cardEdition, -20, null,false);
        assertEquals(shivanCard.getArtIndex(), 1);
        assertEquals(shivanCard.getName(), cardNameShivanDragon);
        assertEquals(shivanCard.getEdition(), editionShivanDragon);
        assertEquals(shivanCard.getCollectorNumber(), collNrShivanDragon);

        shivanCard = this.cardDb.getCardFromSet(cardNameShivanDragon, cardEdition, null,false);
        assertEquals(shivanCard.getArtIndex(), 1);
        assertEquals(shivanCard.getName(), cardNameShivanDragon);
        assertEquals(shivanCard.getEdition(), editionShivanDragon);
        assertEquals(shivanCard.getCollectorNumber(), collNrShivanDragon);
    }

    @Test
    public void testNullAndBoundaryDateValuesForGetCardFromEditionsWithDateRestrictions(){
        assertEquals(this.cardDb.getCardArtPreference(), CardDb.CardArtPreference.LATEST_ART_ALL_EDITIONS);
        PaperCard shivanDragon = this.cardDb.getCardFromEditionsReleasedBefore(cardNameShivanDragon, null);
        assertNotNull(shivanDragon);
        assertEquals(shivanDragon.getName(), cardNameShivanDragon);
        assertEquals(shivanDragon.getEdition(), latestArtShivanDragonEdition);

        shivanDragon = this.cardDb.getCardFromEditionsReleasedAfter(cardNameShivanDragon, null);
        assertNotNull(shivanDragon);
        assertEquals(shivanDragon.getName(), cardNameShivanDragon);
        assertEquals(shivanDragon.getEdition(), latestArtShivanDragonEdition);

        Date alphaRelaseDate = null;
        Date currentDate = Date.from(Instant.now());
        Date latestShivanDragonReleaseDateToDate = null;  // latest print to date for Shivan is in M20
        try {
            SimpleDateFormat format = new SimpleDateFormat("yyyy-MM-dd");
            alphaRelaseDate = format.parse(alphaEditionReleaseDate);
            latestShivanDragonReleaseDateToDate = format.parse("2019-07-12");
        } catch (ParseException e) {
            e.printStackTrace();
            fail();
        }

        assertNull(this.cardDb.getCardFromEditionsReleasedBefore(cardNameShivanDragon, alphaRelaseDate));
        assertNull(this.cardDb.getCardFromEditionsReleasedAfter(cardNameShivanDragon, currentDate));
        assertNull(this.cardDb.getCardFromEditionsReleasedAfter(cardNameShivanDragon, latestShivanDragonReleaseDateToDate));
    }

    @Test
    public void testGetMaxArtIndex() {
        int maxArtIndex = this.cardDb.getMaxArtIndex(cardNameHymnToTourach);
        assertEquals(maxArtIndex, 4);

        int nonExistingCardArtIndex = this.cardDb.getMaxArtIndex("ImaginaryMagicCard");
        assertEquals(nonExistingCardArtIndex, IPaperCard.NO_ART_INDEX);

        int nullCardInInput = this.cardDb.getMaxArtIndex(null);
        assertEquals(nullCardInInput, IPaperCard.NO_ART_INDEX);

        // Compare with LegacyDB
        int maxArtCountLegacy = this.legacyCardDb.getMaxPrintCount(cardNameHymnToTourach);
        assertEquals(maxArtCountLegacy, maxArtIndex);
    }

    @Test
    public void testGetArtCount() {
        int httFEMArtCount = this.cardDb.getArtCount(cardNameHymnToTourach, editionHymnToTourach);
        assertEquals(httFEMArtCount, 4);

        int lightningDragonPUSGArtCount = this.cardDb.getArtCount(cardNameLightningDragon, editionLightningDragon);
        assertEquals(lightningDragonPUSGArtCount, 1);

        int nonExistingCardArtCount = this.cardDb.getArtCount(cardNameShivanDragon, editionLightningDragon);
        assertEquals(nonExistingCardArtCount, 0);

        // Compare with LegacyDB
        int httFEMArtCountLegacy = this.legacyCardDb.getPrintCount(cardNameHymnToTourach, editionHymnToTourach);
        assertEquals(httFEMArtCountLegacy, httFEMArtCount);
        assertEquals(this.legacyCardDb.getArtCount(cardNameHymnToTourach, editionHymnToTourach), httFEMArtCount);
    }

    @Test
    public void testSetCardArtPreference() {
        // First Off try and see if using constants returned by CardArtPreference.getPreferences will work
        CardDb.CardArtPreference[] prefs = {CardDb.CardArtPreference.LATEST_ART_ALL_EDITIONS,
                                            CardDb.CardArtPreference.LATEST_ART_CORE_EXPANSIONS_REPRINT_ONLY,
                                            CardDb.CardArtPreference.ORIGINAL_ART_ALL_EDITIONS,
                                            CardDb.CardArtPreference.ORIGINAL_ART_CORE_EXPANSIONS_REPRINT_ONLY};
        for (int i = 0; i < 4; i++){
            boolean latest = prefs[i].latestFirst;
            boolean coreExpFilter = prefs[i].filterSets;
            this.cardDb.setCardArtPreference(latest, coreExpFilter);
            assertEquals(this.cardDb.getCardArtPreference(), prefs[i]);
        }

        // Test different wording and Legacy Options (esp. for legacy w/ Mobile)

        // LEGACY OPTIONS
        this.cardDb.setCardArtPreference("LatestCoreExp");
        assertEquals(this.cardDb.getCardArtPreference(), CardDb.CardArtPreference.LATEST_ART_CORE_EXPANSIONS_REPRINT_ONLY);

        this.cardDb.setCardArtPreference("Earliest");
        assertEquals(this.cardDb.getCardArtPreference(), CardDb.CardArtPreference.ORIGINAL_ART_ALL_EDITIONS);

        this.cardDb.setCardArtPreference("EarliestCoreExp");
        assertEquals(this.cardDb.getCardArtPreference(), CardDb.CardArtPreference.ORIGINAL_ART_CORE_EXPANSIONS_REPRINT_ONLY);

        this.cardDb.setCardArtPreference("Latest");
        assertEquals(this.cardDb.getCardArtPreference(), CardDb.CardArtPreference.LATEST_ART_ALL_EDITIONS);

        this.cardDb.setCardArtPreference("Random");
        assertEquals(this.cardDb.getCardArtPreference(), CardDb.CardArtPreference.LATEST_ART_ALL_EDITIONS);

        // DIFFERENT WORDINGS
        this.cardDb.setCardArtPreference("Earliest Editions");
        assertEquals(this.cardDb.getCardArtPreference(), CardDb.CardArtPreference.ORIGINAL_ART_ALL_EDITIONS);

        this.cardDb.setCardArtPreference("Earliest Editions (Core Expansions Reprint)");
        assertEquals(this.cardDb.getCardArtPreference(), CardDb.CardArtPreference.ORIGINAL_ART_CORE_EXPANSIONS_REPRINT_ONLY);

        this.cardDb.setCardArtPreference("Old Card Frame");
        assertEquals(this.cardDb.getCardArtPreference(), CardDb.CardArtPreference.LATEST_ART_ALL_EDITIONS);

        this.cardDb.setCardArtPreference("Latest Editions");
        assertEquals(this.cardDb.getCardArtPreference(), CardDb.CardArtPreference.LATEST_ART_ALL_EDITIONS);

        this.cardDb.setCardArtPreference("Latest Editions (Core Expansions Reprint)");
        assertEquals(this.cardDb.getCardArtPreference(), CardDb.CardArtPreference.LATEST_ART_CORE_EXPANSIONS_REPRINT_ONLY);

        this.cardDb.setCardArtPreference("Latest (All Editions)");
        assertEquals(this.cardDb.getCardArtPreference(), CardDb.CardArtPreference.LATEST_ART_ALL_EDITIONS);

        this.cardDb.setCardArtPreference("LATEST_ART_ALL_EDITIONS");
        assertEquals(this.cardDb.getCardArtPreference(), CardDb.CardArtPreference.LATEST_ART_ALL_EDITIONS);

        this.cardDb.setCardArtPreference("ORIGINAL_ART_ALL_EDITIONS");
        assertEquals(this.cardDb.getCardArtPreference(), CardDb.CardArtPreference.ORIGINAL_ART_ALL_EDITIONS);

        this.cardDb.setCardArtPreference("LATEST_ART_CORE_EXPANSIONS_REPRINT_ONLY");
        assertEquals(this.cardDb.getCardArtPreference(), CardDb.CardArtPreference.LATEST_ART_CORE_EXPANSIONS_REPRINT_ONLY);

        this.cardDb.setCardArtPreference("ORIGINAL_ART_CORE_EXPANSIONS_REPRINT_ONLY");
        assertEquals(this.cardDb.getCardArtPreference(), CardDb.CardArtPreference.ORIGINAL_ART_CORE_EXPANSIONS_REPRINT_ONLY);

        // Test non existing option
        this.cardDb.setCardArtPreference("Non existing option");
        // default goes to Latest Art All Editions
        assertEquals(this.cardDb.getCardArtPreference(), CardDb.CardArtPreference.LATEST_ART_ALL_EDITIONS);
    }

    @Test
    public void testSnowCoveredBasicLandsWithCartArtPreference(){
        this.cardDb.setCardArtPreference(true, false);
        assertEquals(this.cardDb.getCardArtPreference(), CardDb.CardArtPreference.LATEST_ART_ALL_EDITIONS);

        String snowCoveredLand = "Snow-Covered Island";
        PaperCard landCard = this.cardDb.getCard(snowCoveredLand);
        assertNotNull(landCard);
        assertEquals(landCard.getName(), snowCoveredLand);
        assertEquals(landCard.getEdition(), "KHM");

        this.cardDb.setCardArtPreference(true, true);
        assertEquals(this.cardDb.getCardArtPreference(), CardDb.CardArtPreference.LATEST_ART_CORE_EXPANSIONS_REPRINT_ONLY);

        landCard = this.cardDb.getCard(snowCoveredLand);
        assertNotNull(landCard);
        assertEquals(landCard.getName(), snowCoveredLand);
        assertEquals(landCard.getEdition(), "KHM");

        // reset default
        this.cardDb.setCardArtPreference(true, false);
        assertEquals(this.cardDb.getCardArtPreference(), CardDb.CardArtPreference.LATEST_ART_ALL_EDITIONS);
    }

    /**
     * This set is crucial to test Card Art Preference and Strict Policies.
     * In particular, we wish to test whether the DB is robust enough to retrieve
     * the card even if Art Preference is too strict, that is: the card is only
     * available in Filtered sets.
     *
     * When this happens, we also want to be sure that retrieved card will be
     * still compliant with Art Preference, when multiple candidates are possible
     * (therefore, latest or original art first)
     *
     * For this test we will use the following card/editions as fixtures:
     * - Militant Angel: ONLY available in forge in Game Night
     * - Loyal Unicorn: Available in Forge in The List, and COMMANDER 2018
     * - Selfless Squire: Available in Forge in COMMANDER 2021, Treasure Chest, and COMMANDER 2016
     * - Atog: Test card available in Promo and Non-Promo Print. We will use this card as reference
     *         which will have multiple editions returned over the preference selections.
     */
    @Test
    public void testCardsAlwaysReturnedEvenIfCardArtPreferenceIsTooStrictAlsoComparedWithLegacyDb(){
        // == 1. REFERENCE CASE - Latest Art NO FILTER
        assertEquals(this.cardDb.getCardArtPreference(), CardDb.CardArtPreference.LATEST_ART_ALL_EDITIONS);

        String cnAtog = "Atog";
        PaperCard atog = this.cardDb.getCard(cnAtog);
        assertNotNull(atog);
        assertEquals(atog.getEdition(), "ME4");  // Masters Edition IV

        PaperCard legacyAtog = this.legacyCardDb.getCardFromEdition(cnAtog, LegacyCardDb.LegacySetPreference.Latest);
        if (legacyAtog != null)
            assertEquals(atog, legacyAtog);

        String cnMilitantAngel = "Militant Angel";
        PaperCard militantAngel = this.cardDb.getCard(cnMilitantAngel);
        assertNotNull(militantAngel);
        assertEquals(militantAngel.getEdition(), "GNT");  // Game Night

        PaperCard legacyMilitantAngel = this.legacyCardDb.getCardFromEdition(cnMilitantAngel,
                LegacyCardDb.LegacySetPreference.Latest);
        if (legacyMilitantAngel != null)
            assertEquals(militantAngel, legacyMilitantAngel);

        // Loyal Unicorn: Available in Forge in The List and COMMANDER 2018
        String cnLoyalUnicorn = "Loyal Unicorn";
        PaperCard loyalUnicorn = this.cardDb.getCard(cnLoyalUnicorn);
        assertNotNull(loyalUnicorn);
        assertEquals(loyalUnicorn.getEdition(), "PLIST");  // The List

        PaperCard legacyLoyalUnicorn = this.legacyCardDb.getCardFromEdition(cnLoyalUnicorn,
                LegacyCardDb.LegacySetPreference.Latest);
        if (legacyLoyalUnicorn != null)
            assertEquals(loyalUnicorn, legacyLoyalUnicorn);

        // Selfless Squire: Available in Forge in COMMANDER 2021; Treasure Chest; COMMANDER 2016
        String cnSelflessSquire = "Selfless Squire";
        PaperCard selflessSquire = this.cardDb.getCard(cnSelflessSquire);
        assertNotNull(selflessSquire);
        assertEquals(selflessSquire.getEdition(), "C21");  // Commander 2021

        PaperCard legacySelflessSquire = this.legacyCardDb.getCardFromEdition(cnSelflessSquire,
                LegacyCardDb.LegacySetPreference.Latest);
        if (legacySelflessSquire != null)
            assertEquals(selflessSquire, legacySelflessSquire);

        // == 2. Set Strictness to Expansions and Reprint Only (LATEST)
        this.cardDb.setCardArtPreference(true, true);
        assertEquals(this.cardDb.getCardArtPreference(), CardDb.CardArtPreference.LATEST_ART_CORE_EXPANSIONS_REPRINT_ONLY);

        // ONLY CHANGE HERE IS FOR ATOG
        atog = this.cardDb.getCard(cnAtog);
        assertNotNull(atog);
        assertEquals(atog.getEdition(), "MRD");

        legacyAtog = this.legacyCardDb.getCardFromEdition(cnAtog, LegacyCardDb.LegacySetPreference.LatestCoreExp);
        if (legacyAtog != null)
            assertEquals(atog, legacyAtog);

        militantAngel = this.cardDb.getCard(cnMilitantAngel);
        assertNotNull(militantAngel);
        assertEquals(militantAngel.getEdition(), "GNT");

        legacyMilitantAngel = this.legacyCardDb.getCardFromEdition(cnMilitantAngel,
                LegacyCardDb.LegacySetPreference.LatestCoreExp);
        if (legacyMilitantAngel != null)
            assertEquals(militantAngel, legacyMilitantAngel);

        // Loyal Unicorn: Available in Forge in The List and COMMANDER 2018
        loyalUnicorn = this.cardDb.getCard(cnLoyalUnicorn);
        assertNotNull(loyalUnicorn);
        assertEquals(loyalUnicorn.getEdition(), "PLIST");

        legacyLoyalUnicorn = this.legacyCardDb.getCardFromEdition(cnLoyalUnicorn,
                LegacyCardDb.LegacySetPreference.LatestCoreExp);
        if (legacyLoyalUnicorn != null)
            assertEquals(loyalUnicorn, legacyLoyalUnicorn);

        // Selfless Squire: Available in Forge in COMMANDER 2021; Treasure Chest; COMMANDER 2016
        selflessSquire = this.cardDb.getCard(cnSelflessSquire);
        assertNotNull(selflessSquire);
        assertEquals(selflessSquire.getEdition(), "C21");

        legacySelflessSquire = this.legacyCardDb.getCardFromEdition(cnSelflessSquire,
                LegacyCardDb.LegacySetPreference.LatestCoreExp);
        if (legacySelflessSquire != null)
            assertEquals(selflessSquire, legacySelflessSquire);

        // == 3. Set Strictness to ORIGINAL ART NO FILTER
        this.cardDb.setCardArtPreference(false, false);
        assertEquals(this.cardDb.getCardArtPreference(), CardDb.CardArtPreference.ORIGINAL_ART_ALL_EDITIONS);

        atog = this.cardDb.getCard(cnAtog);
        assertNotNull(atog);
        assertEquals(atog.getEdition(), "ATQ");

        legacyAtog = this.legacyCardDb.getCardFromEdition(cnAtog, LegacyCardDb.LegacySetPreference.Earliest);
        if (legacyAtog != null)
            assertEquals(atog, legacyAtog);

        militantAngel = this.cardDb.getCard(cnMilitantAngel);
        assertNotNull(militantAngel);
        assertEquals(militantAngel.getEdition(), "GNT");

        legacyMilitantAngel = this.legacyCardDb.getCardFromEdition(cnMilitantAngel,
                LegacyCardDb.LegacySetPreference.Earliest);
        if (legacyMilitantAngel != null)
            assertEquals(militantAngel, legacyMilitantAngel);

        // Loyal Unicorn: Available in Forge in The List and COMMANDER 2018
        loyalUnicorn = this.cardDb.getCard(cnLoyalUnicorn);
        assertNotNull(loyalUnicorn);
        assertEquals(loyalUnicorn.getEdition(), "C18");

        legacyLoyalUnicorn = this.legacyCardDb.getCardFromEdition(cnLoyalUnicorn,
                LegacyCardDb.LegacySetPreference.Earliest);
        if (legacyLoyalUnicorn != null)
            assertEquals(loyalUnicorn, legacyLoyalUnicorn);

        // Selfless Squire: Available in Forge in COMMANDER 2021; Treasure Chest; COMMANDER 2016
        selflessSquire = this.cardDb.getCard(cnSelflessSquire);
        assertNotNull(selflessSquire);
        assertEquals(selflessSquire.getEdition(), "C16");

        legacySelflessSquire = this.legacyCardDb.getCardFromEdition(cnSelflessSquire,
                LegacyCardDb.LegacySetPreference.Earliest);
        if (legacySelflessSquire != null)
            assertEquals(selflessSquire, legacySelflessSquire);

        // == 4. Set Strictness to ORIGINAL ART WITH FILTER (*only*)
        this.cardDb.setCardArtPreference(false, true);
        assertEquals(this.cardDb.getCardArtPreference(), CardDb.CardArtPreference.ORIGINAL_ART_CORE_EXPANSIONS_REPRINT_ONLY);

        atog = this.cardDb.getCard(cnAtog);
        assertNotNull(atog);
        assertEquals(atog.getEdition(), "ATQ");

        legacyAtog = this.legacyCardDb.getCardFromEdition(cnAtog, LegacyCardDb.LegacySetPreference.EarliestCoreExp);
        if (legacyAtog != null)
            assertEquals(atog, legacyAtog);

        militantAngel = this.cardDb.getCard(cnMilitantAngel);
        assertNotNull(militantAngel);
        assertEquals(militantAngel.getEdition(), "GNT");

        legacyMilitantAngel = this.legacyCardDb.getCardFromEdition(cnMilitantAngel,
                LegacyCardDb.LegacySetPreference.EarliestCoreExp);
        if (legacyMilitantAngel != null)
            assertEquals(militantAngel, legacyMilitantAngel);

        loyalUnicorn = this.cardDb.getCard(cnLoyalUnicorn);
        assertNotNull(loyalUnicorn);
        assertEquals(loyalUnicorn.getEdition(), "PLIST");

        legacyLoyalUnicorn = this.legacyCardDb.getCardFromEdition(cnLoyalUnicorn,
                LegacyCardDb.LegacySetPreference.EarliestCoreExp);
        if (legacyLoyalUnicorn != null)
            assertEquals(loyalUnicorn, legacyLoyalUnicorn);

        selflessSquire = this.cardDb.getCard(cnSelflessSquire);
        assertNotNull(selflessSquire);
        assertEquals(selflessSquire.getEdition(), "C16");

        legacySelflessSquire = this.legacyCardDb.getCardFromEdition(cnSelflessSquire,
                LegacyCardDb.LegacySetPreference.EarliestCoreExp);
        if (legacySelflessSquire != null)
            assertEquals(selflessSquire, legacySelflessSquire);

        // Set Art Preference back to default
        this.cardDb.setCardArtPreference(true, false);
        assertEquals(this.cardDb.getCardArtPreference(), CardDb.CardArtPreference.LATEST_ART_ALL_EDITIONS);
    }

    @Test
    public void testGetCardFromUnknownSet(){
        String unknownCardName = "Unknown Card Name";
        PaperCard unknownCard = new PaperCard(CardRules.getUnsupportedCardNamed(unknownCardName),
                                              CardEdition.UNKNOWN.getCode(), CardRarity.Unknown);
        this.cardDb.addCard(unknownCard);
        assertTrue(this.cardDb.getAllCards().contains(unknownCard));
        assertNotNull(this.cardDb.getAllCards(unknownCardName));
        assertEquals(this.cardDb.getAllCards(unknownCardName).size(), 1);

        PaperCard retrievedPaperCard = this.cardDb.getCard(unknownCardName);
        assertNotNull(retrievedPaperCard);
        assertEquals(retrievedPaperCard.getName(), unknownCardName);
        assertEquals(retrievedPaperCard.getEdition(), CardEdition.UNKNOWN.getCode());
    }

    @Test
    public void testGetCardFromWrongEditionOrNonExistingEditionReturnsNullResult(){
        String cardName = "Blinding Angel";
        String wrongSetCode = "LEA";  // obiviously wrong

        String requestInfo = CardDb.CardRequest.compose(cardName, wrongSetCode);
        PaperCard blindingAngelCard = this.cardDb.getCard(requestInfo);
        PaperCard legacyBlindingAngelCard = this.legacyCardDb.getCard(requestInfo);
        assertNull(legacyBlindingAngelCard);  // be sure behaviour is the same
        assertNull(blindingAngelCard);

        String nonExistingSetCode = "9TH";  // non-existing, should be 9ED
        requestInfo = CardDb.CardRequest.compose(cardName, nonExistingSetCode);
        blindingAngelCard = this.cardDb.getCard(requestInfo);
        legacyBlindingAngelCard = this.legacyCardDb.getCard(requestInfo);
        assertNull(legacyBlindingAngelCard);  // be sure behaviour is the same
        assertNull(blindingAngelCard);
    }

    // Case Insensitive Search/Retrieval Tests
    @Test
    public void testUpdatedCardDBAPICardNameWithWrongCaseWillStillReturnTheCorrectCard() {
        String cardName = "AEther baRRIER"; // wrong case
        String setCode = "NMS";
        String requestInfo = CardDb.CardRequest.compose(cardName, setCode);
        PaperCard aetherBarrierCard = this.cardDb.getCard(requestInfo);
        assertNotNull(aetherBarrierCard);
        assertEquals(aetherBarrierCard.getName(), "Aether Barrier");
        assertEquals(aetherBarrierCard.getEdition(), "NMS");

        // Compare w/ LegacyDb
        PaperCard legacyAetherBarrierCard = this.legacyCardDb.getCard(requestInfo);
        assertEquals(aetherBarrierCard, legacyAetherBarrierCard);
    }

    @Test
    public void testWrongCaseInEditionSetCodeReturnsNull(){
        String cardName = "Aether Barrier"; // correct name
        String setCode = "nmS";  // wrong case, non-existing
        String requestInfo = CardDb.CardRequest.compose(cardName, setCode);
        PaperCard aetherBarrierCard = this.cardDb.getCard(requestInfo);
        assertNotNull(aetherBarrierCard);
        assertEquals(aetherBarrierCard.getName(), cardName);
        assertEquals(aetherBarrierCard.getEdition(), setCode.toUpperCase());

        // Compare w/ LegacyDb
        PaperCard legacyAetherBarrierCard = this.legacyCardDb.getCard(requestInfo);
        assertNotNull(legacyAetherBarrierCard);
        assertEquals(legacyAetherBarrierCard, aetherBarrierCard);
    }

    // "Problematic" Card names
    @Test
    public void testRetrievingBorrowing100_000ArrowsCard(){
        String cardName = "Borrowing 100,000 Arrows";
        PaperCard borrowingCard = this.cardDb.getCard(cardName);
        assertNotNull(borrowingCard);
        assertEquals(borrowingCard.getName(), cardName);

        // Compare w/ LegacyDb
        PaperCard legacyBorrowingCard = this.legacyCardDb.getCardFromEdition(cardName, LegacyCardDb.LegacySetPreference.Latest);
        assertEquals(legacyBorrowingCard, borrowingCard);
    }

    @Test
    public void testGetCardWithDashInNameAndWrongCaseToo(){
        String requestInfo = "Ainok Bond-kin|KTK";  // wrong case for last 'k' and dash in name
        PaperCard ainokCard = this.cardDb.getCard(requestInfo);
        assertNotNull(ainokCard);
        assertEquals(ainokCard.getName(), "Ainok Bond-Kin");
        assertEquals(ainokCard.getEdition(), "KTK");

        // Compare w/ LegacyDb
        PaperCard legacyAinokCard = this.legacyCardDb.getCard(requestInfo);
        assertEquals(legacyAinokCard, ainokCard);
    }

    @Test
<<<<<<< HEAD
    public void testGetCardFromEditionsWithFilteredPool(){
        // test initial conditions
        assertEquals(this.cardDb.getCardArtPreference(), CardDb.CardArtPreference.LATEST_ART_ALL_EDITIONS);

        // Set Allowed Editions
        List<String> allowedSets = new ArrayList<>();
        allowedSets.add(this.latestArtShivanDragonEdition);
        allowedSets.add(this.originalArtShivanDragonEdition);
        Predicate<PaperCard> printedInSetPredicate = (Predicate<PaperCard>) this.cardDb.wasPrintedInSets(allowedSets);
        PaperCard shivanDragonCard = this.cardDb.getCardFromEditions(this.cardNameShivanDragon, printedInSetPredicate);
        assertNotNull(shivanDragonCard);
        assertEquals(shivanDragonCard.getName(), this.cardNameShivanDragon);
        assertEquals(shivanDragonCard.getEdition(), this.latestArtShivanDragonEdition);

        // Use Original Art Preference Now
        shivanDragonCard = this.cardDb.getCardFromEditions(this.cardNameShivanDragon, CardDb.CardArtPreference.ORIGINAL_ART_ALL_EDITIONS, printedInSetPredicate);
        assertNotNull(shivanDragonCard);
        assertEquals(shivanDragonCard.getName(), this.cardNameShivanDragon);
        assertEquals(shivanDragonCard.getEdition(), this.originalArtShivanDragonEdition);

        // Testing null cards
        allowedSets.clear();
        allowedSets.add(this.originalArtHymnToTourachEdition);  // FEM - it does not exist a shivan in FEM
        printedInSetPredicate = (Predicate<PaperCard>) this.cardDb.wasPrintedInSets(allowedSets);
        shivanDragonCard = this.cardDb.getCardFromEditions(this.cardNameShivanDragon, printedInSetPredicate);
        assertNull(shivanDragonCard);
=======
    public void testGetIslandsFromEditionsWithSpecificArtIndex(){
        String cardName = "Island";
        assertEquals(this.cardDb.getCardArtPreference(), CardDb.CardArtPreference.LATEST_ART_ALL_EDITIONS);
        PaperCard islandLatest = this.cardDb.getCardFromEditions(cardName, CardDb.CardArtPreference.LATEST_ART_ALL_EDITIONS, 12);
        assertNotNull(islandLatest);
        assertEquals(islandLatest.getName(), "Island");
        assertEquals(islandLatest.getEdition(), "SLD");
        assertEquals(islandLatest.getArtIndex(), 12);

        // PALP
        PaperCard islandOriginal = this.cardDb.getCardFromEditions(cardName, CardDb.CardArtPreference.ORIGINAL_ART_CORE_EXPANSIONS_REPRINT_ONLY, 12);
        assertNotNull(islandOriginal);
        assertEquals(islandOriginal.getName(), "Island");
        assertEquals(islandOriginal.getEdition(), "SLD");
        assertEquals(islandOriginal.getArtIndex(), 12);
    }

    @Test
    public void testMaxArtCountForBasicLand(){
        int maxArtIndex = this.cardDb.getMaxArtIndex("Island");
        assertEquals(maxArtIndex, 13);
>>>>>>> ad88a022
    }


}
<|MERGE_RESOLUTION|>--- conflicted
+++ resolved
@@ -106,11 +106,7 @@
     }
 
     /*
-<<<<<<< HEAD
-    * TEST FOR GET ALL CARDS
-=======
      * TEST FOR GET ALL CARDS
->>>>>>> ad88a022
      */
 
     @Test
@@ -122,49 +118,23 @@
     }
 
     @Test
-<<<<<<< HEAD
-    public void testGetAllCardsLegalInSets(){
-        List<String> allowedSets = new ArrayList<>();
-        allowedSets.add(this.latestArtShivanDragonEdition);
-        Predicate<PaperCard> legalInSets = (Predicate<PaperCard>) this.cardDb.isLegal(allowedSets);
-        List<PaperCard> allCardsInSet = this.cardDb.getAllCards(legalInSets);
-        assertNotNull(allCardsInSet);
-        for (PaperCard card : allCardsInSet)
-            assertEquals(card.getEdition(), this.latestArtShivanDragonEdition);
-=======
     public void testGetAllCardsThatWerePrintedInSets(){
         List<String> allowedSets = new ArrayList<>();
         allowedSets.add(this.latestArtShivanDragonEdition);
         Predicate<PaperCard> wasPrinted = (Predicate<PaperCard>) this.cardDb.wasPrintedInSets(allowedSets);
         List<PaperCard> allCardsInSet = this.cardDb.getAllCards(wasPrinted);
         assertNotNull(allCardsInSet);
->>>>>>> ad88a022
     }
 
     @Test void testGetAllCardsOfaGivenNameAndLegalInSets(){
         List<String> allowedSets = new ArrayList<>(Arrays.asList(this.editionsCounterspell));
-<<<<<<< HEAD
-        Predicate<PaperCard> legalInSets = (Predicate<PaperCard>) this.cardDb.isLegal(allowedSets);
-        List<PaperCard> allCounterSpellsInSets = this.cardDb.getAllCards(this.cardNameCounterspell, legalInSets);
-=======
         Predicate<PaperCard> printedInSets = (Predicate<PaperCard>) this.cardDb.wasPrintedInSets(allowedSets);
         List<PaperCard> allCounterSpellsInSets = this.cardDb.getAllCards(this.cardNameCounterspell, printedInSets);
->>>>>>> ad88a022
         assertNotNull(allCounterSpellsInSets);
         assertTrue(allCounterSpellsInSets.size() > 0);
         assertTrue(allCounterSpellsInSets.size() > 1);
         for (PaperCard card : allCounterSpellsInSets) {
             assertEquals(card.getName(), this.cardNameCounterspell);
-<<<<<<< HEAD
-            assertTrue(allowedSets.contains(card.getEdition()));
-        }
-    }
-
-
-    /*
-    * TEST FOR CARD RETRIEVAL METHODS
-    */
-=======
         }
     }
 
@@ -173,7 +143,6 @@
      * TEST FOR CARD RETRIEVAL METHODS
      */
 
->>>>>>> ad88a022
     @Test
     public void testGetCardByName() {
         PaperCard legacyCard = this.legacyCardDb.getCard(cardNameShivanDragon);
@@ -659,7 +628,7 @@
 
         // Passing null preference
         assertEquals(this.cardDb.getCardArtPreference(), CardDb.CardArtPreference.LATEST_ART_ALL_EDITIONS);
-        PaperCard httCard = this.cardDb.getCardFromEditions(cardNameHymnToTourach, null, null);
+        PaperCard httCard = this.cardDb.getCardFromEditions(cardNameHymnToTourach, null);
         assertNotNull(httCard);
         assertEquals(httCard.getName(), cardNameHymnToTourach);
         assertEquals(httCard.getEdition(), latestArtHymnToTourachEdition);
@@ -667,7 +636,7 @@
         // Changing default value for default card art preference
         this.cardDb.setCardArtPreference(false, false);
         assertEquals(this.cardDb.getCardArtPreference(), CardDb.CardArtPreference.ORIGINAL_ART_ALL_EDITIONS);
-        httCard = this.cardDb.getCardFromEditions(cardNameHymnToTourach, null, null);
+        httCard = this.cardDb.getCardFromEditions(cardNameHymnToTourach, null);
         assertNotNull(httCard);
         assertEquals(httCard.getName(), cardNameHymnToTourach);
         assertEquals(httCard.getEdition(), originalArtHymnToTourachEdition);
@@ -2093,34 +2062,6 @@
     }
 
     @Test
-<<<<<<< HEAD
-    public void testGetCardFromEditionsWithFilteredPool(){
-        // test initial conditions
-        assertEquals(this.cardDb.getCardArtPreference(), CardDb.CardArtPreference.LATEST_ART_ALL_EDITIONS);
-
-        // Set Allowed Editions
-        List<String> allowedSets = new ArrayList<>();
-        allowedSets.add(this.latestArtShivanDragonEdition);
-        allowedSets.add(this.originalArtShivanDragonEdition);
-        Predicate<PaperCard> printedInSetPredicate = (Predicate<PaperCard>) this.cardDb.wasPrintedInSets(allowedSets);
-        PaperCard shivanDragonCard = this.cardDb.getCardFromEditions(this.cardNameShivanDragon, printedInSetPredicate);
-        assertNotNull(shivanDragonCard);
-        assertEquals(shivanDragonCard.getName(), this.cardNameShivanDragon);
-        assertEquals(shivanDragonCard.getEdition(), this.latestArtShivanDragonEdition);
-
-        // Use Original Art Preference Now
-        shivanDragonCard = this.cardDb.getCardFromEditions(this.cardNameShivanDragon, CardDb.CardArtPreference.ORIGINAL_ART_ALL_EDITIONS, printedInSetPredicate);
-        assertNotNull(shivanDragonCard);
-        assertEquals(shivanDragonCard.getName(), this.cardNameShivanDragon);
-        assertEquals(shivanDragonCard.getEdition(), this.originalArtShivanDragonEdition);
-
-        // Testing null cards
-        allowedSets.clear();
-        allowedSets.add(this.originalArtHymnToTourachEdition);  // FEM - it does not exist a shivan in FEM
-        printedInSetPredicate = (Predicate<PaperCard>) this.cardDb.wasPrintedInSets(allowedSets);
-        shivanDragonCard = this.cardDb.getCardFromEditions(this.cardNameShivanDragon, printedInSetPredicate);
-        assertNull(shivanDragonCard);
-=======
     public void testGetIslandsFromEditionsWithSpecificArtIndex(){
         String cardName = "Island";
         assertEquals(this.cardDb.getCardArtPreference(), CardDb.CardArtPreference.LATEST_ART_ALL_EDITIONS);
@@ -2142,7 +2083,6 @@
     public void testMaxArtCountForBasicLand(){
         int maxArtIndex = this.cardDb.getMaxArtIndex("Island");
         assertEquals(maxArtIndex, 13);
->>>>>>> ad88a022
     }
 
 
