--- conflicted
+++ resolved
@@ -122,12 +122,9 @@
             lkicheck = true;
         }
 
-<<<<<<< HEAD
         if (lkicheck) {
-            game.getTracker().freeze(); //prevent views flickering during while updating for state-based effects
-=======
         if (!Spell.performanceMode && lkicheck) {
->>>>>>> 74e4f2aa
+			game.getTracker().freeze(); //prevent views flickering during while updating for state-based effects
             game.getAction().checkStaticAbilities(false, Sets.newHashSet(card), new CardCollection(card));
         }
 
