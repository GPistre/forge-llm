/*
 * Forge: Play Magic: the Gathering.
 * Copyright (C) 2011  Forge Team
 *
 * This program is free software: you can redistribute it and/or modify
 * it under the terms of the GNU General Public License as published by
 * the Free Software Foundation, either version 3 of the License, or
 * (at your option) any later version.
 * 
 * This program is distributed in the hope that it will be useful,
 * but WITHOUT ANY WARRANTY; without even the implied warranty of
 * MERCHANTABILITY or FITNESS FOR A PARTICULAR PURPOSE.  See the
 * GNU General Public License for more details.
 * 
 * You should have received a copy of the GNU General Public License
 * along with this program.  If not, see <http://www.gnu.org/licenses/>.
 */
package forge.game.replacement;

import forge.game.card.Card;
import forge.game.phase.PhaseType;
import forge.game.player.Player;
import forge.game.spellability.SpellAbility;

import java.util.Map;

/** 
 * TODO: Write javadoc for this type.
 *
 */
public class ReplaceDraw extends ReplacementEffect {

    /**
     * Instantiates a new replace draw.
     *
     * @param params the params
     * @param host the host
     */
    public ReplaceDraw(final Map<String, String> params, final Card host, final boolean intrinsic) {
        super(params, host, intrinsic);
    }

    /* (non-Javadoc)
     * @see forge.card.replacement.ReplacementEffect#canReplace(java.util.HashMap)
     */
    @Override
    public boolean canReplace(Map<String, Object> runParams) {
<<<<<<< HEAD
        if (!runParams.get("Event").equals("Draw")) {
            return false;
        }
        if (this.hasParam("ValidPlayer")) {
            if (!matchesValid(runParams.get("Affected"), this.getParam("ValidPlayer").split(","), this.getHostCard())) {
                return false;
            }
        }
        if (this.hasParam("NotFirstCardInDrawStep")) {
=======
        if (hasParam("ValidPlayer")) {
            if (!matchesValid(runParams.get("Affected"), getParam("ValidPlayer").split(","), this.getHostCard())) {
                return false;
            }
        }
        if (hasParam("NotFirstCardInDrawStep")) {
>>>>>>> e55e160c
            final Player p = (Player)runParams.get("Affected");
            if (p.numDrawnThisDrawStep() == 0
                    && this.getHostCard().getGame().getPhaseHandler().is(PhaseType.DRAW)
                    && this.getHostCard().getGame().getPhaseHandler().isPlayerTurn(p)) {
                return false;
            }
        }

        return true;
    }



    /* (non-Javadoc)
     * @see forge.card.replacement.ReplacementEffect#setReplacingObjects(java.util.HashMap, forge.card.spellability.SpellAbility)
     */
    @Override
    public void setReplacingObjects(Map<String, Object> runParams, SpellAbility sa) {
        sa.setReplacingObject("Player", runParams.get("Affected"));
    }
}<|MERGE_RESOLUTION|>--- conflicted
+++ resolved
@@ -45,24 +45,12 @@
      */
     @Override
     public boolean canReplace(Map<String, Object> runParams) {
-<<<<<<< HEAD
-        if (!runParams.get("Event").equals("Draw")) {
-            return false;
-        }
-        if (this.hasParam("ValidPlayer")) {
-            if (!matchesValid(runParams.get("Affected"), this.getParam("ValidPlayer").split(","), this.getHostCard())) {
-                return false;
-            }
-        }
-        if (this.hasParam("NotFirstCardInDrawStep")) {
-=======
         if (hasParam("ValidPlayer")) {
             if (!matchesValid(runParams.get("Affected"), getParam("ValidPlayer").split(","), this.getHostCard())) {
                 return false;
             }
         }
         if (hasParam("NotFirstCardInDrawStep")) {
->>>>>>> e55e160c
             final Player p = (Player)runParams.get("Affected");
             if (p.numDrawnThisDrawStep() == 0
                     && this.getHostCard().getGame().getPhaseHandler().is(PhaseType.DRAW)
