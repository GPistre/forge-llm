/*
 * Forge: Play Magic: the Gathering.
 * Copyright (C) 2011  Forge Team
 *
 * This program is free software: you can redistribute it and/or modify
 * it under the terms of the GNU General Public License as published by
 * the Free Software Foundation, either version 3 of the License, or
 * (at your option) any later version.
 * 
 * This program is distributed in the hope that it will be useful,
 * but WITHOUT ANY WARRANTY; without even the implied warranty of
 * MERCHANTABILITY or FITNESS FOR A PARTICULAR PURPOSE.  See the
 * GNU General Public License for more details.
 * 
 * You should have received a copy of the GNU General Public License
 * along with this program.  If not, see <http://www.gnu.org/licenses/>.
 */
package forge.game.replacement;

import forge.game.card.Card;
import forge.game.spellability.SpellAbility;

import java.util.Map;

/** 
 * TODO: Write javadoc for this type.
 *
 */
public class ReplaceDiscard extends ReplacementEffect {

    /**
     * Instantiates a new replace discard.
     *
     * @param params the params
     * @param host the host
     */
    public ReplaceDiscard(final Map<String, String> params, final Card host, final boolean intrinsic) {
        super(params, host, intrinsic);
    }

    /* (non-Javadoc)
     * @see forge.card.replacement.ReplacementEffect#canReplace(java.util.HashMap)
     */
    @Override
    public boolean canReplace(Map<String, Object> runParams) {
<<<<<<< HEAD
        if (!runParams.get("Event").equals("Discard")) {
            return false;
        }
        if (this.hasParam("ValidPlayer")) {
            if (!matchesValid(runParams.get("Affected"), this.getParam("ValidPlayer").split(","), this.getHostCard())) {
                return false;
            }
        }
        if (this.hasParam("ValidCard")) {
            if (!matchesValid(runParams.get("Card"), this.getParam("ValidCard").split(","), this.getHostCard())) {
                return false;
            }
        }
        if (this.hasParam("ValidSource")) {
            if (!matchesValid(runParams.get("Source"), this.getParam("ValidSource").split(","), this.getHostCard())) {
                return false;
            }
        }
        if (this.hasParam("DiscardFromEffect")) {
=======
        if (hasParam("ValidPlayer")) {
            if (!matchesValid(runParams.get("Affected"), getParam("ValidPlayer").split(","), this.getHostCard())) {
                return false;
            }
        }
        if (hasParam("ValidCard")) {
            if (!matchesValid(runParams.get("Card"), getParam("ValidCard").split(","), this.getHostCard())) {
                return false;
            }
        }
        if (hasParam("ValidSource")) {
            if (!matchesValid(runParams.get("Source"), getParam("ValidSource").split(","), this.getHostCard())) {
                return false;
            }
        }
        if (hasParam("DiscardFromEffect")) {
>>>>>>> e55e160c
            if (null == runParams.get("Source")) {
                return false;
            }
        }

        return true;
    }

    /* (non-Javadoc)
     * @see forge.card.replacement.ReplacementEffect#setReplacingObjects(java.util.HashMap, forge.card.spellability.SpellAbility)
     */
    @Override
    public void setReplacingObjects(Map<String, Object> runParams, SpellAbility sa) {
        sa.setReplacingObject("Card", runParams.get("Card"));
        sa.setReplacingObject("Player", runParams.get("Affected"));
        sa.setReplacingObject("Source", runParams.get("Source"));
    }

}<|MERGE_RESOLUTION|>--- conflicted
+++ resolved
@@ -43,27 +43,6 @@
      */
     @Override
     public boolean canReplace(Map<String, Object> runParams) {
-<<<<<<< HEAD
-        if (!runParams.get("Event").equals("Discard")) {
-            return false;
-        }
-        if (this.hasParam("ValidPlayer")) {
-            if (!matchesValid(runParams.get("Affected"), this.getParam("ValidPlayer").split(","), this.getHostCard())) {
-                return false;
-            }
-        }
-        if (this.hasParam("ValidCard")) {
-            if (!matchesValid(runParams.get("Card"), this.getParam("ValidCard").split(","), this.getHostCard())) {
-                return false;
-            }
-        }
-        if (this.hasParam("ValidSource")) {
-            if (!matchesValid(runParams.get("Source"), this.getParam("ValidSource").split(","), this.getHostCard())) {
-                return false;
-            }
-        }
-        if (this.hasParam("DiscardFromEffect")) {
-=======
         if (hasParam("ValidPlayer")) {
             if (!matchesValid(runParams.get("Affected"), getParam("ValidPlayer").split(","), this.getHostCard())) {
                 return false;
@@ -80,7 +59,6 @@
             }
         }
         if (hasParam("DiscardFromEffect")) {
->>>>>>> e55e160c
             if (null == runParams.get("Source")) {
                 return false;
             }
