/*
 * Forge: Play Magic: the Gathering.
 * Copyright (C) 2011  Forge Team
 *
 * This program is free software: you can redistribute it and/or modify
 * it under the terms of the GNU General Public License as published by
 * the Free Software Foundation, either version 3 of the License, or
 * (at your option) any later version.
 * 
 * This program is distributed in the hope that it will be useful,
 * but WITHOUT ANY WARRANTY; without even the implied warranty of
 * MERCHANTABILITY or FITNESS FOR A PARTICULAR PURPOSE.  See the
 * GNU General Public License for more details.
 * 
 * You should have received a copy of the GNU General Public License
 * along with this program.  If not, see <http://www.gnu.org/licenses/>.
 */
package forge.game;

import com.google.common.base.Predicate;
import com.google.common.collect.*;
import forge.GameCommand;
import forge.StaticData;
import forge.card.CardStateName;
import forge.game.ability.AbilityFactory;
import forge.game.ability.AbilityUtils;
import forge.game.ability.ApiType;
import forge.game.ability.effects.AttachEffect;
import forge.game.card.*;
import forge.game.event.*;
import forge.game.keyword.KeywordInterface;
import forge.game.mulligan.MulliganService;
import forge.game.player.GameLossReason;
import forge.game.player.Player;
import forge.game.replacement.ReplacementEffect;
import forge.game.replacement.ReplacementResult;
import forge.game.spellability.AbilitySub;
import forge.game.spellability.SpellAbility;
import forge.game.spellability.SpellAbilityPredicates;
import forge.game.staticability.StaticAbility;
import forge.game.staticability.StaticAbilityLayer;
import forge.game.trigger.Trigger;
import forge.game.trigger.TriggerType;
import forge.game.zone.PlayerZone;
import forge.game.zone.PlayerZoneBattlefield;
import forge.game.zone.Zone;
import forge.game.zone.ZoneType;
import forge.item.PaperCard;
import forge.util.*;
import forge.util.collect.FCollection;
import forge.util.collect.FCollectionView;
import forge.util.maps.HashMapOfLists;
import forge.util.maps.MapOfLists;
import org.apache.commons.lang3.tuple.ImmutablePair;

import java.util.*;

/**
 * Methods for common actions performed during a game.
 * 
 * @author Forge
 * @version $Id$
 */
public class GameAction {
    private final Game game;

    private boolean holdCheckingStaticAbilities = false;

    public GameAction(Game game0) {
        game = game0;
    }

    public final void resetActivationsPerTurn() {
        // Reset Activations per Turn
        for (final Card card : game.getCardsInGame()) {
            card.resetActivationsPerTurn();
        }
    }

    public Card changeZone(final Zone zoneFrom, Zone zoneTo, final Card c, Integer position, SpellAbility cause) {
        return changeZone(zoneFrom, zoneTo, c, position, cause, null);
    }
    
    public Card changeZone(final Zone zoneFrom, Zone zoneTo, final Card c, Integer position, SpellAbility cause, Map<String, Object> params) {
        if (c.isCopiedSpell() || (c.isImmutable() && zoneTo.is(ZoneType.Exile))) {
            // Remove Effect from command immediately, this is essential when some replacement
            // effects happen during the resolving of a spellability ("the next time ..." effect)
            if (zoneFrom != null) {
                zoneFrom.remove(c);
            }
            return c;
        }
        if (zoneFrom == null && !c.isToken()) {
            zoneTo.add(c, position);
            checkStaticAbilities();
            game.getTriggerHandler().registerActiveTrigger(c, true);
            game.fireEvent(new GameEventCardChangeZone(c, zoneFrom, zoneTo));
            return c;
        }

        boolean toBattlefield = zoneTo.is(ZoneType.Battlefield);
        boolean fromBattlefield = zoneFrom != null && zoneFrom.is(ZoneType.Battlefield);
        boolean toHand = zoneTo.is(ZoneType.Hand);
        boolean wasFacedown = c.isFaceDown();

        //Rule 110.5g: A token that has left the battlefield can't move to another zone
        if (c.isToken() && zoneFrom != null && !fromBattlefield && !zoneFrom.is(ZoneType.Command)) {
            return c;
        }

        // Rules 304.4, 307.4: non-permanents (instants, sorceries) can't enter the battlefield and remain
        // in their previous zone
        if (toBattlefield && !c.isPermanent()) {
            return c;
        }

        // LKI is only needed when something is moved from the battlefield.
        // also it does messup with Blink Effects like Eldrazi Displacer
        if (fromBattlefield && zoneTo != null && !zoneTo.is(ZoneType.Stack) && !zoneTo.is(ZoneType.Flashback)) {
            game.addChangeZoneLKIInfo(c);
        }

        boolean suppress = !c.isToken() && zoneFrom.equals(zoneTo);

        Card copied = null;
        Card lastKnownInfo = null;

        if (c.isSplitCard()) {
            boolean resetToOriginal = false;

            if (c.isManifested()) {
                if (zoneFrom.is(ZoneType.Battlefield)) {
                    // Make sure the card returns from the battlefield as the original card with two halves
                    resetToOriginal = true;
                }
            } else {
                if (!zoneTo.is(ZoneType.Stack)) {
                    // For regular splits, recreate the original state unless the card is going to stack as one half
                    resetToOriginal = true;
                }
            }

            if (resetToOriginal) {
                c.setState(CardStateName.Original, true);
            }
        }


        // Clean up the temporary Dash SVar when the Dashed card leaves the battlefield
        // Clean up the temporary AtEOT SVar
        String endofTurn = c.getSVar("EndOfTurnLeavePlay");
        if (fromBattlefield && (endofTurn.equals("Dash") || endofTurn.equals("AtEOT"))) {
            c.removeSVar("EndOfTurnLeavePlay");
        }

        // Clean up temporary variables such as Sunburst value or announced PayX value
        if (!(zoneTo.is(ZoneType.Stack) || zoneTo.is(ZoneType.Battlefield))) {
            c.clearTemporaryVars();
        }

        if (fromBattlefield && !toBattlefield) {
            c.getController().setRevolt(true);
        }

        // Don't copy Tokens, copy only cards leaving the battlefield
        // and returning to hand (to recreate their spell ability information)
        if (suppress || (!fromBattlefield && !toHand)) {
            lastKnownInfo = c;
            copied = c;
        } else {
            // if from Battlefield to Graveyard and Card does exist in LastStateBattlefield
            // use that instead
            if (fromBattlefield && zoneTo.is(ZoneType.Graveyard)) {
                CardCollectionView lastBattlefield = game.getLastStateBattlefield();
                int idx = lastBattlefield.indexOf(c);
                if (idx != -1) {
                    lastKnownInfo = lastBattlefield.get(idx);
                }
            }

            if (lastKnownInfo == null) {
                lastKnownInfo = CardUtil.getLKICopy(c);
            }

            // Cards returned from exile face-down must be reset to their original state, otherwise
            // all sort of funky shenanigans may happen later (e.g. their ETB replacement effects are set
            // up on the wrong card state etc.).
            if (wasFacedown && (fromBattlefield || (toHand && zoneFrom.is(ZoneType.Exile)))) {
                c.turnFaceUp();
            }

            if (!c.isToken()) {
                if (c.isCloned() || c.hasTextChangeState()) {
                    c.removeCloneStates();
                    c.removeTextChangeStates();
                    c.updateStateForView();
                }

                copied = CardFactory.copyCard(c, false);

                if (fromBattlefield && copied.getCurrentStateName() != CardStateName.Original) {
                    // when a card leaves the battlefield, ensure it's in its original state
                    // (we need to do this on the object before copying it, or it won't work correctly e.g.
                    // on Transformed objects)
                    copied.setState(CardStateName.Original, false);
                }

                copied.setUnearthed(c.isUnearthed());
                copied.setTapped(false);

                for (final Trigger trigger : copied.getTriggers()) {
                    trigger.setHostCard(copied);
                }
                for (final ReplacementEffect repl : copied.getReplacementEffects()) {
                    repl.setHostCard(copied);
                }
                for (final StaticAbility sa : copied.getStaticAbilities()) {
                    sa.setHostCard(copied);
                }
                if (c.getName().equals("Skullbriar, the Walking Grave")) {
                    copied.setCounters(c.getCounters());
                }

                // ensure that any leftover keyword/type changes are cleared in the state view
                copied.updateStateForView();
            } else { //Token
                copied = c;
            }
        }

        // special rule for Worms of the Earth
        if (toBattlefield && game.getStaticEffects().getGlobalRuleChange(GlobalRuleChange.noLandBattlefield)) {
            // something that is already a Land cant enter the battlefield
            Card noLandLKI = c;
            if (!c.isLand()) {
                // check if something would be a land
                noLandLKI = CardUtil.getLKICopy(c);
                // this check needs to check if this card would be on the battlefield
                noLandLKI.setLastKnownZone(zoneTo);

                CardCollection preList = new CardCollection(noLandLKI);
                checkStaticAbilities(false, Sets.newHashSet(noLandLKI), preList);

                // fake etb counters thing, then if something changed,
                // need to apply checkStaticAbilities again
                if(!noLandLKI.isLand()) {
                    if (noLandLKI.putEtbCounters(null)) {
                        // counters are added need to check again
                        checkStaticAbilities(false, Sets.newHashSet(noLandLKI), preList);
                    }
                }
            }
            if(noLandLKI.isLand()) {
                // if it isn't on the Stack, it stays in that Zone
                if (!c.getZone().is(ZoneType.Stack)) {
                    return c;
                }
                // if something would only be a land when entering the battlefield and not before
                // put it into the graveyard instead
                zoneTo = c.getOwner().getZone(ZoneType.Graveyard);

                // reset facedown
                copied.setState(CardStateName.Original, false);
                copied.setManifested(false);
                copied.updateStateForView();

                // not to battlefield anymore!
                toBattlefield = false;

                if (c.isCloned() || c.hasTextChangeState()) {
                    c.removeCloneStates();
                    c.removeTextChangeStates();
                    c.updateStateForView();
                }

                if (copied.getCurrentStateName() != CardStateName.Original) {
                    copied.setState(CardStateName.Original, false);
                }

                copied.updateStateForView();
            }
        }

        if (!suppress) {
            if (zoneFrom == null) {
                copied.getOwner().addInboundToken(copied);
            }

            Map<String, Object> repParams = Maps.newHashMap();
            repParams.put("Event", "Moved");
            repParams.put("Affected", copied);
            repParams.put("CardLKI", lastKnownInfo);
            repParams.put("Cause", cause);
            repParams.put("Origin", zoneFrom != null ? zoneFrom.getZoneType() : null);
            repParams.put("Destination", zoneTo.getZoneType());

            if (params != null) {
                repParams.putAll(params);
            }

            ReplacementResult repres = game.getReplacementHandler().run(repParams);
            if (repres != ReplacementResult.NotReplaced) {
                // reset failed manifested Cards back to original
                if (c.isManifested()) {
                    c.turnFaceUp(false, false);
                }

                if (game.getStack().isResolving(c) && !zoneTo.is(ZoneType.Graveyard) && repres == ReplacementResult.Prevented) {
                    copied.getOwner().removeInboundToken(copied);
                    return moveToGraveyard(c, cause, params);
                }
                copied.getOwner().removeInboundToken(copied);
                return c;
            }
        }

        copied.getOwner().removeInboundToken(copied);

        if (suppress) {
            game.getTriggerHandler().suppressMode(TriggerType.ChangesZone);
        }

        if (zoneFrom != null) {
            if (fromBattlefield && c.isCreature() && game.getCombat() != null) {
                if (!toBattlefield) {
                    game.getCombat().saveLKI(lastKnownInfo);
                }
                game.getCombat().removeFromCombat(c);
            }
            if ((zoneFrom.is(ZoneType.Library) || zoneFrom.is(ZoneType.PlanarDeck) || zoneFrom.is(ZoneType.SchemeDeck))
                    && zoneFrom == zoneTo && position.equals(zoneFrom.size()) && position != 0) {
                position--;
            }
            zoneFrom.remove(c);
            if (!zoneTo.is(ZoneType.Exile) && !zoneTo.is(ZoneType.Stack)) {
                c.setExiledWith(null);
            }

            // cleanup Encoding
            if (c.hasEncodedCard()) {
                for (final Card e : c.getEncodedCards()) {
                    e.setEncodingCard(null);
                }
            }
            if (zoneFrom.is(ZoneType.Exile)) {
                Card e = c.getEncodingCard();
                if (e != null) {
                    e.removeEncodedCard(c);
                }
            }
        }

        GameEntityCounterTable table = new GameEntityCounterTable();

        // need to suspend cards own replacement effects
        if (!suppress) {
            if (toBattlefield && !copied.getEtbCounters().isEmpty()) {
                for (final ReplacementEffect re : copied.getReplacementEffects()) {
                    re.setSuppressed(true);
                }
            }
        }

        // "enter the battlefield as a copy" - apply code here
        // but how to query for input here and continue later while the callers assume synchronous result?
        zoneTo.add(copied, position, c); // the modified state of the card is also reported here (e.g. for Morbid + Awaken)
        c.setZone(zoneTo);

        // do ETB counters after zone add
        if (!suppress) {
            if (toBattlefield ) {
                copied.putEtbCounters(table);
                // enable replacement effects again
                for (final ReplacementEffect re : copied.getReplacementEffects()) {
                    re.setSuppressed(false);
                }
            }
            copied.clearEtbCounters();
        }

        if (fromBattlefield) {
            c.setDamage(0); //clear damage after a card leaves the battlefield
            c.setHasBeenDealtDeathtouchDamage(false);
            if (c.isTapped()) {
                c.setTapped(false); //untap card after it leaves the battlefield if needed
                game.fireEvent(new GameEventCardTapped(c, false));
            }
            c.setMustAttackEntity(null);
        }

        // Need to apply any static effects to produce correct triggers
        checkStaticAbilities();
        game.getTriggerHandler().clearInstrinsicActiveTriggers(c, zoneFrom);
        game.getTriggerHandler().registerActiveTrigger(lastKnownInfo, false);

        table.triggerCountersPutAll(game);

        // play the change zone sound
        game.fireEvent(new GameEventCardChangeZone(c, zoneFrom, zoneTo));

        final Map<String, Object> runParams = Maps.newHashMap();
        runParams.put("Card", lastKnownInfo);
        runParams.put("Cause", cause);
        runParams.put("Origin", zoneFrom != null ? zoneFrom.getZoneType().name() : null);
        runParams.put("Destination", zoneTo.getZoneType().name());
        runParams.put("SpellAbilityStackInstance", game.stack.peek());
        runParams.put("IndividualCostPaymentInstance", game.costPaymentStack.peek());

        if (params != null) {
            runParams.putAll(params);
        }

        game.getTriggerHandler().runTrigger(TriggerType.ChangesZone, runParams, true);
        if (zoneFrom != null && zoneFrom.is(ZoneType.Battlefield) && !zoneFrom.getPlayer().equals(zoneTo.getPlayer())) {
            final Map<String, Object> runParams2 = Maps.newHashMap();
            runParams2.put("Card", lastKnownInfo);
            runParams2.put("OriginalController", zoneFrom.getPlayer());
            if(params != null) {
                runParams2.putAll(params);
            }
            game.getTriggerHandler().runTrigger(TriggerType.ChangesController, runParams2, false);
        }
        // AllZone.getStack().chooseOrderOfSimultaneousStackEntryAll();

        if (suppress) {
            game.getTriggerHandler().clearSuppression(TriggerType.ChangesZone);
        }

        if (zoneFrom == null) {
            return copied;
        }

        // remove all counters from the card if destination is not the battlefield
        // UNLESS we're dealing with Skullbriar, the Walking Grave
        if (!c.isToken() && (zoneTo.is(ZoneType.Hand) || zoneTo.is(ZoneType.Library) ||
                (!toBattlefield && !c.getName().equals("Skullbriar, the Walking Grave")))) {
            copied.clearCounters();
        }

        if (!c.isToken() && !toBattlefield) {
            copied.clearDevoured();
            copied.clearDelved();
            copied.clearConvoked();
        }

        // rule 504.6: reveal a face-down card leaving the stack 
        if (zoneFrom != null && zoneTo != null && zoneFrom.is(ZoneType.Stack) && !zoneTo.is(ZoneType.Battlefield) && wasFacedown) {
            Card revealLKI = CardUtil.getLKICopy(c);
            revealLKI.turnFaceUp(true, false);
            reveal(new CardCollection(revealLKI), revealLKI.getOwner(), true, "Face-down card moves from the stack: ");
        }

        if (fromBattlefield) {
            if (!c.isToken()) {
                copied.setState(CardStateName.Original, true);
            }
            // Soulbond unpairing
            if (c.isPaired()) {
                c.getPairedWith().setPairedWith(null);
                if (!c.isToken()) {
                    c.setPairedWith(null);
                }
            }
            // Spin off Melded card
            if (c.getMeldedWith() != null) {
                // Other melded card needs to go "above" or "below" if Library or Graveyard
                Card unmeld = c.getMeldedWith();
                //c.setMeldedWith(null);
                ((PlayerZoneBattlefield)zoneFrom).removeFromMelded(unmeld);
                Integer unmeldPosition = position;
                if (unmeldPosition != null && (zoneTo.is(ZoneType.Library) || zoneTo.is(ZoneType.Graveyard))) {
                    // Ask controller if it wants to be on top or bottom of other meld.
                    unmeldPosition++;
                }
                changeZone(null, zoneTo, unmeld, position, cause, params);
            }
            // Reveal if face-down
            if (wasFacedown) {
                Card revealLKI = CardUtil.getLKICopy(c);
                revealLKI.turnFaceUp(true, false);

                reveal(new CardCollection(revealLKI), revealLKI.getOwner(), true, "Face-down card leaves the battlefield: ");

                copied.setState(CardStateName.Original, true);
            }
            unattachCardLeavingBattlefield(copied);
            // Remove all changed keywords
            copied.removeAllChangedText(game.getNextTimestamp());
        } else if (toBattlefield) {
            // reset timestamp in changezone effects so they have same timestamp if ETB simutaneously 
            copied.setTimestamp(game.getNextTimestamp());
            for (Player p : game.getPlayers()) {
                copied.getDamageHistory().setNotAttackedSinceLastUpkeepOf(p);
                copied.getDamageHistory().setNotBlockedSinceLastUpkeepOf(p);
                copied.getDamageHistory().setNotBeenBlockedSinceLastUpkeepOf(p);
            }
            if (zoneFrom.is(ZoneType.Graveyard)) {
                // fizzle all "damage done" triggers for cards returning to battlefield from graveyard
                game.getStack().fizzleTriggersOnStackTargeting(copied, TriggerType.DamageDone);
                game.getStack().fizzleTriggersOnStackTargeting(copied, TriggerType.DamageDoneOnce);
            }
        } else if (zoneTo.is(ZoneType.Graveyard)
                || zoneTo.is(ZoneType.Hand)
                || zoneTo.is(ZoneType.Library)
                || zoneTo.is(ZoneType.Exile)) {
            copied.setTimestamp(game.getNextTimestamp());
            copied.clearOptionalCostsPaid();
            if (copied.isFaceDown()) {
                copied.setState(CardStateName.Original, true);
            }
        }

        return copied;
    }

    private static void unattachCardLeavingBattlefield(final Card copied) {
        // remove attachments from creatures
        copied.unAttachAllCards();

        // unenchant creature if moving aura
        if (copied.isAttachedToEntity()) {
            copied.unattachFromEntity(copied.getEntityAttachedTo());
        }
    }

    public final Card moveTo(final Zone zoneTo, Card c, SpellAbility cause) {
        return moveTo(zoneTo, c, cause, null);
    }
    
    public final Card moveTo(final Zone zoneTo, Card c, SpellAbility cause, Map<String, Object> params) {
       // FThreads.assertExecutedByEdt(false); // This code must never be executed from EDT,
                                             // use FThreads.invokeInNewThread to run code in a pooled thread
        return moveTo(zoneTo, c, null, cause, params);
    }

    public final Card moveTo(final Zone zoneTo, Card c, Integer position, SpellAbility cause) {
        return moveTo(zoneTo, c, position, cause, null);
    }
    
    public final Card moveTo(final Zone zoneTo, Card c, Integer position, SpellAbility cause, Map<String, Object> params) {
        // Ideally move to should never be called without a prevZone
        // Remove card from Current Zone, if it has one
        final Zone zoneFrom = game.getZoneOf(c);
        // String prevName = prev != null ? prev.getZoneName() : "";

        // Card lastKnownInfo = c;

        c = changeZone(zoneFrom, zoneTo, c, position, cause, params);

        if (zoneFrom == null) {
            c.setCastFrom(null);
            c.setCastSA(null);
        } else if (zoneTo.is(ZoneType.Stack)) {
            c.setCastFrom(zoneFrom.getZoneType());
        } else if (!(zoneTo.is(ZoneType.Battlefield) && zoneFrom.is(ZoneType.Stack))) {
            c.setCastFrom(null);
            c.setCastSA(null);
        }

        if (c.isAura() && zoneTo.is(ZoneType.Battlefield) && ((zoneFrom == null) || !zoneFrom.is(ZoneType.Stack))
                && !c.isEnchanting()) {
            // TODO Need a way to override this for Abilities that put Auras
            // into play attached to things
            AttachEffect.attachAuraOnIndirectEnterBattlefield(c);
        }

        return c;
    }

    public final void controllerChangeZoneCorrection(final Card c) {
        System.out.println("Correcting zone for " + c.toString());
        final Zone oldBattlefield = game.getZoneOf(c);
        if (oldBattlefield == null || oldBattlefield.getZoneType() == ZoneType.Stack) {
            return;
        }
        final Player original = oldBattlefield.getPlayer();
        final PlayerZone newBattlefield = c.getController().getZone(oldBattlefield.getZoneType());

        if (newBattlefield == null || oldBattlefield.equals(newBattlefield)) {
            return;
        }

        game.getTriggerHandler().suppressMode(TriggerType.ChangesZone);
        for (Player p : game.getPlayers()) {
            ((PlayerZoneBattlefield) p.getZone(ZoneType.Battlefield)).setTriggers(false);
        }

        final int tiz = c.getTurnInZone();

        oldBattlefield.remove(c);
        newBattlefield.add(c);
        c.setSickness(true);
        if (game.getPhaseHandler().inCombat()) {
            game.getCombat().removeFromCombat(c);
        }

        c.setTurnInZone(tiz);
        c.setCameUnderControlSinceLastUpkeep(true);

        final Map<String, Object> runParams = Maps.newHashMap();
        runParams.put("Card", c);
        runParams.put("OriginalController", original);
        game.getTriggerHandler().runTrigger(TriggerType.ChangesController, runParams, false);

        game.getTriggerHandler().clearSuppression(TriggerType.ChangesZone);
        for (Player p : game.getPlayers()) {
            ((PlayerZoneBattlefield) p.getZone(ZoneType.Battlefield)).setTriggers(true);
        }
        c.runChangeControllerCommands();
    }

    public final Card moveToStack(final Card c, SpellAbility cause) {
        return moveToStack(c, cause, null);
    }
    public final Card moveToStack(final Card c, SpellAbility cause, Map<String, Object> params) {
        final Zone stack = game.getStackZone();
        return moveTo(stack, c, cause, params);
    }

    public final Card moveToGraveyard(final Card c, SpellAbility cause) {
        return moveToGraveyard(c, cause, null);
    }
    public final Card moveToGraveyard(final Card c, SpellAbility cause, Map<String, Object> params) {
        final PlayerZone grave = c.getOwner().getZone(ZoneType.Graveyard);
        // must put card in OWNER's graveyard not controller's
        return moveTo(grave, c, cause, params);
    }

    public final Card moveToHand(final Card c, SpellAbility cause) {
        return moveToHand(c, cause, null);
    }
    
    public final Card moveToHand(final Card c, SpellAbility cause, Map<String, Object> params) {
        final PlayerZone hand = c.getOwner().getZone(ZoneType.Hand);
        return moveTo(hand, c, cause, params);
    }

    public final Card moveToPlay(final Card c, SpellAbility cause) {
        return moveToPlay(c, cause, null);
    }
    
    public final Card moveToPlay(final Card c, SpellAbility cause, Map<String, Object> params) {
        final PlayerZone play = c.getController().getZone(ZoneType.Battlefield);
        return moveTo(play, c, cause, params);
    }

    public final Card moveToPlay(final Card c, final Player p, SpellAbility cause) {
        return moveToPlay(c, p, cause, null);
    }
    
    public final Card moveToPlay(final Card c, final Player p, SpellAbility cause, Map<String, Object> params) {
        // move to a specific player's Battlefield
        final PlayerZone play = p.getZone(ZoneType.Battlefield);
        return moveTo(play, c, cause, params);
    }

    public final Card moveToBottomOfLibrary(final Card c, SpellAbility cause) {
        return moveToBottomOfLibrary(c, cause, null);
    }
    
    public final Card moveToBottomOfLibrary(final Card c, SpellAbility cause, Map<String, Object> params) {
        return moveToLibrary(c, -1, cause, params);
    }

    public final Card moveToLibrary(final Card c, SpellAbility cause) {
        return moveToLibrary(c, cause, null);
    }
    
    public final Card moveToLibrary(final Card c, SpellAbility cause, Map<String, Object> params) {
        return moveToLibrary(c, 0, cause, params);
    }

    public final Card moveToLibrary(Card c, int libPosition, SpellAbility cause) {
        return moveToLibrary(c, libPosition, cause, null);
    }
    
    public final Card moveToLibrary(Card c, int libPosition, SpellAbility cause, Map<String, Object> params) {
        final PlayerZone library = c.getOwner().getZone(ZoneType.Library);
        if (libPosition == -1 || libPosition > library.size()) {
            libPosition = library.size();
        }
        return changeZone(game.getZoneOf(c), library, c, libPosition, cause, params);
    }

    public final Card moveToVariantDeck(Card c, ZoneType zone, int deckPosition, SpellAbility cause) {
        return moveToVariantDeck(c, zone, deckPosition, cause, null);
    }
    
    public final Card moveToVariantDeck(Card c, ZoneType zone, int deckPosition, SpellAbility cause, Map<String, Object> params) {
        final PlayerZone deck = c.getOwner().getZone(zone);
        if (deckPosition == -1 || deckPosition > deck.size()) {
            deckPosition = deck.size();
        }
        return changeZone(game.getZoneOf(c), deck, c, deckPosition, cause, params);
    }

    public final Card exile(final Card c, SpellAbility cause) {
        return exile(c, cause, null);
    }
    public final Card exile(final Card c, SpellAbility cause, Map<String, Object> params) {
        if (game.isCardExiled(c)) {
            return c;
        }
        final PlayerZone removed = c.getOwner().getZone(ZoneType.Exile);
        return moveTo(removed, c, cause, params);
    }

    public final Card moveTo(final ZoneType name, final Card c, SpellAbility cause) {
        return moveTo(name, c, cause, null);
    }
    
    public final Card moveTo(final ZoneType name, final Card c, SpellAbility cause, Map<String, Object> params) {
        return moveTo(name, c, 0, cause, params);
    }
    
    public final Card moveTo(final ZoneType name, final Card c, final int libPosition, SpellAbility cause) {
        return moveTo(name, c, libPosition, cause, null);
    }

    public final Card moveTo(final ZoneType name, final Card c, final int libPosition, SpellAbility cause, Map<String, Object> params) {
        // Call specific functions to set PlayerZone, then move onto moveTo
        switch(name) {
            case Hand:          return moveToHand(c, cause, params);
            case Library:       return moveToLibrary(c, libPosition, cause, params);
            case Battlefield:   return moveToPlay(c, cause, params);
            case Graveyard:     return moveToGraveyard(c, cause, params);
            case Exile:         return exile(c, cause, params);
            case Stack:         return moveToStack(c, cause, params);
            case PlanarDeck:    return moveToVariantDeck(c, ZoneType.PlanarDeck, libPosition, cause, params);
            case SchemeDeck:    return moveToVariantDeck(c, ZoneType.SchemeDeck, libPosition, cause, params);
            default: // sideboard will also get there
                return moveTo(c.getOwner().getZone(name), c, cause, params);
        }
    }

    // Temporarily disable (if mode = true) actively checking static abilities.
    private void setHoldCheckingStaticAbilities(boolean mode) {
        holdCheckingStaticAbilities = mode;
    }

    private boolean isCheckingStaticAbilitiesOnHold() {
        return holdCheckingStaticAbilities;
    }

    public final void checkStaticAbilities() {
        checkStaticAbilities(true);
    }
    public final void checkStaticAbilities(final boolean runEvents) {
        checkStaticAbilities(runEvents, Sets.<Card>newHashSet(), CardCollection.EMPTY);
    }
    public final void checkStaticAbilities(final boolean runEvents, final Set<Card> affectedCards, final CardCollectionView preList) {
        if (isCheckingStaticAbilitiesOnHold()) {
            return;
        }
        if (game.isGameOver()) {
            return;
        }
        game.getTracker().freeze(); //prevent views flickering during while updating for state-based effects

        // remove old effects
        game.getStaticEffects().clearStaticEffects(affectedCards);
        game.getTriggerHandler().cleanUpTemporaryTriggers();
        game.getReplacementHandler().cleanUpTemporaryReplacements();

        for (final Player p : game.getPlayers()) {
            if (!game.getStack().isFrozen()) {
                p.getManaPool().restoreColorReplacements();
            }
            p.clearStaticAbilities();
        }

        // search for cards with static abilities
        final FCollection<StaticAbility> staticAbilities = new FCollection<StaticAbility>();
        final CardCollection staticList = new CardCollection();

        game.forEachCardInGame(new Visitor<Card>() {
            @Override
            public boolean visit(final Card c) {
                // need to get Card from preList if able
                final Card co = preList.get(c);
                List<StaticAbility> toRemove = Lists.newArrayList();
                for (StaticAbility stAb : co.getStaticAbilities()) {
                    if (stAb.getMapParams().get("Mode").equals("Continuous")) {
                        staticAbilities.add(stAb);
                    }
                    if (stAb.isTemporary()) {
                        toRemove.add(stAb);
                    }
                 }
                 for (StaticAbility stAb : toRemove) {
                     co.removeStaticAbility(stAb);
                 }
                 if (!co.getStaticCommandList().isEmpty()) {
                     staticList.add(co);
                 }
                 return true;
            }
        });

        
        final Comparator<StaticAbility> comp = new Comparator<StaticAbility>() {
            @Override
            public int compare(final StaticAbility a, final StaticAbility b) {
                return ComparisonChain.start()
                        .compareTrueFirst(a.hasParam("CharacteristicDefining"), b.hasParam("CharacteristicDefining"))
                        .compare(a.getHostCard().getTimestamp(), b.getHostCard().getTimestamp())
                        .result();
            }
        };
        Collections.sort(staticAbilities, comp);

        final Map<StaticAbility, CardCollectionView> affectedPerAbility = Maps.newHashMap();
        for (final StaticAbilityLayer layer : StaticAbilityLayer.CONTINUOUS_LAYERS) {
            List<StaticAbility> toAdd = Lists.newArrayList();
            for (final StaticAbility stAb : staticAbilities) {
                final CardCollectionView previouslyAffected = affectedPerAbility.get(stAb);
                final CardCollectionView affectedHere;
                if (previouslyAffected == null) {
                    affectedHere = stAb.applyContinuousAbilityBefore(layer, preList);
                    if (affectedHere != null) {
                        affectedPerAbility.put(stAb, affectedHere);
                    }
                } else {
                    affectedHere = previouslyAffected;
                    stAb.applyContinuousAbility(layer, previouslyAffected);
                }
                if (affectedHere != null) {
                    for (final Card c : affectedHere) {
                        for (final StaticAbility st2 : c.getStaticAbilities()) {
                            if (!staticAbilities.contains(st2)) {
                                toAdd.add(st2);
                            }
                        }
                    }
                }
            }
            staticAbilities.addAll(toAdd);
        }

        for (final CardCollectionView affected : affectedPerAbility.values()) {
            if (affected != null) {
                Iterables.addAll(affectedCards, affected);
            }
        }

        for (final Card c : staticList) {
            List<Object[]> toRemove = Lists.newArrayList();
            for (Object[] staticCheck : c.getStaticCommandList()) {
                final String leftVar = (String) staticCheck[0];
                final String rightVar = (String) staticCheck[1];
                final Card affected = (Card) staticCheck[2];
                // calculate the affected card
                final int sVar = AbilityUtils.calculateAmount(affected, leftVar, null);
                final String svarOperator = rightVar.substring(0, 2);
                final String svarOperand = rightVar.substring(2);
                final int operandValue = AbilityUtils.calculateAmount(c, svarOperand, null);
                if (Expressions.compare(sVar, svarOperator, operandValue)) {
                    ((GameCommand) staticCheck[3]).run();
                    toRemove.add(staticCheck);
                    affectedCards.add(c);
                }
            }
            c.getStaticCommandList().removeAll(toRemove);
        }
        // Exclude cards in hidden zones from update
        Iterator<Card> it = affectedCards.iterator();
        while (it.hasNext()) {
            Card c = it.next();
            if (c.isInZone(ZoneType.Library)) {
                it.remove();
            }
        }

        for (Player p : game.getPlayers()) {
            for (Card c : p.getCardsIn(ZoneType.Battlefield).threadSafeIterable()) {
                if (!c.getController().equals(p)) {
                    controllerChangeZoneCorrection(c);
                    affectedCards.add(c);
                }
                if (c.isCreature() && c.isPaired()) {
                    Card partner = c.getPairedWith();
                    if (!partner.isCreature() || c.getController() != partner.getController() || !c.isInZone(ZoneType.Battlefield)) {
                        c.setPairedWith(null);
                        partner.setPairedWith(null);
                        affectedCards.add(c);
                    }
                }
            }
        }

        // preList means that this is run by a pre Check with LKI objects
        // in that case Always trigger should not Run
        if (preList.isEmpty()) {
            final Map<String, Object> runParams = Maps.newHashMap();
            game.getTriggerHandler().runTrigger(TriggerType.Always, runParams, false);

            game.getTriggerHandler().runTrigger(TriggerType.Immediate, runParams, false);
        }

        // Update P/T and type in the view only once after all the cards have been processed, to avoid flickering
        for (Card c : affectedCards) {
            c.updateNameforView();
            c.updatePowerToughnessForView();
            c.updateTypesForView();
            c.updateAbilityTextForView(); // only update keywords and text for view to avoid flickering
        }

        if (runEvents && !affectedCards.isEmpty()) {
            game.fireEvent(new GameEventCardStatsChanged(affectedCards));
        }
        game.getTracker().unfreeze();
    }

    public final void checkStateEffects(final boolean runEvents) {
        checkStateEffects(runEvents, Sets.<Card>newHashSet());
    }
    public final void checkStateEffects(final boolean runEvents, final Set<Card> affectedCards) {
        // sol(10/29) added for Phase updates, state effects shouldn't be
        // checked during Spell Resolution (except when persist-returning
        if (game.getStack().isResolving()) {
            return;
        }

        if (game.isGameOver()) {
            return;
        }

        // Max: I don't know where to put this! - but since it's a state based action, it must be in check state effects
        if (game.getRules().hasAppliedVariant(GameType.Archenemy)
                || game.getRules().hasAppliedVariant(GameType.ArchenemyRumble)) {
            game.archenemy904_10();
        }

        final boolean refreeze = game.getStack().isFrozen();
        game.getStack().setFrozen(true);
        game.getTracker().freeze(); //prevent views flickering during while updating for state-based effects

        // check the game over condition early for win conditions such as Platinum Angel + Hurricane lethal for both players
        checkGameOverCondition();

        // do this multiple times, sometimes creatures/permanents will survive when they shouldn't
        boolean orderedDesCreats = false;
        boolean orderedNoRegCreats = false;
        for (int q = 0; q < 9; q++) {
            checkStaticAbilities(false, affectedCards, CardCollection.EMPTY);
            boolean checkAgain = false;

            CardZoneTable table = new CardZoneTable();

            for (final Player p : game.getPlayers()) {
                for (final ZoneType zt : ZoneType.values()) {
                    if (zt == ZoneType.Battlefield) {
                        continue;
                    }
                    final Iterable<Card> cards = p.getCardsIn(zt).threadSafeIterable();
                    for (final Card c : cards) {
                        // If a token is in a zone other than the battlefield, it ceases to exist.
                        checkAgain |= stateBasedAction704_5d(c);
                    }
                }
            }
            CardCollection noRegCreats = null;
            CardCollection desCreats = null;
            for (final Card c : game.getCardsIn(ZoneType.Battlefield)) {
                if (c.isCreature()) {
                    // Rule 704.5f - Put into grave (no regeneration) for toughness <= 0
                    if (c.getNetToughness() <= 0) {
                        if (noRegCreats == null) {
                            noRegCreats = new CardCollection();
                        }
                        noRegCreats.add(c);
                        checkAgain = true;
                    } else if (c.hasKeyword("CARDNAME can't be destroyed by lethal damage unless lethal damage dealt by a single source is marked on it.")) {
                        for (final Integer dmg : c.getReceivedDamageFromThisTurn().values()) {
                            if (c.getNetToughness() <= dmg.intValue()) {
                                if (desCreats == null) {
                                    desCreats = new CardCollection();
                                }
                                desCreats.add(c);
                                checkAgain = true;
                                break;
                            }
                        }
                    }
                    // Rule 704.5g - Destroy due to lethal damage
                    // Rule 704.5h - Destroy due to deathtouch
                    else if (c.getNetToughness() <= c.getDamage() || c.hasBeenDealtDeathtouchDamage()) {
                        if (desCreats == null) {
                            desCreats = new CardCollection();
                        }
                        desCreats.add(c);
                        c.setHasBeenDealtDeathtouchDamage(false);
                        checkAgain = true;
                    }
                }

                checkAgain |= stateBasedAction_Saga(c, table);
                checkAgain |= stateBasedAction704_attach(c, table); // Attachment

                if (c.isCreature() && c.isAttachedToEntity()) { // Rule 704.5q - Creature attached to an object or player, becomes unattached
                    c.unattachFromEntity(c.getEntityAttachedTo());
                    checkAgain = true;
                }

                checkAgain |= stateBasedAction704_5r(c); // annihilate +1/+1 counters with -1/-1 ones

                if (c.getCounters(CounterType.DREAM) > 7 && c.hasKeyword("CARDNAME can't have more than seven dream counters on it.")) {
                    c.subtractCounter(CounterType.DREAM,  c.getCounters(CounterType.DREAM) - 7);
                    checkAgain = true;
                }
            }

            // only check static abilities once after destroying all the creatures
            // (e.g. helpful for Erebos's Titan and another creature dealing lethal damage to each other simultaneously)
            setHoldCheckingStaticAbilities(true);

            if (noRegCreats != null) {
                if (noRegCreats.size() > 1 && !orderedNoRegCreats) {
                    noRegCreats = (CardCollection) GameActionUtil.orderCardsByTheirOwners(game, noRegCreats, ZoneType.Graveyard);
                    orderedNoRegCreats = true;
                }
                for (Card c : noRegCreats) {
                    sacrificeDestroy(c, null, table);
                }
            }
            if (desCreats != null) {
                if (desCreats.size() > 1 && !orderedDesCreats) {
                    desCreats = CardLists.filter(desCreats, CardPredicates.Presets.CAN_BE_DESTROYED);
                    if (!desCreats.isEmpty()) {
                        desCreats = (CardCollection) GameActionUtil.orderCardsByTheirOwners(game, desCreats, ZoneType.Graveyard);
                    }
                    orderedDesCreats = true;
                }
                for (Card c : desCreats) {
                    destroy(c, null, true, table);
                }
            }
            setHoldCheckingStaticAbilities(false);

            if (game.getTriggerHandler().runWaitingTriggers()) {
                checkAgain = true;
            }

            for (Player p : game.getPlayers()) {
                if (handleLegendRule(p, table)) {
                    checkAgain = true;
                }

                if (handlePlaneswalkerRule(p, table)) {
                    checkAgain = true;
                }
            }
            // 704.5m World rule
            checkAgain |= handleWorldRule(table);

            if (game.getCombat() != null) {
                game.getCombat().removeAbsentCombatants();
            }
            table.triggerChangesZoneAll(game);
            if (!checkAgain) {
                break; // do not continue the loop
            }
        } // for q=0;q<9

        game.getTracker().unfreeze();

        if (runEvents && !affectedCards.isEmpty()) {
            game.fireEvent(new GameEventCardStatsChanged(affectedCards));
        }

        // recheck the game over condition at this point to make sure no other win conditions apply now.
        // TODO: is this necessary at this point if it's checked early above anyway?
        if (!game.isGameOver()) {
            checkGameOverCondition();
        }
        
        if (game.getAge() != GameStage.Play) {
            return;
        }
        game.getTriggerHandler().resetActiveTriggers();
        // Resetting triggers may result in needing to check static abilities again. For example,
        // if the legendary rule was invoked on a Thespian's Stage that just copied Dark Depths, the
        // trigger reset above will activate the copy's Always trigger, which needs to be triggered at
        // this point.
        checkStaticAbilities(false, affectedCards, CardCollection.EMPTY);

        if (!refreeze) {
            game.getStack().unfreezeStack();
        }
    }

    private boolean stateBasedAction_Saga(Card c, CardZoneTable table) {
        boolean checkAgain = false;
        if (!c.getType().hasSubtype("Saga")) {
            return false;
        }
        if (!c.canBeSacrificed()) {
            return false;
        }
        if (c.getCounters(CounterType.LORE) < c.getFinalChapterNr()) {
            return false;
        }
        if (!game.getStack().hasSimultaneousStackEntries() &&
                !game.getStack().hasSourceOnStack(c, SpellAbilityPredicates.isChapter())) {
            sacrifice(c, null, table);
            checkAgain = true;
        }
        return checkAgain;
    }

    private boolean stateBasedAction704_attach(Card c, CardZoneTable table) {
        boolean checkAgain = false;

        if (c.isAttachedToEntity()) {
            final GameEntity ge = c.getEntityAttachedTo();
            if (!ge.canBeAttached(c, true)) {
                c.unattachFromEntity(ge);
                checkAgain = true;
            }
        }

        if (c.hasCardAttachments()) {
            for (final Card attach : Lists.newArrayList(c.getAttachedCards())) {
                if (!attach.isInPlay()) {
                    attach.unattachFromEntity(c);
                    checkAgain = true;
                }
            }
        }

        // cleanup aura
        if (c.isAura() && c.isInPlay() && !c.isEnchanting()) {
            sacrificeDestroy(c, null, table);
            checkAgain = true;
        }
        return checkAgain;
    }

    private boolean stateBasedAction704_5r(Card c) {
        boolean checkAgain = false;
        int plusOneCounters = c.getCounters(CounterType.P1P1);
        int minusOneCounters = c.getCounters(CounterType.M1M1);
        if (plusOneCounters > 0 && minusOneCounters > 0) {
            int remove = Math.min(plusOneCounters, minusOneCounters);
            // If a permanent has both a +1/+1 counter and a -1/-1 counter on it,
            // N +1/+1 and N -1/-1 counters are removed from it, where N is the
            // smaller of the number of +1/+1 and -1/-1 counters on it.
            // This should fire remove counters trigger
            c.subtractCounter(CounterType.P1P1, remove);
            c.subtractCounter(CounterType.M1M1, remove);
            checkAgain = true;
        }
        return checkAgain;
    }

    // If a token is in a zone other than the battlefield, it ceases to exist.
    private boolean stateBasedAction704_5d(Card c) {
        boolean checkAgain = false;
        if (c.isToken()) {
            final Zone zoneFrom = game.getZoneOf(c);
            if (!zoneFrom.is(ZoneType.Battlefield) && !zoneFrom.is(ZoneType.Command)) {
                zoneFrom.remove(c);
                checkAgain = true;
            }
        }
        return checkAgain;
    }

    public void checkGameOverCondition() {
        // award loses as SBE
        List<Player> losers = null;

        FCollectionView<Player> allPlayers = game.getPlayers();
        for (Player p : allPlayers) {
            if (p.checkLoseCondition()) { // this will set appropriate outcomes
                // Run triggers
                if (losers == null) {
                    losers = Lists.newArrayListWithCapacity(3);
                }
                losers.add(p);
            }
        }

        GameEndReason reason = null;
        // Has anyone won by spelleffect?
        for (Player p : allPlayers) {
            if (!p.hasWon()) {
                continue;
            }

            // then the rest have lost!
            reason = GameEndReason.WinsGameSpellEffect;
            for (Player pl : allPlayers) {
                if (pl.equals(p)) {
                    continue;
                }

                if (!pl.loseConditionMet(GameLossReason.OpponentWon, p.getOutcome().altWinSourceName)) {
                    reason = null; // they cannot lose!
                } else {
                    if (losers == null) {
                        losers = Lists.newArrayListWithCapacity(3);
                    }
                    losers.add(pl);
                }
            }
            break;
        }

        // loop through all the non-losing players that can't win
        // see if all of their opponents are in that "about to lose" collection
        if (losers != null) {
            for (Player p : allPlayers) {
                if (losers.contains(p)) {
                    continue;
                }
                if (p.cantWin()) {
                    if (losers.containsAll(p.getOpponents())) {
                        // what to do here?!?!?!
                        System.err.println(p.toString() + " is about to win, but can't!");
                    }
                }

            }
        }

        // need a separate loop here, otherwise ConcurrentModificationException is raised
        if (losers != null) {
            for (Player p : losers) {
                game.onPlayerLost(p);
            }
        }

        if (reason == null) {
            List<Player> notLost = Lists.newArrayList();
            Set<Integer> teams = Sets.newHashSet();
            for (Player p : allPlayers) {
                if (p.getOutcome() == null || p.getOutcome().hasWon()) {
                    notLost.add(p);
                    teams.add(p.getTeam());
                }
            }
            int cntNotLost = notLost.size();
            if (cntNotLost == 1) {
                reason = GameEndReason.AllOpponentsLost;
            }
            else if (cntNotLost == 0) {
                reason = GameEndReason.Draw;
            }
            else if (teams.size() == 1) {
                reason = GameEndReason.AllOpposingTeamsLost;
            }
            else {
                return;
            }
        }

        // Clear Simultaneous triggers at the end of the game
        game.setGameOver(reason);
        game.getStack().clearSimultaneousStack();
    }

    private boolean handlePlaneswalkerRule(Player p, CardZoneTable table) {
        // get all Planeswalkers
        final List<Card> list = CardLists.filter(p.getCardsIn(ZoneType.Battlefield), CardPredicates.Presets.PLANESWALKERS);
        boolean recheck = false;

        //final Multimap<String, Card> uniqueWalkers = ArrayListMultimap.create(); // Not used as of Ixalan

        for (Card c : list) {
            if (c.getCounters(CounterType.LOYALTY) <= 0) {
                sacrificeDestroy(c, null, table);
                // Play the Destroy sound
                game.fireEvent(new GameEventCardDestroyed());
                recheck = true;
            }

            /* -- Not used as of Ixalan --
            for (final String type : c.getType()) {
                if (CardType.isAPlaneswalkerType(type)) {
                    uniqueWalkers.put(type, c);
                }
            }*/
        }

        /* -- Not used as of Ixalan --
        for (String key : uniqueWalkers.keySet()) {
            Collection<Card> duplicates = uniqueWalkers.get(key);
            if (duplicates.size() < 2) {
                continue;
            }

            recheck = true;

            Card toKeep = p.getController().chooseSingleEntityForEffect(new CardCollection(duplicates), new AbilitySub(ApiType.InternalLegendaryRule, null, null, null), "You have multiple planeswalkers of type \""+key+"\"in play.\n\nChoose one to stay on battlefield (the rest will be moved to graveyard)");
            for (Card c: duplicates) {
                if (c != toKeep) {
                    moveToGraveyard(c, null);
                }
            }
        }
        */
        return recheck;
    }

    private boolean handleLegendRule(Player p, CardZoneTable table) {
        final List<Card> a = CardLists.getType(p.getCardsIn(ZoneType.Battlefield), "Legendary");
        if (a.isEmpty() || game.getStaticEffects().getGlobalRuleChange(GlobalRuleChange.noLegendRule)) {
            return false;
        }
        boolean recheck = false;
        List<Card> yamazaki = CardLists.getKeyword(a, "Legend rule doesn't apply to CARDNAME.");
        a.removeAll(yamazaki);


        Multimap<String, Card> uniqueLegends = ArrayListMultimap.create();
        for (Card c : a) {
            if (!c.isFaceDown()) {
                uniqueLegends.put(c.getName(), c);
            }
        }

        for (String name : uniqueLegends.keySet()) {
            Collection<Card> cc = uniqueLegends.get(name);
            if (cc.size() < 2) {
                continue;
            }

            recheck = true;

            Card toKeep = p.getController().chooseSingleEntityForEffect(new CardCollection(cc), new AbilitySub(ApiType.InternalLegendaryRule, null, null, null), "You have multiple legendary permanents named \""+name+"\" in play.\n\nChoose the one to stay on battlefield (the rest will be moved to graveyard)");
            for (Card c: cc) {
                if (c != toKeep) {
                    sacrificeDestroy(c, null, table);
                }
            }
            game.fireEvent(new GameEventCardDestroyed());
        }

        return recheck;
    }

    private boolean handleWorldRule(CardZoneTable table) {
        final List<Card> worlds = CardLists.getType(game.getCardsIn(ZoneType.Battlefield), "World");
        if (worlds.size() <= 1) {
            return false;
        }

        List<Card> toKeep = Lists.newArrayList();
        long ts = 0;

        for (final Card crd : worlds) {
            long crdTs = crd.getTimestamp();
            if (crdTs > ts) {
                ts = crdTs;
                toKeep.clear();
            }
            if (crdTs == ts) {
                toKeep.add(crd);
            }
        }

        if (toKeep.size() == 1) {
            worlds.removeAll(toKeep);
        }

        for (Card c : worlds) {
            sacrificeDestroy(c, null, table);
            game.fireEvent(new GameEventCardDestroyed());
        }

        return true;
    }

    @Deprecated
    public final Card sacrifice(final Card c, final SpellAbility source) {
        return sacrifice(c, source, null);
    }
    public final Card sacrifice(final Card c, final SpellAbility source, CardZoneTable table) {
        if (!c.canBeSacrificedBy(source)) {
            return null;
        }

        c.getController().addSacrificedThisTurn(c, source);

        return sacrificeDestroy(c, source, table);
    }

    public final boolean destroy(final Card c, final SpellAbility sa, final boolean regenerate, CardZoneTable table) {
        Player activator = null;
        if (!c.canBeDestroyed()) {
            return false;
        }

        // Replacement effects
        final Map<String, Object> repRunParams = Maps.newHashMap();
        repRunParams.put("Event", "Destroy");
        repRunParams.put("Source", sa);
        repRunParams.put("Card", c);
        repRunParams.put("Affected", c);
        repRunParams.put("Regeneration", regenerate);

        if (game.getReplacementHandler().run(repRunParams) != ReplacementResult.NotReplaced) {
            return false;
        }


        if (sa != null) {
            activator = sa.getActivatingPlayer();
        }

        // Play the Destroy sound
        game.fireEvent(new GameEventCardDestroyed());

        // Run triggers
        final Map<String, Object> runParams = Maps.newHashMap();
        runParams.put("Card", c);
        runParams.put("Causer", activator);
        game.getTriggerHandler().runTrigger(TriggerType.Destroyed, runParams, false);

        final Card sacrificed = sacrificeDestroy(c, sa, table);
        return sacrificed != null;
    }

    /**
     * @return the sacrificed Card in its new location, or {@code null} if the
     * sacrifice wasn't successful.
     */
    protected final Card sacrificeDestroy(final Card c, SpellAbility cause, CardZoneTable table) {
        if (!c.isInPlay()) {
            return null;
        }

        final Card newCard = moveToGraveyard(c, cause, null);
        if (table != null) {
            table.put(ZoneType.Battlefield, newCard.getZone().getZoneType(), newCard);
        }

        return newCard;
    }

    public void revealTo(final Card card, final Player to) {
        revealTo(card, Collections.singleton(to));
    }
    public void revealTo(final CardCollectionView cards, final Player to) {
        revealTo(cards, Collections.singleton(to));
    }
    public void revealTo(final Card card, final Iterable<Player> to) {
        revealTo(new CardCollection(card), to);
    }
    public void revealTo(final CardCollectionView cards, final Iterable<Player> to) {
        if (cards.isEmpty()) {
            return;
        }

        final ZoneType zone = cards.getFirst().getZone().getZoneType();
        final Player owner = cards.getFirst().getOwner();
        for (final Player p : to) {
            p.getController().reveal(cards, zone, owner);
        }
    }

    public void reveal(CardCollectionView cards, Player cardOwner) {
        reveal(cards, cardOwner, true);
    }

    public void reveal(CardCollectionView cards, Player cardOwner, boolean dontRevealToOwner) {
        reveal(cards, cardOwner, dontRevealToOwner, null);
    }

    public void reveal(CardCollectionView cards, Player cardOwner, boolean dontRevealToOwner, String messagePrefix) {
        Card firstCard = Iterables.getFirst(cards, null);
        if (firstCard == null) {
            return;
        }
        reveal(cards, game.getZoneOf(firstCard).getZoneType(), cardOwner, dontRevealToOwner, messagePrefix);
    }

    public void reveal(CardCollectionView cards, ZoneType zt, Player cardOwner, boolean dontRevealToOwner, String messagePrefix) {
        for (Player p : game.getPlayers()) {
            if (dontRevealToOwner && cardOwner == p) {
                continue;
            }
            p.getController().reveal(cards, zt, cardOwner, messagePrefix);
        }
    }

    public void revealAnte(String title, Multimap<Player, PaperCard> removedAnteCards) {
        for (Player p : game.getPlayers()) {
            p.getController().revealAnte(title, removedAnteCards);
        }
    }

    /** Delivers a message to all players. (use reveal to show Cards) */
    public void nofityOfValue(SpellAbility saSource, GameObject relatedTarget, String value, Player playerExcept) {
        for (Player p : game.getPlayers()) {
            if (playerExcept == p) continue;
            p.getController().notifyOfValue(saSource, relatedTarget, value);
        }
    }

    private void drawStartingHand(Player p1){

        //check initial hand
        List<Card> lib1 = Lists.newArrayList(p1.getZone(ZoneType.Library).getCards().threadSafeIterable());
        List<Card> hand1 = lib1.subList(0,p1.getMaxHandSize());
        System.out.println(hand1.toString());

        //shuffle
        List<Card> shuffledCards = Lists.newArrayList(p1.getZone(ZoneType.Library).getCards().threadSafeIterable());
        Collections.shuffle(shuffledCards);

        //check a second hand
        List<Card> hand2 = shuffledCards.subList(0,p1.getMaxHandSize());
        System.out.println(hand2.toString());

        //choose better hand according to land count
        float averageLandRatio = getLandRatio(lib1);
        if(getHandScore(hand1, averageLandRatio)>getHandScore(hand2, averageLandRatio)){
            p1.getZone(ZoneType.Library).setCards(shuffledCards);
        }
        p1.drawCards(p1.getMaxHandSize());
    }

    private float getLandRatio(List<Card> deck){
        int landCount = 0;
        for(Card c:deck){
            if(c.isLand()){
                landCount++;
            }
        }
        if (landCount == 0 ){
            return 0;
        }
        return Float.valueOf(landCount)/Float.valueOf(deck.size());
    }

    private float getHandScore(List<Card> hand, float landRatio){
        int landCount = 0;
        for(Card c:hand){
            if(c.isLand()){
                landCount++;
            }
        }
        float averageCount = landRatio * hand.size();
        return Math.abs(averageCount-landCount);
    }

    public void startGame(GameOutcome lastGameOutcome) {
        startGame(lastGameOutcome, null);
    }

    public void startGame(GameOutcome lastGameOutcome, Runnable startGameHook) {
        Player first = determineFirstTurnPlayer(lastGameOutcome);

        GameType gameType = game.getRules().getGameType();
        do {
            if (game.isGameOver()) { break; } // conceded during "play or draw"

            // FControl should determine now if there are any human players.
            // Where there are none, it should bring up speed controls
            game.fireEvent(new GameEventGameStarted(gameType, first, game.getPlayers()));

            // Emissary's Plot
            // runPreOpeningHandActions(first);

            game.setAge(GameStage.Mulligan);
            for (final Player p1 : game.getPlayers()) {
                if (StaticData.instance().getFilteredHandsEnabled() ) {
                    drawStartingHand(p1);
                } else {
                    p1.drawCards(p1.getStartingHandSize());
                }

                // If pl has Backup Plan as a Conspiracy draw that many extra hands

            }

            // Choose starting hand for each player with multiple hands
            if (game.getRules().getGameType() != GameType.Puzzle) {
                new MulliganService(first).perform();
            }
            if (game.isGameOver()) { break; } // conceded during "mulligan" prompt

            game.setAge(GameStage.Play);

            //<THIS CODE WILL WORK WITH PHASE = NULL>
            if (game.getRules().hasAppliedVariant(GameType.Planechase)) {
                first.initPlane();
            }

            runOpeningHandActions(first);
            checkStateEffects(true); // why?

            // Run Trigger beginning of the game
            final Map<String, Object> runParams = Maps.newHashMap();
            game.getTriggerHandler().runTrigger(TriggerType.NewGame, runParams, true);
            //</THIS CODE WILL WORK WITH PHASE = NULL>


            game.getPhaseHandler().startFirstTurn(first, startGameHook);
            //after game ends, ensure Auto-Pass canceled for all players so it doesn't apply to next game
            for (Player p : game.getRegisteredPlayers()) {
                p.getController().autoPassCancel();
            }

            first = game.getPhaseHandler().getPlayerTurn();  // needed only for restart
        } while (game.getAge() == GameStage.RestartedByKarn);
    }

    private Player determineFirstTurnPlayer(final GameOutcome lastGameOutcome) {
        // Only cut/coin toss if it's the first game of the match
        Player goesFirst = null;

        if (game != null) {
            if (game.getRules().getGameType().equals(GameType.Puzzle)) {
                return game.getPlayers().get(0);
            }

            // 904.6: in Archenemy games the Archenemy goes first
            if (game.getRules().hasAppliedVariant(GameType.Archenemy)) {
                for (Player p : game.getPlayers()) {
                    if (p.isArchenemy()) {
                        return p;
                    }
                }
            }
        }
        // Power Play - Each player with a Power Play in the CommandZone becomes the Starting Player
        Set<Player> powerPlayers = Sets.newHashSet();
        for (Card c : game.getCardsIn(ZoneType.Command)) {
            if (c.getName().equals("Power Play")) {
                powerPlayers.add(c.getOwner());
            }
        }

        if (!powerPlayers.isEmpty()) {
            List<Player> players = Lists.newArrayList(powerPlayers);
            Collections.shuffle(players, MyRandom.getRandom());
            return players.get(0);
        }

        boolean isFirstGame = lastGameOutcome == null;
        if (isFirstGame) {
            game.fireEvent(new GameEventFlipCoin()); // Play the Flip Coin sound
            goesFirst = Aggregates.random(game.getPlayers());
        } else {
            for (Player p : game.getPlayers()) {
                if (!lastGameOutcome.isWinner(p.getRegisteredPlayer())) {
                    goesFirst = p;
                    break;
                }
            }
        }

        if (goesFirst == null) {
            // This happens in hotseat matches when 2 equal lobbyplayers play.
            // Noone of them has lost, so cannot decide who goes first .
            goesFirst = game.getPlayers().get(0); // does not really matter who plays first - it's controlled from the same computer.
        }

        for (Player p : game.getPlayers()) {
            if (p != goesFirst) {
                p.getController().awaitNextInput(); //show "Waiting for opponent..." while first player chooses whether to go first or keep their hand
            }
        }
        goesFirst = goesFirst.getController().chooseStartingPlayer(isFirstGame);
        return goesFirst;
    }

<<<<<<< HEAD
=======
    private void performMulligans(final Player firstPlayer, final boolean isCommander) {
        List<Player> whoCanMulligan = Lists.newArrayList(game.getPlayers());
        int offset = whoCanMulligan.indexOf(firstPlayer);

        // Have to cycle-shift the list to get the first player on index 0
        for (int i = 0; i < offset; i++) {
            whoCanMulligan.add(whoCanMulligan.remove(0));
        }

        boolean[] hasKept = new boolean[whoCanMulligan.size()];
        int[] handSize = new int[whoCanMulligan.size()];
        for (int i = 0; i < whoCanMulligan.size(); i++) {
            hasKept[i] = false;
            handSize[i] = whoCanMulligan.get(i).getZone(ZoneType.Hand).size();
        }

        MapOfLists<Player, Card> exiledDuringMulligans = new HashMapOfLists<Player, Card>(CollectionSuppliers.<Card>arrayLists());

        // rule 103.4b
        boolean isMultiPlayer = game.getPlayers().size() > 2;
        // https://magic.wizards.com/en/articles/archive/feature/checking-brawl-2018-07-09
        int mulliganDelta = isMultiPlayer || game.getRules().hasAppliedVariant(GameType.Brawl) ? 0 : 1;

        boolean allKept;
        do {
            allKept = true;
            for (int i = 0; i < whoCanMulligan.size(); i++) {
                if (hasKept[i]) continue;

                Player p = whoCanMulligan.get(i);
                CardCollectionView toMulligan = p.canMulligan() ? p.getController().getCardsToMulligan(firstPlayer) : null;

                if (game.isGameOver()) { // conceded on mulligan prompt
                    return;
                }

                if (toMulligan != null && !toMulligan.isEmpty()) {
                    toMulligan = new CardCollection(p.getCardsIn(ZoneType.Hand));
                    for (final Card c : toMulligan) {
                        moveToLibrary(c, null, null);
                    }
                    try {
                        Thread.sleep(100); //delay for a tiny bit to give UI a chance catch up
                    } catch (InterruptedException e) {
                        e.printStackTrace();
                    }
                    p.shuffle(null);
                    p.drawCards(handSize[i] - mulliganDelta);
                    p.onMulliganned();
                    allKept = false;
                } else {
                    game.getGameLog().add(GameLogEntryType.MULLIGAN, p.getName() + " has kept a hand of " + p.getZone(ZoneType.Hand).size() + " cards");
                    hasKept[i] = true;
                }
            }
            mulliganDelta++;
        } while (!allKept);

        //Vancouver Mulligan as a scry with the decisions inside
        List<Player> scryers = Lists.newArrayList();
        for(Player p : whoCanMulligan) {
            if (p.getStartingHandSize() > p.getZone(ZoneType.Hand).size()) {
                scryers.add(p);
            }
        }

        for(Player p : scryers) {
            if (p.getController().confirmMulliganScry(p)) {
                scry(ImmutableList.of(p), 1, null);
            }
        }
    }

>>>>>>> b5920a5a
    private void runPreOpeningHandActions(final Player first) {
        Player takesAction = first;
        do {
            //
            List<Card> ploys = CardLists.filter(takesAction.getCardsIn(ZoneType.Command), new Predicate<Card>() {
                @Override
                public boolean apply(Card input) {
                    return input.getName().equals("Emissary's Ploy");
                }
            });

            int chosen = 1;
            List<Integer> cmc = Lists.newArrayList(1, 2, 3);

            for (Card c : ploys) {
                if (!cmc.isEmpty()) {
                    chosen = takesAction.getController().chooseNumber(c.getSpellPermanent(), "Emissary's Ploy", cmc, c.getOwner());
                    cmc.remove((Object)chosen);
                }

                c.setChosenNumber(chosen);
            }
            takesAction = game.getNextPlayerAfter(takesAction);
        } while (takesAction != first);
    }

    private void runOpeningHandActions(final Player first) {
        Player takesAction = first;
        do {
            List<SpellAbility> usableFromOpeningHand = Lists.newArrayList();

            // Select what can be activated from a given hand
            for (final Card c : takesAction.getCardsIn(ZoneType.Hand)) {
                for (KeywordInterface inst : c.getKeywords()) {
                    String kw = inst.getOriginal();
                    if (kw.startsWith("MayEffectFromOpeningHand")) {
                        String[] split = kw.split(":");
                        final String effName = split[1];
                        if (split.length > 2 && split[2].equalsIgnoreCase("!PlayFirst") && first == takesAction) {
                            continue;
                        }

                        final SpellAbility effect = AbilityFactory.getAbility(c.getSVar(effName), c);
                        effect.setActivatingPlayer(takesAction);

                        usableFromOpeningHand.add(effect);
                    }
                }
            }

            // Players are supposed to return the effects in an order they want those to be resolved (Rule 103.5)
            if (!usableFromOpeningHand.isEmpty()) {
                usableFromOpeningHand = takesAction.getController().chooseSaToActivateFromOpeningHand(usableFromOpeningHand);
            }

            for (final SpellAbility sa : usableFromOpeningHand) {
                if (!takesAction.getZone(ZoneType.Hand).contains(sa.getHostCard())) {
                    continue;
                }

                takesAction.getController().playSpellAbilityNoStack(sa, true);
            }
            takesAction = game.getNextPlayerAfter(takesAction);
        } while (takesAction != first);
        // state effects are checked only when someone gets priority
    }

    // Invokes given runnable in Game thread pool - used to start game and perform actions from UI (when game-0 waits for input)
    public void invoke(final Runnable proc) {
        if (ThreadUtil.isGameThread()) {
            proc.run();
        }
        else {
            ThreadUtil.invokeInGameThread(proc);
        }
    }

    public void becomeMonarch(final Player p) {
        final Player previous = game.getMonarch();
        if (p == null || p.equals(previous))
            return;

        if (previous != null)
            previous.removeMonarchEffect();

        p.createMonarchEffect();
        game.setMonarch(p);

        // Run triggers
        final Map<String, Object> runParams = Maps.newHashMap();
        runParams.put("Player", p);
        game.getTriggerHandler().runTrigger(TriggerType.BecomeMonarch, runParams, false);
    }

    // Make scry an action function so that it can be used for mulligans (with a null cause)
    // Assumes that the list of players is in APNAP order, which should be the case
    // Optional here as well to handle the way that mulligans do the choice
    // 701.17. Scry
    // 701.17a To "scry N" means to look at the top N cards of your library, then put any number of them
    // on the bottom of your library in any order and the rest on top of your library in any order.
    // 701.17b If a player is instructed to scry 0, no scry event occurs. Abilities that trigger whenever a
    // player scries won’t trigger.
    // 701.17c If multiple players scry at once, each of those players looks at the top cards of their library
    // at the same time. Those players decide in APNAP order (see rule 101.4) where to put those
    // cards, then those cards move at the same time.
    public void scry(List<Player> players, int numScry, SpellAbility cause) {
        if (numScry == 0) {
            return;
        }
        // reveal the top N library cards to the player (only)
        // no real need to separate out the look if
        // there is only one player scrying
        if (players.size() > 1) {
            for (final Player p : players) {
                final CardCollection topN = new CardCollection(p.getCardsIn(ZoneType.Library, numScry));
                revealTo(topN, p);
            }
        }
        // make the decisions
        List<ImmutablePair<CardCollection, CardCollection>> decisions = Lists.newArrayList();
        for (final Player p : players) {
            final CardCollection topN = new CardCollection(p.getCardsIn(ZoneType.Library, numScry));
            ImmutablePair<CardCollection, CardCollection> decision = p.getController().arrangeForScry(topN);
            decisions.add(decision);
            int numToTop = decision.getLeft() == null ? 0 : decision.getLeft().size();
            int numToBottom = decision.getRight() == null ? 0 : decision.getRight().size();

            // publicize the decision
            game.fireEvent(new GameEventScry(p, numToTop, numToBottom));
        }
        // do the moves after all the decisions (maybe not necesssary, but let's
        // do it the official way)
        for (int i = 0; i < players.size(); i++) {
            // no good iterate simultaneously in Java
            final Player p = players.get(i);
            final CardCollection toTop = decisions.get(i).getLeft();
            final CardCollection toBottom = decisions.get(i).getRight();
            if (toTop != null) {
                Collections.reverse(toTop); // reverse to get the correct order
                for (Card c : toTop) {
                    moveToLibrary(c, cause, null);
                }
            }
            if (toBottom != null) {
                for (Card c : toBottom) {
                    moveToBottomOfLibrary(c, cause, null);
                }
            }

            if (cause != null) {
                // set up triggers (but not actually do them until later)
                final Map<String, Object> runParams = Maps.newHashMap();
                runParams.put("Player", p);
                game.getTriggerHandler().runTrigger(TriggerType.Scry, runParams, false);
            }
        }
    }
}<|MERGE_RESOLUTION|>--- conflicted
+++ resolved
@@ -1668,82 +1668,6 @@
         return goesFirst;
     }
 
-<<<<<<< HEAD
-=======
-    private void performMulligans(final Player firstPlayer, final boolean isCommander) {
-        List<Player> whoCanMulligan = Lists.newArrayList(game.getPlayers());
-        int offset = whoCanMulligan.indexOf(firstPlayer);
-
-        // Have to cycle-shift the list to get the first player on index 0
-        for (int i = 0; i < offset; i++) {
-            whoCanMulligan.add(whoCanMulligan.remove(0));
-        }
-
-        boolean[] hasKept = new boolean[whoCanMulligan.size()];
-        int[] handSize = new int[whoCanMulligan.size()];
-        for (int i = 0; i < whoCanMulligan.size(); i++) {
-            hasKept[i] = false;
-            handSize[i] = whoCanMulligan.get(i).getZone(ZoneType.Hand).size();
-        }
-
-        MapOfLists<Player, Card> exiledDuringMulligans = new HashMapOfLists<Player, Card>(CollectionSuppliers.<Card>arrayLists());
-
-        // rule 103.4b
-        boolean isMultiPlayer = game.getPlayers().size() > 2;
-        // https://magic.wizards.com/en/articles/archive/feature/checking-brawl-2018-07-09
-        int mulliganDelta = isMultiPlayer || game.getRules().hasAppliedVariant(GameType.Brawl) ? 0 : 1;
-
-        boolean allKept;
-        do {
-            allKept = true;
-            for (int i = 0; i < whoCanMulligan.size(); i++) {
-                if (hasKept[i]) continue;
-
-                Player p = whoCanMulligan.get(i);
-                CardCollectionView toMulligan = p.canMulligan() ? p.getController().getCardsToMulligan(firstPlayer) : null;
-
-                if (game.isGameOver()) { // conceded on mulligan prompt
-                    return;
-                }
-
-                if (toMulligan != null && !toMulligan.isEmpty()) {
-                    toMulligan = new CardCollection(p.getCardsIn(ZoneType.Hand));
-                    for (final Card c : toMulligan) {
-                        moveToLibrary(c, null, null);
-                    }
-                    try {
-                        Thread.sleep(100); //delay for a tiny bit to give UI a chance catch up
-                    } catch (InterruptedException e) {
-                        e.printStackTrace();
-                    }
-                    p.shuffle(null);
-                    p.drawCards(handSize[i] - mulliganDelta);
-                    p.onMulliganned();
-                    allKept = false;
-                } else {
-                    game.getGameLog().add(GameLogEntryType.MULLIGAN, p.getName() + " has kept a hand of " + p.getZone(ZoneType.Hand).size() + " cards");
-                    hasKept[i] = true;
-                }
-            }
-            mulliganDelta++;
-        } while (!allKept);
-
-        //Vancouver Mulligan as a scry with the decisions inside
-        List<Player> scryers = Lists.newArrayList();
-        for(Player p : whoCanMulligan) {
-            if (p.getStartingHandSize() > p.getZone(ZoneType.Hand).size()) {
-                scryers.add(p);
-            }
-        }
-
-        for(Player p : scryers) {
-            if (p.getController().confirmMulliganScry(p)) {
-                scry(ImmutableList.of(p), 1, null);
-            }
-        }
-    }
-
->>>>>>> b5920a5a
     private void runPreOpeningHandActions(final Player first) {
         Player takesAction = first;
         do {
