--- conflicted
+++ resolved
@@ -697,11 +697,8 @@
                 state.removeIntrinsicKeyword(kw);
             }
 
-<<<<<<< HEAD
             if (!creatureReplacement) {
-=======
             if (state.getType().isCreature()) {
->>>>>>> a1c0f479
                 if (sa.hasParam("SetPower")) {
                     state.setBasePower(AbilityUtils.calculateAmount(sa.getHostCard(), sa.getParam("SetPower"), sa));
                 }
@@ -709,12 +706,9 @@
                     state.setBaseToughness(AbilityUtils.calculateAmount(sa.getHostCard(), sa.getParam("SetToughness"), sa));
                 }
             }
-
-<<<<<<< HEAD
-            if (sa.hasParam("SetLoyalty")) {
-=======
+            }
+
             if (state.getType().isPlaneswalker() && sa.hasParam("SetLoyalty")) {
->>>>>>> a1c0f479
                 state.setBaseLoyalty(String.valueOf(sa.getParam("SetLoyalty")));
             }
 
