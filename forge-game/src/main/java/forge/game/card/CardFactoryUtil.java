/*
 * Forge: Play Magic: the Gathering.
 * Copyright (C) 2011  Forge Team
 *
 * This program is free software: you can redistribute it and/or modify
 * it under the terms of the GNU General Public License as published by
 * the Free Software Foundation, either version 3 of the License, or
 * (at your option) any later version.
 *
 * This program is distributed in the hope that it will be useful,
 * but WITHOUT ANY WARRANTY; without even the implied warranty of
 * MERCHANTABILITY or FITNESS FOR A PARTICULAR PURPOSE.  See the
 * GNU General Public License for more details.
 *
 * You should have received a copy of the GNU General Public License
 * along with this program.  If not, see <http://www.gnu.org/licenses/>.
 */
package forge.game.card;

import java.util.Arrays;
import java.util.EnumSet;
import java.util.LinkedHashMap;
import java.util.List;
import java.util.Map;
import java.util.Map.Entry;
import java.util.Set;

import forge.game.event.GameEventCardForetold;
import forge.game.trigger.TriggerType;
import org.apache.commons.lang3.StringUtils;

import com.google.common.base.Predicate;
import com.google.common.base.Predicates;
import com.google.common.collect.ImmutableList;
import com.google.common.collect.Iterables;
import com.google.common.collect.Lists;
import com.google.common.collect.Maps;
import com.google.common.collect.Sets;

import forge.card.CardStateName;
import forge.card.CardType;
import forge.card.CardTypeView;
import forge.card.ColorSet;
import forge.card.ICardFace;
import forge.card.MagicColor;
import forge.card.mana.ManaCost;
import forge.card.mana.ManaCostParser;
import forge.game.CardTraitBase;
import forge.game.Game;
import forge.game.GameEntityCounterTable;
import forge.game.GameLogEntryType;
import forge.game.ability.AbilityFactory;
import forge.game.ability.AbilityKey;
import forge.game.ability.AbilityUtils;
import forge.game.ability.ApiType;
import forge.game.cost.Cost;
import forge.game.keyword.Keyword;
import forge.game.keyword.KeywordInterface;
import forge.game.player.Player;
import forge.game.replacement.ReplacementEffect;
import forge.game.replacement.ReplacementHandler;
import forge.game.replacement.ReplacementLayer;
import forge.game.spellability.AbilityStatic;
import forge.game.spellability.AbilitySub;
import forge.game.spellability.AlternativeCost;
import forge.game.spellability.OptionalCost;
import forge.game.spellability.Spell;
import forge.game.spellability.SpellAbility;
import forge.game.spellability.SpellAbilityRestriction;
import forge.game.staticability.StaticAbility;
import forge.game.staticability.StaticAbilityCantBeCast;
import forge.game.trigger.Trigger;
import forge.game.trigger.TriggerHandler;
import forge.game.zone.ZoneType;
import forge.util.Lang;
import forge.util.TextUtil;
import io.sentry.Breadcrumb;
import io.sentry.Sentry;

/**
 * <p>
 * CardFactoryUtil class.
 * </p>
 *
 * @author Forge
 * @version $Id$
 */
public class CardFactoryUtil {

    public static SpellAbility buildBasicLandAbility(final CardState state, byte color) {
        String strcolor = MagicColor.toShortString(color);
        String abString  = "AB$ Mana | Cost$ T | Produced$ " + strcolor +
                " | Secondary$ True | SpellDescription$ Add {" + strcolor + "}.";
        SpellAbility sa = AbilityFactory.getAbility(abString, state);
        sa.setIntrinsic(true); // always intrisic
        return sa;
    }

    /**
     * <p>
     * abilityMorphDown.
     * </p>
     *
     * @param sourceCard
     *            a {@link forge.game.card.Card} object.
     * @return a {@link forge.game.spellability.SpellAbility} object.
     */
    public static SpellAbility abilityMorphDown(final CardState cardState) {
        final Spell morphDown = new Spell(cardState.getCard(), new Cost(ManaCost.THREE, false)) {
            private static final long serialVersionUID = -1438810964807867610L;

            @Override
            public void resolve() {
                if (!hostCard.isFaceDown()) {
                    hostCard.setOriginalStateAsFaceDown();
                }
                final Game game = hostCard.getGame();

                CardCollectionView lastStateBattlefield = game.copyLastStateBattlefield();
                CardCollectionView lastStateGraveyard = game.copyLastStateGraveyard();

                Map<AbilityKey, Object> moveParams = Maps.newEnumMap(AbilityKey.class);
                moveParams.put(AbilityKey.LastStateBattlefield, lastStateBattlefield);
                moveParams.put(AbilityKey.LastStateGraveyard, lastStateGraveyard);

                hostCard.getGame().getAction().moveToPlay(hostCard, this, moveParams);
            }

            @Override
            public boolean canPlay() {
                if (hostCard.isInPlay()) {
                    return false; // cut short if already on the battlefield, avoids side effects when checking statics
                }
                CardStateName stateBackup = hostCard.getCurrentStateName();
                boolean face = hostCard.isFaceDown();
                hostCard.turnFaceDownNoUpdate();
                boolean success = super.canPlay();
                hostCard.setState(stateBackup, false);
                hostCard.setFaceDown(face);
                return success;
            }
        };

        morphDown.setCardState(cardState);

        morphDown.setDescription("(You may cast this card face down as a 2/2 creature for {3}.)");
        morphDown.setStackDescription("Morph - Creature 2/2");
        morphDown.setCastFaceDown(true);
        morphDown.setBasicSpell(false);

        return morphDown;
    }

    /**
     * <p>
     * abilityMorphUp.
     * </p>
     *
     * @param sourceCard
     *            a {@link forge.game.card.Card} object.
     * @return a {@link forge.game.spellability.AbilityActivated} object.
     */
    public static SpellAbility abilityMorphUp(final CardState cardState, final String costStr, final boolean mega) {
        Cost cost = new Cost(costStr, true);
        String costDesc = cost.toString();
        StringBuilder sbCost = new StringBuilder(mega ? "Megamorph" : "Morph");
        sbCost.append(" ");
        if (!cost.isOnlyManaCost()) {
            sbCost.append("— ");
        }
        // get rid of the ": " at the end
        sbCost.append(costDesc, 0, costDesc.length() - 2);

        StringBuilder sb = new StringBuilder();
        sb.append("ST$ SetState | Cost$ ").append(costStr).append(" | CostDesc$ ").append(sbCost);
        sb.append(" | MorphUp$ True | Secondary$ True | IsPresent$ Card.Self+faceDown");
        if (mega) {
            sb.append(" | Mega$ True");
        }

        sb.append(" | Mode$ TurnFace | SpellDescription$ (Turn this face up any time for its morph cost.)");

        final SpellAbility morphUp = AbilityFactory.getAbility(sb.toString(), cardState);

        // if Cost has X in cost, need to check source for an SVar for this
        if (cost.hasXInAnyCostPart() && cardState.hasSVar("X")) {
            morphUp.setSVar("X", cardState.getSVar("X"));
        }

        final StringBuilder sbStack = new StringBuilder();
        sbStack.append(cardState.getName()).append(" - turn this card face up.");
        morphUp.setStackDescription(sbStack.toString());

        return morphUp;
    }

    public static SpellAbility abilityManifestFaceUp(final Card sourceCard, final ManaCost manaCost) {
        String costDesc = manaCost.toString();

        // Cost need to be set later
        StringBuilder sb = new StringBuilder();
        sb.append("ST$ SetState | Cost$ 0 | CostDesc$ Unmanifest ").append(costDesc);
        sb.append(" | ManifestUp$ True | Secondary$ True | PresentDefined$ Self | IsPresent$ Card.faceDown+manifested");
        sb.append(" | Mode$ TurnFace | SpellDescription$ (Turn this face up any time for its mana cost.)");

        final SpellAbility manifestUp = AbilityFactory.getAbility(sb.toString(), sourceCard);
        manifestUp.setPayCosts(new Cost(manaCost, true));

        final StringBuilder sbStack = new StringBuilder();
        sbStack.append(sourceCard.getName()).append(" - turn this card face up.");
        manifestUp.setStackDescription(sbStack.toString());

        return manifestUp;
    }

    public static boolean handleHiddenAgenda(Player player, Card card) {
        SpellAbility sa = new SpellAbility.EmptySa(card);
        sa.putParam("AILogic", card.getSVar("AgendaLogic"));
        Predicate<ICardFace> cpp = Predicates.alwaysTrue();
        //Predicate<Card> pc = Predicates.in(player.getAllCards());
        // TODO This would be better to send in the player's deck, not all cards
        String name = player.getController().chooseCardName(sa, cpp, "Card",
                "Name a card for " + card.getName());
        if (name == null || name.isEmpty()) {
            return false;
        }
        if (card.hasKeyword("Double agenda")) {
            String name2 = player.getController().chooseCardName(sa, cpp, "Card",
                    "Name a second card for " + card.getName());
            if (name2 == null || name2.isEmpty()) {
                return false;
            }
            card.setNamedCard2(name2);
        }

        card.setNamedCard(name);
        card.turnFaceDown();
        card.addMayLookAt(player.getGame().getNextTimestamp(), ImmutableList.of(player));
        card.addSpellAbility(abilityRevealHiddenAgenda(card));
        return true;
    }

    private static SpellAbility abilityRevealHiddenAgenda(final Card sourceCard) {
        String ab = "ST$ SetState | Cost$ 0"
                + " | ConditionDefined$ Self | ConditionPresent$ Card.faceDown+inZoneCommand"
                + " | HiddenAgenda$ True"
                + " | Mode$ TurnFace | SpellDescription$ Reveal this Hidden Agenda at any time.";
        return AbilityFactory.getAbility(ab, sourceCard);
    }

    /**
     * <p>
     * isCounterable.
     * </p>
     *
     * @param c
     *            a {@link forge.game.card.Card} object.
     * @return a boolean.
     */
    public static boolean isCounterable(final Card c) {
        return !(c.hasKeyword("CARDNAME can't be countered.") || c.hasKeyword("This spell can't be countered."))
                && c.getCanCounter();
    }

    /**
     * <p>
     * isCounterableBy.
     * </p>
     *
     * @param c
     *            a {@link forge.game.card.Card} object.
     * @param sa
     *            the sa
     * @return a boolean.
     */
    public static boolean isCounterableBy(final Card c, final SpellAbility sa) {
        if (!isCounterable(c)) {
            return false;
        }

        for (String o : c.getHiddenExtrinsicKeywords()) {
            if (o.startsWith("CantBeCounteredBy")) {
                final String[] m = o.split(":");
                if (sa.isValid(m[1].split(","), c.getController(), c, null)) {
                    return false;
                }
            }
        }
        return true;
    }

    /**
     * <p>
     * countOccurrences.
     * </p>
     *
     * @param arg1
     *            a {@link java.lang.String} object.
     * @param arg2
     *            a {@link java.lang.String} object.
     * @return a int.
     */
    public static int countOccurrences(final String arg1, final String arg2) {
        int count = 0;
        int index = 0;
        while ((index = arg1.indexOf(arg2, index)) != -1) {
            ++index;
            ++count;
        }
        return count;
    }

    /**
     * <p>
     * parseMath.
     * </p>
     *
     * @param expression
     *            a {@link java.lang.String} object.
     * @return an array of {@link java.lang.String} objects.
     */
    public static String extractOperators(final String expression) {
        String[] l = expression.split("/");
        return l.length > 1 ? l[1] : null;
    }

    /**
     * <p>
     * isMostProminentColor.
     * </p>
     *
     * @param list
     *            a {@link Iterable<Card>} object.
     * @return a boolean.
     */
    public static byte getMostProminentColors(final Iterable<Card> list) {
        int cntColors = MagicColor.WUBRG.length;
        final Integer[] map = new Integer[cntColors];
        for (int i = 0; i < cntColors; i++) {
            map[i] = 0;
        }

        for (final Card crd : list) {
            ColorSet color = crd.getColor();
            for (int i = 0; i < cntColors; i++) {
                if (color.hasAnyColor(MagicColor.WUBRG[i]))
                    map[i]++;
            }
        }

        byte mask = 0;
        int nMax = -1;
        for (int i = 0; i < cntColors; i++) {
            if (map[i] > nMax)
                mask = MagicColor.WUBRG[i];
            else if (map[i] == nMax)
                mask |= MagicColor.WUBRG[i];
            else
                continue;
            nMax = map[i];
        }
        return mask;
    }

    /**
     * <p>
     * SortColorsFromList.
     * </p>
     *
     * @param list
     *            a {@link forge.game.card.CardCollection} object.
     * @return a List.
     */
    public static int[] SortColorsFromList(final CardCollection list) {
        int cntColors = MagicColor.WUBRG.length;
        final int[] map = new int[cntColors];
        for (int i = 0; i < cntColors; i++) {
            map[i] = 0;
        }

        for (final Card crd : list) {
            ColorSet color = crd.getColor();
            for (int i = 0; i < cntColors; i++) {
                if (color.hasAnyColor(MagicColor.WUBRG[i]))
                    map[i]++;
            }
        }
        Arrays.sort(map);
        return map;
    }

    /**
     * <p>
     * getMostProminentColorsFromList.
     * </p>
     *
     * @param list
     *            a {@link forge.game.card.CardCollectionView} object.
     * @return a boolean.
     */
    public static byte getMostProminentColorsFromList(final CardCollectionView list, final List<String> restrictedToColors) {
        List<Byte> colorRestrictions = Lists.newArrayList();
        for (final String col : restrictedToColors) {
            colorRestrictions.add(MagicColor.fromName(col));
        }
        int cntColors = colorRestrictions.size();
        final Integer[] map = new Integer[cntColors];
        for (int i = 0; i < cntColors; i++) {
            map[i] = 0;
        }

        for (final Card crd : list) {
            ColorSet color = crd.getColor();
            for (int i = 0; i < cntColors; i++) {
                if (color.hasAnyColor(colorRestrictions.get(i))) {
                    map[i]++;
                }
            }
        }

        byte mask = 0;
        int nMax = -1;
        for (int i = 0; i < cntColors; i++) {
            if (map[i] > nMax)
                mask = colorRestrictions.get(i);
            else if (map[i] == nMax)
                mask |= colorRestrictions.get(i);
            else
                continue;
            nMax = map[i];
        }
        return mask;
    }

    /**
     * <p>
     * getMostProminentCreatureTypeSize.
     * </p>
     *
     * @param list
     *            a {@link forge.game.card.CardCollection} object.
     * @return an int.
     */
    public static int getMostProminentCreatureTypeSize(final CardCollection list) {
        if (list.isEmpty()) {
            return 0;
        }
        int allCreatureType = 0;

        final Map<String, Integer> map = Maps.newHashMap();
        for (final Card c : list) {
            // Remove Duplicated types
            CardTypeView type = c.getType();
            if (type.hasAllCreatureTypes() && Iterables.isEmpty(type.getExcludedCreatureSubTypes())) {
                allCreatureType++;
                continue;
            }
            // if something has all creature types, but some are excluded, the count might be messed up

            for (String creatureType : type.getCreatureTypes()) {
                Integer count = map.get(creatureType);
                map.put(creatureType, count == null ? 1 : count + 1);
            }
        }

        int max = 0;
        for (final Entry<String, Integer> entry : map.entrySet()) {
            if (max < entry.getValue()) {
                max = entry.getValue();
            }
        }
        return max + allCreatureType;
    }

    /**
     * <p>
     * getMostProminentCreatureType.
     * </p>
     *
     * @param list
     *            a {@link forge.game.card.CardCollection} object.
     * @return a string.
     */
    public static Iterable<String> getMostProminentCreatureType(final CardCollectionView list) {
        if (list.isEmpty()) {
            return ImmutableList.of();
        }

        final Map<String, Integer> map = Maps.newHashMap();
        for (final Card c : list) {
            // Remove Duplicated types
            for (String creatureType : c.getType().getCreatureTypes()) {
                Integer count = map.get(creatureType);
                map.put(creatureType, count == null ? 1 : count + 1);
            }
        }

        int max = 0;
        for (final Entry<String, Integer> entry : map.entrySet()) {
            if (max < entry.getValue()) {
                max = entry.getValue();
            }
        }
        if (max == 0) {
            return ImmutableList.of();
        }
        List<String> result = Lists.newArrayList();
        for (final Entry<String, Integer> entry : map.entrySet()) {
            if (max == entry.getValue()) {
                result.add(entry.getKey());
            }
        }

        return result;
    }

    /**
     * <p>
     * sharedKeywords.
     * </p>
     *
     * @param kw
     *            a  String arry.
     * @return a List<String>.
     */
    public static List<String> sharedKeywords(final Iterable<String> kw, final String[] restrictions,
            final Iterable<ZoneType> zones, final Card host, CardTraitBase ctb) {
        final List<String> filteredkw = Lists.newArrayList();
        final Player p = host.getController();
        CardCollectionView cardlist = p.getGame().getCardsIn(zones);
        final Set<String> landkw = Sets.newHashSet();
        final Set<String> protectionkw = Sets.newHashSet();
        final Set<String> protectionColorkw = Sets.newHashSet();
        final Set<String> hexproofkw = Sets.newHashSet();
        final Set<String> tramplekw = Sets.newHashSet();
        final Set<String> allkw = Sets.newHashSet();

        for (Card c : CardLists.getValidCards(cardlist, restrictions, p, host, ctb)) {
            for (KeywordInterface inst : c.getKeywords()) {
                final String k = inst.getOriginal();
                if (k.endsWith("walk")) {
                    landkw.add(k);
                } else if (k.startsWith("Protection")) {
                    protectionkw.add(k);
                    for (byte col : MagicColor.WUBRG) {
                        final String colString = "Protection from " + MagicColor.toLongString(col).toLowerCase();
                        if (k.contains(colString)) {
                            protectionColorkw.add(colString);
                        }
                    }
                } else if (k.startsWith("Hexproof")) {
                    hexproofkw.add(k);
                } else if (k.startsWith("Trample")) {
                    tramplekw.add(k);
                }
                allkw.add(k);
            }
        }
        for (String keyword : kw) {
            if (keyword.equals("Protection")) {
                filteredkw.addAll(protectionkw);
            } else if (keyword.equals("ProtectionColor")) {
                filteredkw.addAll(protectionColorkw);
            } else if (keyword.equals("Landwalk")) {
                filteredkw.addAll(landkw);
            } else if (keyword.equals("Hexproof")) {
                filteredkw.addAll(hexproofkw);
            } else if (keyword.equals("Trample")) {
                filteredkw.addAll(tramplekw);
            } else if (allkw.contains(keyword)) {
                filteredkw.add(keyword);
            }
        }
        return filteredkw;
    }

    public static int getCardTypesFromList(final CardCollectionView list) {
        EnumSet<CardType.CoreType> types = EnumSet.noneOf(CardType.CoreType.class);
        for (Card c1 : list) {
            Iterables.addAll(types, c1.getType().getCoreTypes());
        }
        return types.size();
    }

    /**
     * Adds the ability factory abilities.
     *
     * @param card
     *            the card
     */
    public static final void addAbilityFactoryAbilities(final Card card, final Iterable<String> abilities) {
        // **************************************************
        // AbilityFactory cards
        for (String rawAbility : abilities) {
            try {
                final SpellAbility intrinsicAbility = AbilityFactory.getAbility(rawAbility, card);
                card.addSpellAbility(intrinsicAbility);
                intrinsicAbility.setIntrinsic(true);
                intrinsicAbility.setCardState(card.getCurrentState());
            } catch (Exception e) {
                String msg = "CardFactoryUtil:addAbilityFactoryAbilities: crash in raw Ability";

                Breadcrumb bread = new Breadcrumb(msg);
                bread.setData("Card", card.getName());
                bread.setData("Ability", rawAbility);
                Sentry.addBreadcrumb(bread, card);

                // rethrow the exception with card Name for the user
                throw new RuntimeException("crash in raw Ability, check card script of " + card.getName(), e);
            }
        }
    }

    /**
     * <p>
     * postFactoryKeywords.
     * </p>
     *
     * @param card
     *            a {@link forge.game.card.Card} object.
     */
    public static void setupKeywordedAbilities(final Card card) {
        // this function should handle any keywords that need to be added after
        // a spell goes through the factory
        // Cards with Cycling abilities
        // -1 means keyword "Cycling" not found

        for (KeywordInterface inst : card.getKeywords()) {
            inst.createTraits(card, true);
        }

        // AltCost
        String altCost = card.getSVar("AltCost");
        if (StringUtils.isNotBlank(altCost)) {
            final SpellAbility sa1 = card.getFirstSpellAbility();
            if (sa1 != null && sa1.isSpell()) {
                card.addSpellAbility(makeAltCostAbility(card, altCost, sa1));
            }
        }
    }

    private static ReplacementEffect createETBReplacement(final CardState card, ReplacementLayer layer,
            final String effect, final boolean optional, final boolean secondary,
            final boolean intrinsic, final String valid, final String zone) {
        SpellAbility repAb = AbilityFactory.getAbility(effect, card);
        return createETBReplacement(card, layer, repAb, optional, secondary, intrinsic, valid, zone);
    }

    private static ReplacementEffect createETBReplacement(final CardState card, ReplacementLayer layer,
            final SpellAbility repAb, final boolean optional, final boolean secondary,
            final boolean intrinsic, final String valid, final String zone) {
        Card host = card.getCard();
        String desc = repAb.getDescription();
        setupETBReplacementAbility(repAb);
        if (!intrinsic) {
            repAb.setIntrinsic(false);
        }

        StringBuilder repEffsb = new StringBuilder();
        repEffsb.append("Event$ Moved | ValidCard$ ").append(valid);
        repEffsb.append(" | Destination$ Battlefield | Description$ ").append(desc);
        if (optional) {
            repEffsb.append(" | Optional$ True");
        }
        if (secondary) {
            repEffsb.append(" | Secondary$ True");
        }

        if (!zone.isEmpty()) {
            repEffsb.append(" | ActiveZones$ ").append(zone);
        }

        ReplacementEffect re = ReplacementHandler.parseReplacement(repEffsb.toString(), host, intrinsic, card);
        re.setLayer(layer);
        re.setOverridingAbility(repAb);

        return re;
    }

    public static String getProtectionValid(final String kw, final boolean damage) {
        String validSource = "";

        if (kw.startsWith("Protection:")) {
            final String[] kws = kw.split(":");
            String characteristic = kws[1];
            if (characteristic.startsWith("Player")) {
                validSource = "ControlledBy " + characteristic;
            } else {
                if (damage && (characteristic.endsWith("White") || characteristic.endsWith("Blue")
                    || characteristic.endsWith("Black") || characteristic.endsWith("Red")
                    || characteristic.endsWith("Green") || characteristic.endsWith("Colorless")
                    || characteristic.endsWith("MonoColor") || characteristic.endsWith("MultiColor"))) {
                    characteristic += "Source";
                }
                return characteristic;
            }
        } else if (kw.startsWith("Protection from ")) {
            String protectType = kw.substring("Protection from ".length());
            if (protectType.equals("white")) {
                validSource = "White" + (damage ? "Source" : "");
            } else if (protectType.equals("blue")) {
                validSource = "Blue" + (damage ? "Source" : "");
            } else if (protectType.equals("black")) {
                validSource = "Black" + (damage ? "Source" : "");
            } else if (protectType.equals("red")) {
                validSource = "Red" + (damage ? "Source" : "");
            } else if (protectType.equals("green")) {
                validSource = "Green" + (damage ? "Source" : "");
            } else if (protectType.equals("colorless")) {
                validSource = "Colorless" + (damage ? "Source" : "");
            } else if (protectType.equals("all colors")) {
                validSource = "nonColorless" + (damage ? "Source" : "");
            } else if (protectType.equals("everything")) {
                return "";
            } else if (protectType.startsWith("opponent of ")) {
                final String playerName = protectType.substring("opponent of ".length());
                validSource = "ControlledBy Player.OpponentOf PlayerNamed_" + playerName;
            } else {
                validSource = CardType.getSingularType(protectType);
            }
        }
        if (validSource.isEmpty()) {
            return validSource;
        }
        return "Card." + validSource + ",Emblem." + validSource;
    }

    public static ReplacementEffect makeEtbCounter(final String kw, final CardState card, final boolean intrinsic) {
        String parse = kw;

        String[] splitkw = parse.split(":");

        String desc = "CARDNAME enters the battlefield with ";
        desc += Lang.nounWithNumeralExceptOne(splitkw[2], CounterType.getType(splitkw[1]).getName().toLowerCase() + " counter");
        desc += " on it.";

        String extraparams = "";
        String amount = splitkw[2];
        if (splitkw.length > 3) {
            if (!splitkw[3].equals("no Condition")) {
                extraparams = splitkw[3];
            }
        }
        if (splitkw.length > 4) {
            desc = !splitkw[4].equals("no desc") ? splitkw[4] : "";
        }
        String abStr = "DB$ PutCounter | Defined$ Self | CounterType$ " + splitkw[1]
                + " | ETB$ True | CounterNum$ " + amount;

        SpellAbility sa = AbilityFactory.getAbility(abStr, card);
        setupETBReplacementAbility(sa);
        if (!intrinsic) {
            sa.setIntrinsic(false);
        }

        String repeffstr = "Event$ Moved | ValidCard$ Card.Self | Destination$ Battlefield "
                + "| Secondary$ True | Description$ " + desc + (!extraparams.equals("") ? " | " + extraparams : "");

        ReplacementEffect re = ReplacementHandler.parseReplacement(repeffstr, card.getCard(), intrinsic, card);

        re.setOverridingAbility(sa);

        return re;
    }

    public static void addTriggerAbility(final KeywordInterface inst, final Card card, final boolean intrinsic) {
        String keyword = inst.getOriginal();

        if (keyword.startsWith("Afflict")) {
            final String[] k = keyword.split(":");
            final String n = k[1];

            final String trigStr = "Mode$ AttackerBlocked | ValidCard$ Card.Self | TriggerZones$ Battlefield " +
                    " | ValidBlocker$ Creature | Secondary$ True " +
                    " | TriggerDescription$ Afflict " + n + " (" + inst.getReminderText() + ")";

            final String abStringAfflict = "DB$ LoseLife | Defined$ TriggeredDefendingPlayer" +
                    " | LifeAmount$ " + n;

            final Trigger afflictTrigger = TriggerHandler.parseTrigger(trigStr, card, intrinsic, null);
            afflictTrigger.setOverridingAbility(AbilityFactory.getAbility(abStringAfflict, card));

            inst.addTrigger(afflictTrigger);
        } else if (keyword.startsWith("Afterlife")) {
            final String[] k = keyword.split(":");
            final String name = StringUtils.join(k, " ");

            final StringBuilder sb = new StringBuilder();
            sb.append("Mode$ ChangesZone | Origin$ Battlefield | Destination$ Graveyard | ValidCard$ Card.Self ");
            sb.append("| Secondary$ True | TriggerDescription$ ").append(name);
            sb.append(" (").append(inst.getReminderText()).append(")");
            final String effect = "DB$ Token | TokenAmount$ " + k[1] +  " | TokenScript$ wb_1_1_spirit_flying";

            final Trigger trigger = TriggerHandler.parseTrigger(sb.toString(), card, intrinsic);

            trigger.setOverridingAbility(AbilityFactory.getAbility(effect, card));
            inst.addTrigger(trigger);
        } else if (keyword.startsWith("Annihilator")) {
            final String[] k = keyword.split(":");
            final String n = k[1];

            final String trig = "Mode$ Attacks | ValidCard$ Card.Self | "
                            + "TriggerZones$ Battlefield | Secondary$ True | TriggerDescription$ "
                            + "Annihilator " + n + " (" + inst.getReminderText() + ")";

            final String effect = "DB$ Sacrifice | Defined$ TriggeredDefendingPlayer | SacValid$ Permanent | Amount$ " + k[1];

            final Trigger trigger = TriggerHandler.parseTrigger(trig, card, intrinsic);
            trigger.setOverridingAbility(AbilityFactory.getAbility(effect, card));

            inst.addTrigger(trigger);
        } else if (keyword.equals("Ascend")) {
            // Ascend trigger only for Permanent
            if (card.isPermanent()) {
                final String trig = "Mode$ Always | TriggerZones$ Battlefield | Secondary$ True"
                        + " | Static$ True | Blessing$ False | IsPresent$ Permanent.YouCtrl | PresentCompare$ GE10 "
                        + " | TriggerDescription$ Ascend (" + inst.getReminderText() + ")";

                final String effect = "DB$ Ascend | Defined$ You";

                final Trigger trigger = TriggerHandler.parseTrigger(trig, card, intrinsic);
                trigger.setOverridingAbility(AbilityFactory.getAbility(effect, card));

                inst.addTrigger(trigger);
            } else {
                SpellAbility sa = card.getFirstSpellAbility();
                if (sa != null && sa.isSpell()) {
                    sa.setBlessing(true);
                }
            }
        } else if (keyword.equals("Battle cry")) {
            final String trig = "Mode$ Attacks | ValidCard$ Card.Self | TriggerZones$ Battlefield | Secondary$ True "
                    + " | TriggerDescription$ " + keyword + " (" + inst.getReminderText() + ")";
            String pumpStr = "DB$ PumpAll | ValidCards$ Creature.attacking+Other | NumAtt$ 1";
            SpellAbility sa = AbilityFactory.getAbility(pumpStr, card);

            sa.setIntrinsic(intrinsic);

            final Trigger trigger = TriggerHandler.parseTrigger(trig, card, intrinsic);
            trigger.setOverridingAbility(sa);

            inst.addTrigger(trigger);
        } else if (keyword.startsWith("Bushido")) {
            final String[] k = keyword.split(":");
            final String n = k[1];

            final String trigBlock = "Mode$ Blocks | ValidCard$ Card.Self | Secondary$ True"
                    + " | TriggerDescription$ Bushido "+ n + " (" + inst.getReminderText() + ")";

            final String trigBlocked = "Mode$ AttackerBlocked | ValidCard$ Card.Self | Secondary$ True "
                    + " | TriggerDescription$ Bushido "+ n + " (" + inst.getReminderText() + ")";

            String pumpStr = "DB$ Pump | Defined$ Self | NumAtt$ " + n + " | NumDef$ " + n;

            SpellAbility pump = AbilityFactory.getAbility(pumpStr, card);

            final Trigger bushidoTrigger1 = TriggerHandler.parseTrigger(trigBlock, card, intrinsic);
            final Trigger bushidoTrigger2 = TriggerHandler.parseTrigger(trigBlocked, card, intrinsic);

            bushidoTrigger1.setOverridingAbility(pump);
            bushidoTrigger2.setOverridingAbility(pump);

            inst.addTrigger(bushidoTrigger1);
            inst.addTrigger(bushidoTrigger2);
        } else if (keyword.equals("Cascade")) {
            final StringBuilder trigScript = new StringBuilder("Mode$ SpellCast | ValidCard$ Card.Self" +
                    " | Secondary$ True | TriggerDescription$ Cascade - CARDNAME");

            final String abString = "DB$ DigUntil | Defined$ You | Amount$ 1 | Valid$ Card.nonLand+cmcLTCascadeX" +
                    " | FoundDestination$ Exile | RevealedDestination$ Exile | ImprintFound$ True" +
                    " | RememberRevealed$ True";
            SpellAbility dig = AbilityFactory.getAbility(abString, card);
            dig.setSVar("CascadeX", "Count$CardManaCost");

            final String dbLandPut = "DB$ ChangeZone | ConditionCheckSVar$ X | ConditionSVarCompare$ GE1" +
                    " | Hidden$ True | Origin$ Exile | Destination$ Battlefield | ChangeType$ Land.IsRemembered" +
                    " | ChangeNum$ X | Tapped$ True | ForgetChanged$ True" +
                    " | SelectPrompt$ You may select a land to put on the battlefield tapped";
            AbilitySub landPut = (AbilitySub)AbilityFactory.getAbility(dbLandPut, card);
            landPut.setSVar("X", "Count$Averna");
            dig.setSubAbility(landPut);

            final String dbCascadeCast = "DB$ Play | Defined$ Imprinted | WithoutManaCost$ True | Optional$ True | ValidSA$ Spell.cmcLTCascadeX";
            AbilitySub cascadeCast = (AbilitySub)AbilityFactory.getAbility(dbCascadeCast, card);
            cascadeCast.setSVar("CascadeX", "Count$CardManaCost");
            landPut.setSubAbility(cascadeCast);

            final String dbMoveToLib = "DB$ ChangeZoneAll | ChangeType$ Card.IsRemembered,Card.IsImprinted"
                    + " | Origin$ Exile | Destination$ Library | RandomOrder$ True | LibraryPosition$ -1";
            AbilitySub moveToLib = (AbilitySub)AbilityFactory.getAbility(dbMoveToLib, card);
            cascadeCast.setSubAbility(moveToLib);

            final String cascadeCleanup = "DB$ Cleanup | ClearRemembered$ True | ClearImprinted$ True";
            AbilitySub cleanup = (AbilitySub)AbilityFactory.getAbility(cascadeCleanup, card);
            moveToLib.setSubAbility(cleanup);

            dig.setIntrinsic(intrinsic);

            final Trigger cascadeTrigger = TriggerHandler.parseTrigger(trigScript.toString(), card, intrinsic);
            cascadeTrigger.setOverridingAbility(dig);

            inst.addTrigger(cascadeTrigger);
        } else if (keyword.startsWith("Champion")) {
            final String[] k = keyword.split(":");
            final String[] valid = k[1].split(",");
            String desc = Lang.joinHomogenous(Lists.newArrayList(valid), null, "or");
            String article = Lang.startsWithVowel(desc) ? "an" : "a";
            if (desc.equals("Creature")) {
                desc = "creature"; //use lowercase for "Champion a creature"
            }

            StringBuilder changeType = new StringBuilder();
            for (String v : valid) {
                if (changeType.length() != 0) {
                    changeType.append(",");
                }
                changeType.append(v).append(".YouCtrl+Other");
            }

            StringBuilder trig = new StringBuilder();
            trig.append("Mode$ ChangesZone | Destination$ Battlefield | ValidCard$ Card.Self");
            trig.append(" | TriggerDescription$ Champion ").append(article).append(" ").append(desc);
            trig.append(" (").append(Keyword.getInstance("Champion:" + desc).getReminderText()).append(")");

            StringBuilder trigReturn = new StringBuilder();
            trigReturn.append("Mode$ ChangesZone | Origin$ Battlefield | ValidCard$ Card.Self");
            trigReturn.append(" | Secondary$ True | TriggerDescription$ When this leaves the battlefield, that card returns to the battlefield.");

            StringBuilder ab = new StringBuilder();
            ab.append("DB$ ChangeZone | Origin$ Battlefield | Destination$ Exile | RememberChanged$ True ");
            ab.append(" | Champion$ True | Hidden$ True | Optional$ True | ChangeType$ ").append(changeType);

            StringBuilder subAb = new StringBuilder();
            subAb.append("DB$ Sacrifice | Defined$ Card.Self");
            subAb.append(" | ConditionDefined$ Remembered | ConditionPresent$ Card | ConditionCompare$ EQ0");

            String returnChampion = "DB$ ChangeZone | Defined$ Remembered | Origin$ Exile | Destination$ Battlefield";
            final Trigger parsedTrigger = TriggerHandler.parseTrigger(trig.toString(), card, intrinsic);
            final Trigger parsedTrigReturn = TriggerHandler.parseTrigger(trigReturn.toString(), card, intrinsic);

            SpellAbility sa = AbilityFactory.getAbility(ab.toString(), card);
            AbilitySub sub = (AbilitySub) AbilityFactory.getAbility(subAb.toString(), card);

            sa.setSubAbility(sub);
            sa.setIntrinsic(intrinsic);

            parsedTrigger.setOverridingAbility(sa);

            SpellAbility saReturn = AbilityFactory.getAbility(returnChampion, card);
            sub = (AbilitySub) AbilityFactory.getAbility("DB$ Cleanup | ClearRemembered$ True", card);
            saReturn.setSubAbility(sub);
            saReturn.setIntrinsic(intrinsic);

            parsedTrigReturn.setOverridingAbility(saReturn);

            inst.addTrigger(parsedTrigger);
            inst.addTrigger(parsedTrigReturn);
        } else if (keyword.startsWith("Casualty")) {
            final String trigScript = "Mode$ SpellCast | ValidCard$ Card.Self | CheckSVar$ Casualty | Secondary$ True";
            String abString = "DB$ CopySpellAbility | Defined$ TriggeredSpellAbility | Amount$ 1 | MayChooseTarget$ True";
            String[] k = keyword.split(":");
            if (k.length > 2) {
                abString = abString + " | " + k[2];
            }

            final Trigger casualtyTrigger = TriggerHandler.parseTrigger(trigScript, card, intrinsic);
            casualtyTrigger.setOverridingAbility(AbilityFactory.getAbility(abString, card));
            casualtyTrigger.setSVar("Casualty", "0");

            inst.addTrigger(casualtyTrigger);
        } else if (keyword.equals("Conspire")) {
            final String trigScript = "Mode$ SpellCast | ValidCard$ Card.Self | CheckSVar$ Conspire | Secondary$ True | TriggerDescription$ Copy CARDNAME if its conspire cost was paid";
            final String abString = "DB$ CopySpellAbility | Defined$ TriggeredSpellAbility | Amount$ 1 | MayChooseTarget$ True";

            final Trigger conspireTrigger = TriggerHandler.parseTrigger(trigScript, card, intrinsic);
            conspireTrigger.setOverridingAbility(AbilityFactory.getAbility(abString, card));
            conspireTrigger.setSVar("Conspire", "0");

            inst.addTrigger(conspireTrigger);
        } else if (keyword.startsWith("Cumulative upkeep")) {
            final String[] k = keyword.split(":");
            final Cost cost = new Cost(k[1], false);
            String costDesc = cost.toSimpleString();

            if (!cost.isOnlyManaCost()) {
                costDesc = "—" + costDesc;
            }

            String upkeepTrig = "Mode$ Phase | Phase$ Upkeep | ValidPlayer$ You | TriggerZones$ Battlefield " +
                    " | IsPresent$ Card.Self | Secondary$ True | TriggerDescription$ " + k[0] + " " +
                    costDesc + " (" + inst.getReminderText() + ")";

            String effect = "DB$ Sacrifice | SacValid$ Self | CumulativeUpkeep$ " + k[1];

            final Trigger trigger = TriggerHandler.parseTrigger(upkeepTrig, card, intrinsic);
            trigger.setOverridingAbility(AbilityFactory.getAbility(effect, card));

            inst.addTrigger(trigger);
        } else if (keyword.equals("Daybound")) {
            // Set Day when it's Neither
            final String setDayTrig = "Mode$ Always | TriggerZones$ Battlefield | Static$ True | DayTime$ Neither | Secondary$ True | TriggerDescription$ Any time a player controls a permanent with daybound, if it's neither day nor night, it becomes day.";
            String setDayEff = "DB$ DayTime | Value$ Day";

            Trigger trigger = TriggerHandler.parseTrigger(setDayTrig, card, intrinsic);
            trigger.setOverridingAbility(AbilityFactory.getAbility(setDayEff, card));

            inst.addTrigger(trigger);

            final String transformTrig = "Mode$ Always | TriggerZones$ Battlefield | Static$ True | DayTime$ Night | IsPresent$ Card.Self+FrontSide | Secondary$ True | TriggerDescription$ As it becomes night, if this permanent is front face up, transform it.";
            String transformEff = "DB$ SetState | Mode$ Transform | Daybound$ True";

            trigger = TriggerHandler.parseTrigger(transformTrig, card, intrinsic);
            trigger.setOverridingAbility(AbilityFactory.getAbility(transformEff, card));

            inst.addTrigger(trigger);
        } else if (keyword.equals("Decayed")) {
            final String attackTrig = "Mode$ Attacks | ValidCard$ Card.Self | Secondary$ True | TriggerDescription$ " +
                    "When a creature with decayed attacks, sacrifice it at end of combat.";

            final String delayTrigStg = "DB$ DelayedTrigger | Mode$ Phase | Phase$ EndCombat | ValidPlayer$ Player | " +
                    "TriggerDescription$ At end of combat, sacrifice CARDNAME.";

            final String trigSacStg = "DB$ SacrificeAll | Defined$ Self | Controller$ You";

            SpellAbility delayTrigSA = AbilityFactory.getAbility(delayTrigStg, card);

            AbilitySub sacSA = (AbilitySub) AbilityFactory.getAbility(trigSacStg, card);
            delayTrigSA.setAdditionalAbility("Execute", sacSA);

            final Trigger parsedTrigger = TriggerHandler.parseTrigger(attackTrig, card, intrinsic);

            delayTrigSA.setIntrinsic(intrinsic);

            parsedTrigger.setOverridingAbility(delayTrigSA);
            inst.addTrigger(parsedTrigger);
        } else if (keyword.equals("Demonstrate")) {
            final String trigScript = "Mode$ SpellCast | ValidCard$ Card.Self | TriggerDescription$ Demonstrate (" + inst.getReminderText() + ")";
            final String youCopyStr = "DB$ CopySpellAbility | Defined$ TriggeredSpellAbility | MayChooseTarget$ True | Optional$ True | RememberCopies$ True | IgnoreFreeze$ True";
            final String chooseOppStr = "DB$ ChoosePlayer | Defined$ You | Choices$ Player.Opponent | ConditionDefined$ Remembered | ConditionPresent$ Spell";
            final String oppCopyStr = "DB$ CopySpellAbility | Controller$ ChosenPlayer | Defined$ TriggeredSpellAbility | MayChooseTarget$ True | ConditionDefined$ Remembered | ConditionPresent$ Spell";
            final String cleanupStr = "DB$ Cleanup | ClearRemembered$ True | ClearChosenPlayer$ True";

            final Trigger trigger = TriggerHandler.parseTrigger(trigScript, card, intrinsic);
            final SpellAbility youCopy = AbilityFactory.getAbility(youCopyStr, card);
            final AbilitySub chooseOpp = (AbilitySub) AbilityFactory.getAbility(chooseOppStr, card);
            final AbilitySub oppCopy = (AbilitySub) AbilityFactory.getAbility(oppCopyStr, card);
            final AbilitySub cleanup = (AbilitySub) AbilityFactory.getAbility(cleanupStr, card);
            oppCopy.setSubAbility(cleanup);
            chooseOpp.setSubAbility(oppCopy);
            youCopy.setSubAbility(chooseOpp);
            trigger.setOverridingAbility(youCopy);

            inst.addTrigger(trigger);
        } else if (keyword.equals("Dethrone")) {
            final StringBuilder trigScript = new StringBuilder(
                    "Mode$ Attacks | ValidCard$ Card.Self | Attacked$ Player.withMostLife | Secondary$ True | "
                    + "TriggerZones$ Battlefield | TriggerDescription$"
                    + " Dethrone (" + inst.getReminderText() + ")");

            final String abString = "DB$ PutCounter | Defined$ Self | CounterType$ P1P1 | CounterNum$ 1";
            final Trigger dethroneTrigger = TriggerHandler.parseTrigger(trigScript.toString(), card, intrinsic);
            dethroneTrigger.setOverridingAbility(AbilityFactory.getAbility(abString, card));

            inst.addTrigger(dethroneTrigger);
        } else if (keyword.startsWith("Echo")) {
            final String[] k = keyword.split(":");
            final String cost = k[1];

            String upkeepTrig = "Mode$ Phase | Phase$ Upkeep | ValidPlayer$ You | TriggerZones$ Battlefield " +
                    " | IsPresent$ Card.Self+cameUnderControlSinceLastUpkeep | Secondary$ True | " +
                    "TriggerDescription$ " + inst.getReminderText();

            String effect = "DB$ Sacrifice | SacValid$ Self | "
                    + "Echo$ " + cost;

            final Trigger trigger = TriggerHandler.parseTrigger(upkeepTrig, card, intrinsic);
            trigger.setOverridingAbility(AbilityFactory.getAbility(effect, card));

            inst.addTrigger(trigger);
        } else if (keyword.startsWith("Evoke")) {
            final StringBuilder trigStr = new StringBuilder(
                    "Mode$ ChangesZone | Destination$ Battlefield | ValidCard$ Card.Self+evoked | Secondary$ True | TriggerDescription$ "
                            + "Evoke (" + inst.getReminderText() + ")");

            final String effect = "DB$ Sacrifice";
            final Trigger trigger = TriggerHandler.parseTrigger(trigStr.toString(), card, intrinsic);
            trigger.setOverridingAbility(AbilityFactory.getAbility(effect, card));

            inst.addTrigger(trigger);
        } else if (keyword.equals("Evolve")) {
            final String trigStr = "Mode$ ChangesZone | Destination$ Battlefield | "
                    + " ValidCard$ Creature.YouCtrl+Other | EvolveCondition$ True | "
                    + "TriggerZones$ Battlefield | Secondary$ True | "
                    + "TriggerDescription$ Evolve (" + inst.getReminderText()+ ")";
            final String effect = "DB$ PutCounter | Defined$ Self | CounterType$ P1P1 | "
                    + "CounterNum$ 1 | Evolve$ True";

            final Trigger trigger = TriggerHandler.parseTrigger(trigStr, card, intrinsic);
            trigger.setOverridingAbility(AbilityFactory.getAbility(effect, card));

            inst.addTrigger(trigger);
        } else if (keyword.equals("Exalted")) {
            final String trig = "Mode$ Attacks | ValidCard$ Creature.YouCtrl | Alone$ True | "
                    + "TriggerZones$ Battlefield | Secondary$ True | TriggerDescription$ "
                    + "Exalted (" + inst.getReminderText() + ")";

            final String effect = "DB$ Pump | Defined$ TriggeredAttackerLKICopy | NumAtt$ +1 | NumDef$ +1";
            final Trigger trigger = TriggerHandler.parseTrigger(trig, card, intrinsic);
            trigger.setOverridingAbility(AbilityFactory.getAbility(effect, card));

            inst.addTrigger(trigger);
        } else if (keyword.equals("Exploit")) {
            final String trigStr = "Mode$ ChangesZone | ValidCard$ Card.Self | Destination$ Battlefield | Secondary$ True"
                    + " | TriggerDescription$ Exploit (" + inst.getReminderText() + ")";
            final String effect = "DB$ Sacrifice | SacValid$ Creature | SacMessage$ creature | Exploit$ True | Optional$ True";

            final Trigger trigger = TriggerHandler.parseTrigger(trigStr, card, intrinsic);

            trigger.setOverridingAbility(AbilityFactory.getAbility(effect, card));

            inst.addTrigger(trigger);
        } else if (keyword.equals("Extort")) {
            final String extortTrigger = "Mode$ SpellCast | ValidCard$ Card | ValidActivatingPlayer$ You | "
                    + "TriggerZones$ Battlefield | Secondary$ True"
                    + " | TriggerDescription$ Extort ("+ inst.getReminderText() +")";

            final String loseLifeStr = "AB$ LoseLife | Cost$ WB | Defined$ Player.Opponent | LifeAmount$ 1";
            final String gainLifeStr = "DB$ GainLife | Defined$ You | LifeAmount$ AFLifeLost";

            SpellAbility loseLifeSA = AbilityFactory.getAbility(loseLifeStr, card);

            AbilitySub gainLifeSA = (AbilitySub) AbilityFactory.getAbility(gainLifeStr, card);
            gainLifeSA.setSVar("AFLifeLost", "Number$0");
            loseLifeSA.setSubAbility(gainLifeSA);
            loseLifeSA.setIntrinsic(intrinsic);

            final Trigger parsedTrigger = TriggerHandler.parseTrigger(extortTrigger, card, intrinsic);
            parsedTrigger.setOverridingAbility(loseLifeSA);
            inst.addTrigger(parsedTrigger);
        } else if (keyword.startsWith("Fabricate")) {
            final String[] k = keyword.split(":");
            final String n = k[1];

            final String name = StringUtils.join(k);

            final String trigStr = "Mode$ ChangesZone | Destination$ Battlefield "
                    + " | ValidCard$ Card.Self | Secondary$ True"
                    + " | TriggerDescription$ Fabricate " + n + " (" + inst.getReminderText() + ")";

            final String choose = "DB$ GenericChoice | AILogic$ " + name;
            final String counter = "DB$ PutCounter | Defined$ Self | CounterType$ P1P1 | CounterNum$ " + n +
                    " | IsPresent$ Card.StrictlySelf | SpellDescription$ Put "
                    + Lang.nounWithNumeral(n, "+1/+1 counter") + " on it.";
            final String token = "DB$ Token | TokenAmount$ " + n + " | TokenScript$ c_1_1_a_servo | TokenOwner$ You "
                    + " | SpellDescription$ Create "
                    + Lang.nounWithNumeral(n, "1/1 colorless Servo artifact creature token") + ".";

            final Trigger trigger = TriggerHandler.parseTrigger(trigStr, card, intrinsic);

            SpellAbility saChoose = AbilityFactory.getAbility(choose, card);

            List<AbilitySub> list = Lists.newArrayList();
            list.add((AbilitySub)AbilityFactory.getAbility(counter, card));
            list.add((AbilitySub)AbilityFactory.getAbility(token, card));
            saChoose.setAdditionalAbilityList("Choices", list);
            saChoose.setIntrinsic(intrinsic);

            trigger.setOverridingAbility(saChoose);

            inst.addTrigger(trigger);
        } else if (keyword.startsWith("Fading")) {
            String upkeepTrig = "Mode$ Phase | Phase$ Upkeep | ValidPlayer$ You | TriggerZones$ Battlefield | Secondary$ True " +
                    " | TriggerDescription$ At the beginning of your upkeep, remove a fade counter from CARDNAME. If you can't, sacrifice CARDNAME.";

            final String removeCounterStr = "DB$ RemoveCounter | Defined$ Self | CounterType$ FADE | CounterNum$ 1 | RememberRemoved$ True";
            final String sacrificeStr = "DB$ Sacrifice | SacValid$ Self | ConditionCheckSVar$ FadingCheckSVar | ConditionSVarCompare$ EQ0";
            final String cleanupStr = "DB$ Cleanup | ClearRemembered$ True";

            SpellAbility removeCounterSA = AbilityFactory.getAbility(removeCounterStr, card);
            AbilitySub sacrificeSA = (AbilitySub) AbilityFactory.getAbility(sacrificeStr, card);
            sacrificeSA.setSVar("FadingCheckSVar","Count$RememberedSize");
            removeCounterSA.setSubAbility(sacrificeSA);

            AbilitySub cleanupSA = (AbilitySub) AbilityFactory.getAbility(cleanupStr, card);
            sacrificeSA.setSubAbility(cleanupSA);

            final Trigger trigger = TriggerHandler.parseTrigger(upkeepTrig, card, intrinsic);
            removeCounterSA.setIntrinsic(intrinsic);
            trigger.setOverridingAbility(removeCounterSA);

            inst.addTrigger(trigger);
        } else if (keyword.equals("Flanking")) {
            final StringBuilder trigFlanking = new StringBuilder(
                    "Mode$ AttackerBlockedByCreature | ValidCard$ Card.Self | ValidBlocker$ Creature.withoutFlanking " +
                    " | TriggerZones$ Battlefield | Secondary$ True " +
                    " | TriggerDescription$ Flanking (" + inst.getReminderText() + ")");

            final String effect = "DB$ Pump | Defined$ TriggeredBlockerLKICopy | NumAtt$ -1 | NumDef$ -1";

            final Trigger trigger = TriggerHandler.parseTrigger(trigFlanking.toString(), card, intrinsic);
            trigger.setOverridingAbility(AbilityFactory.getAbility(effect, card));

            inst.addTrigger(trigger);
        } else if (keyword.startsWith("Graft")) {
            final StringBuilder sb = new StringBuilder();
            sb.append("DB$ MoveCounter | Source$ Self | Defined$ TriggeredCardLKICopy");
            sb.append(" | CounterType$ P1P1 | CounterNum$ 1");

            if (card.hasSVar("AIGraftPreference")) {
                sb.append(" | AILogic$ ").append(card.getSVar("AIGraftPreference"));
            }

            String trigStr = "Mode$ ChangesZone | ValidCard$ Creature.Other"
                + "| Origin$ Any | Destination$ Battlefield "
                + "| TriggerZones$ Battlefield | OptionalDecider$ You "
                + "| IsPresent$ Card.Self+counters_GE1_P1P1"
                + "| Secondary$ True | TriggerDescription$ "
                + "Whenever another creature enters the battlefield, you "
                + "may move a +1/+1 counter from this creature onto it.";
            final Trigger trigger = TriggerHandler.parseTrigger(trigStr, card, intrinsic);

            trigger.setOverridingAbility(AbilityFactory.getAbility(sb.toString(), card));

            inst.addTrigger(trigger);
        } else if (keyword.startsWith("Gravestorm")) {
            String trigStr = "Mode$ SpellCast | ValidCard$ Card.Self | TriggerDescription$ Gravestorm (" + inst.getReminderText() + ")";
            String copyStr = "DB$ CopySpellAbility | Defined$ TriggeredSpellAbility | Amount$ GravestormCount | MayChooseTarget$ True";

            SpellAbility copySa = AbilityFactory.getAbility(copyStr, card);
            copySa.setSVar("GravestormCount", "Count$ThisTurnEntered_Graveyard_from_Battlefield_Permanent");

            final Trigger trigger = TriggerHandler.parseTrigger(trigStr, card, intrinsic);

            trigger.setOverridingAbility(copySa);

            inst.addTrigger(trigger);
        } else if (keyword.startsWith("Haunt")) {
            final String[] k = keyword.split(":");
            final String hauntSVarName = k[1];

            List<Trigger> triggers = Lists.newArrayList();

            final StringBuilder sb = new StringBuilder();
            if (card.isCreature()) {
                sb.append("When ").append(card.getName());
                sb.append(" enters the battlefield or the creature it haunts dies, ");
            } else {
                sb.append("When the creature ").append(card.getName());
                sb.append(" haunts dies, ");
            }

            // use new feature to get the Ability
            sb.append("ABILITY");

            final String hauntDescription = sb.toString();

            // Second, create the trigger that runs when the haunted creature dies
            final StringBuilder sbDies = new StringBuilder();
            sbDies.append("Mode$ ChangesZone | Origin$ Battlefield | Destination$ Graveyard | TriggerZones$ Exile |");
            sbDies.append("ValidCard$ Creature.HauntedBy | Execute$ ").append(hauntSVarName);
            sbDies.append(" | TriggerDescription$ ").append(hauntDescription);

            final Trigger hauntedDies = TriggerHandler.parseTrigger(sbDies.toString(), card, intrinsic);

            // Fourth, create a trigger that removes the haunting status if the
            // haunter leaves the exile
            final StringBuilder sbUnExiled = new StringBuilder();
            sbUnExiled.append("Mode$ ChangesZone | Origin$ Exile | ");
            sbUnExiled.append("ValidCard$ Card.Self | Static$ True | Secondary$ True | ");
            sbUnExiled.append("TriggerDescription$ Blank");

            final Trigger haunterUnExiled = TriggerHandler.parseTrigger(sbUnExiled.toString(), card,
                    intrinsic);

            final SpellAbility unhaunt = AbilityFactory.getAbility("DB$ Haunt", card);

            haunterUnExiled.setOverridingAbility(unhaunt);

            triggers.add(haunterUnExiled);

            // Trigger for when the haunted creature leaves the battlefield
            final StringBuilder sbHauntRemoved = new StringBuilder();
            sbHauntRemoved.append("Mode$ ChangesZone | Origin$ Battlefield | ");
            sbHauntRemoved.append("ValidCard$ Creature.HauntedBy | Static$ True | Secondary$ True | ");
            sbHauntRemoved.append("TriggerDescription$ Blank");

            final Trigger trigHauntRemoved = TriggerHandler.parseTrigger(sbHauntRemoved.toString(), card,
                    intrinsic);
            trigHauntRemoved.setOverridingAbility(unhaunt);

            triggers.add(trigHauntRemoved);

            // Fifth, add all triggers and abilities to the card.
            if (card.isCreature()) {
                // Third, create the trigger that runs when the haunting creature
                // enters the battlefield
                final StringBuilder sbETB = new StringBuilder();
                sbETB.append("Mode$ ChangesZone | Destination$ Battlefield | ValidCard$ Card.Self | Execute$ ");
                sbETB.append(hauntSVarName).append(" | Secondary$ True | TriggerDescription$ ");
                sbETB.append(hauntDescription);

                final Trigger haunterETB = TriggerHandler.parseTrigger(sbETB.toString(), card, intrinsic);

                triggers.add(haunterETB);
            }

            // First, create trigger that runs when the haunter goes to the graveyard
            final StringBuilder sbHaunter = new StringBuilder();
            sbHaunter.append("Mode$ ChangesZone | Origin$ ");
            sbHaunter.append(card.isCreature() ? "Battlefield" : "Stack | ResolvedCard$ True");
            sbHaunter.append(" | Destination$ Graveyard | ValidCard$ Card.Self");
            sbHaunter.append(" | Secondary$ True | TriggerDescription$ Haunt (").append(inst.getReminderText()).append(")");

            final Trigger haunterDies = TriggerHandler.parseTrigger(sbHaunter.toString(), card, intrinsic);

            final String hauntDiesEffectStr = "DB$ Haunt | ValidTgts$ Creature | TgtPrompt$ Choose target creature to haunt";
            final SpellAbility hauntDiesAbility = AbilityFactory.getAbility(hauntDiesEffectStr, card);

            haunterDies.setOverridingAbility(hauntDiesAbility);

            triggers.add(haunterDies);

            triggers.add(hauntedDies);

            for (final Trigger trigger : triggers) {
                inst.addTrigger(trigger);
            }
        } else if (keyword.startsWith("Hideaway")) {
            final String[] k = keyword.split(":");
            String n = k[1];

            // The exiled card gains ‘Any player who has controlled the permanent that exiled this card may look at this card in the exile zone.’
            // this is currently not possible because the StaticAbility currently has no information about the OriginalHost

            List<Trigger> triggers = Lists.newArrayList();
            StringBuilder sb = new StringBuilder();
            sb.append("Mode$ ChangesZone | Destination$ Battlefield | ValidCard$ Card.Self | Secondary$ True | ");
            sb.append("TriggerDescription$ Hideaway ").append(n).append(" (").append(inst.getReminderText()).append(")");
            final Trigger hideawayTrigger = TriggerHandler.parseTrigger(sb.toString(), card, intrinsic);

            String hideawayDig = "DB$ Dig | Defined$ You | DigNum$ " + n + " | DestinationZone$ Exile | ExileFaceDown$ True | RememberChanged$ True";
            String hideawayEffect = "DB$ Effect | StaticAbilities$ STHideawayEffectLookAtCard | ForgetOnMoved$ Exile | RememberObjects$ Remembered | Duration$ Permanent";

            String lookAtCard = "Mode$ Continuous | Affected$ Card.IsRemembered | MayLookAt$ EffectSourceController | EffectZone$ Command | AffectedZone$ Exile | Description$ Any player who has controlled the permanent that exiled this card may look at this card in the exile zone.";

            SpellAbility digSA = AbilityFactory.getAbility(hideawayDig, card);

            AbilitySub effectSA = (AbilitySub) AbilityFactory.getAbility(hideawayEffect, card);
            effectSA.setSVar("STHideawayEffectLookAtCard", lookAtCard);

            digSA.setSubAbility(effectSA);

            hideawayTrigger.setOverridingAbility(digSA);

            triggers.add(hideawayTrigger);

            // when the card with hideaway leaves the battlefield, forget all exiled cards
            final Trigger changeZoneTrigger = TriggerHandler.parseTrigger("Mode$ ChangesZone | ValidCard$ Card.Self | Origin$ Battlefield | TriggerZones$ Battlefield | Static$ True", card, intrinsic);
            String cleanupStr = "DB$ Cleanup | ClearRemembered$ True";
            changeZoneTrigger.setOverridingAbility(AbilityFactory.getAbility(cleanupStr, card));
            triggers.add(changeZoneTrigger);

            for (final Trigger trigger : triggers) {
                inst.addTrigger(trigger);
            }
        } else if (keyword.equals("Ingest")) {
            final String trigStr = "Mode$ DamageDone | ValidSource$ Card.Self | ValidTarget$ Player | CombatDamage$ True"
                    + "| Secondary$ True | TriggerZones$ Battlefield | TriggerDescription$ Ingest ("
                    + inst.getReminderText() + ")";

            final String abStr = "DB$ Dig | DigNum$ 1 | ChangeNum$ All | DestinationZone$ Exile | Defined$ TriggeredTarget";

            final Trigger trigger = TriggerHandler.parseTrigger(trigStr, card, intrinsic);

            trigger.setOverridingAbility(AbilityFactory.getAbility(abStr, card));

            inst.addTrigger(trigger);
        } else if (keyword.equals("Living Weapon")) {
            final StringBuilder sbTrig = new StringBuilder();
            sbTrig.append("Mode$ ChangesZone | Destination$ Battlefield | ");
            sbTrig.append("ValidCard$ Card.Self | Secondary$ True | TriggerDescription$ ");
            sbTrig.append("Living Weapon (").append(inst.getReminderText()).append(")");

            final StringBuilder sbGerm = new StringBuilder();
            sbGerm.append("DB$ Token | TokenAmount$ 1 | TokenScript$ b_0_0_phyrexian_germ |TokenOwner$ You | RememberTokens$ True");

            final SpellAbility saGerm = AbilityFactory.getAbility(sbGerm.toString(), card);

            final String sbAttach = "DB$ Attach | Defined$ Remembered";
            final AbilitySub saAttach = (AbilitySub) AbilityFactory.getAbility(sbAttach, card);
            saGerm.setSubAbility(saAttach);

            final String sbClear = "DB$ Cleanup | ClearRemembered$ True";
            final AbilitySub saClear = (AbilitySub) AbilityFactory.getAbility(sbClear, card);
            saAttach.setSubAbility(saClear);

            final Trigger etbTrigger = TriggerHandler.parseTrigger(sbTrig.toString(), card, intrinsic);

            etbTrigger.setOverridingAbility(saGerm);

            saGerm.setIntrinsic(intrinsic);
            inst.addTrigger(etbTrigger);
        } else if (keyword.startsWith("Madness")) {
            // Set Madness Triggers
            final String[] k = keyword.split(":");
            final String manacost = k[1];

            final String trigStr = "Mode$ Discarded | ValidCard$ Card.Self | IsMadness$ True | Secondary$ True"
                    + " | TriggerDescription$ Play Madness " + ManaCostParser.parse(manacost) + " - " + card.getName();

            final String playMadnessStr = "DB$ Play | Defined$ Self | PlayCost$ " + manacost +
                    " | ConditionDefined$ Self | ConditionPresent$ Card.StrictlySelf+inZoneExile" +
                    " | Optional$ True | RememberPlayed$ True | Madness$ True";

            final String moveToYardStr = "DB$ ChangeZone | Defined$ Self.StrictlySelf | Origin$ Exile" +
                    " | Destination$ Graveyard | TrackDiscarded$ True | ConditionDefined$ Remembered | ConditionPresent$ Card" +
                    " Card | ConditionCompare$ EQ0";

            final String cleanUpStr = "DB$ Cleanup | ClearRemembered$ True";

            final Trigger parsedTrigger = TriggerHandler.parseTrigger(trigStr, card, intrinsic);

            SpellAbility playSA = AbilityFactory.getAbility(playMadnessStr, card);
            AbilitySub moveSA = (AbilitySub)AbilityFactory.getAbility(moveToYardStr, card);
            AbilitySub cleanupSA = (AbilitySub)AbilityFactory.getAbility(cleanUpStr, card);
            moveSA.setSubAbility(cleanupSA);
            playSA.setSubAbility(moveSA);
            playSA.setIntrinsic(intrinsic);

            parsedTrigger.setOverridingAbility(playSA);

            inst.addTrigger(parsedTrigger);
        } else if (keyword.equals("Melee")) {
            final String trigStr = "Mode$ Attacks | ValidCard$ Card.Self | Secondary$ True " +
                    " | TriggerDescription$ Melee (" + inst.getReminderText() + ")";

            final String effect = "DB$ Pump | Defined$ TriggeredAttackerLKICopy | NumAtt$ MeleeX | NumDef$ MeleeX";
            final Trigger trigger = TriggerHandler.parseTrigger(trigStr, card, intrinsic);

            SpellAbility sa = AbilityFactory.getAbility(effect, card);
            sa.setSVar("MeleeX", "TriggeredPlayersDefenders$Amount");
            sa.setIntrinsic(intrinsic);
            trigger.setOverridingAbility(sa);

            inst.addTrigger(trigger);
        } else if (keyword.equals("Mentor")) {
            final String trigStr = "Mode$ Attacks | ValidCard$ Card.Self | Secondary$ True " +
                    " | TriggerDescription$ Mentor (" + inst.getReminderText() + ")";

            final String effect = "DB$ PutCounter | CounterType$ P1P1 | CounterNum$ 1"
                    + " | ValidTgts$ Creature.attacking+powerLTX"
                    + " | TgtPrompt$ Select target attacking creature with less power";
            final Trigger trigger = TriggerHandler.parseTrigger(trigStr, card, intrinsic);

            SpellAbility sa = AbilityFactory.getAbility(effect, card);
            sa.setSVar("X", "Count$CardPower");
            sa.setIntrinsic(intrinsic);
            trigger.setOverridingAbility(sa);

            inst.addTrigger(trigger);
        } else if (keyword.startsWith("Miracle")) {
            final String[] k = keyword.split(":");
            final String manacost = k[1];
            final String abStrReveal = "DB$ Reveal | Defined$ You | RevealDefined$ Self"
                    + " | MiracleCost$ " + manacost;
            final String abStrPlay = "DB$ Play | Defined$ Self | Optional$ True | PlayCost$ " + manacost;

            String revealed = "DB$ ImmediateTrigger | TriggerDescription$ CARDNAME - Miracle";

            final String trigStrDrawn = "Mode$ Drawn | ValidCard$ Card.Self | Number$ 1 | Secondary$ True"
                + " | OptionalDecider$ You | Static$ True | TriggerDescription$ CARDNAME - Miracle";

            final Trigger triggerDrawn = TriggerHandler.parseTrigger(trigStrDrawn, card, intrinsic);

            SpellAbility revealSA = AbilityFactory.getAbility(abStrReveal, card);

            AbilitySub immediateTriggerSA = (AbilitySub)AbilityFactory.getAbility(revealed, card);

            immediateTriggerSA.setAdditionalAbility("Execute", (AbilitySub)AbilityFactory.getAbility(abStrPlay, card));

            revealSA.setSubAbility(immediateTriggerSA);

            triggerDrawn.setOverridingAbility(revealSA);

            inst.addTrigger(triggerDrawn);
        } else if (keyword.startsWith("Modular")) {
            final String abStr = "DB$ PutCounter | ValidTgts$ Artifact.Creature | " +
                    "TgtPrompt$ Select target artifact creature | CounterType$ P1P1 | CounterNum$ ModularX | Modular$ True";

            String trigStr = "Mode$ ChangesZone | ValidCard$ Card.Self | Origin$ Battlefield | Destination$ Graveyard" +
                    " | OptionalDecider$ TriggeredCardController" +
                    " | Secondary$ True | TriggerDescription$ When CARDNAME dies, " +
                    "you may put a +1/+1 counter on target artifact creature for each +1/+1 counter on CARDNAME";

            final Trigger trigger = TriggerHandler.parseTrigger(trigStr, card, intrinsic);

            SpellAbility ab = AbilityFactory.getAbility(abStr, card);

            ab.setSVar("ModularX", "TriggeredCard$CardCounters.P1P1");

            trigger.setOverridingAbility(ab);

            inst.addTrigger(trigger);
        } else if (keyword.equals("Myriad")) {
            final String actualTrigger = "Mode$ Attacks | ValidCard$ Card.Self | Secondary$ True"
                    + " | TriggerDescription$ Myriad (" + inst.getReminderText() + ")";

            final String copyStr = "DB$ CopyPermanent | Defined$ Self | TokenTapped$ True | Optional$ True | TokenAttacking$ Remembered"
                    + "| ForEach$ OpponentsOtherThanDefendingPlayer | ChoosePlayerOrPlaneswalker$ True | AtEOT$ ExileCombat | CleanupForEach$ Immediately";

            final SpellAbility copySA = AbilityFactory.getAbility(copyStr, card);
            copySA.setIntrinsic(intrinsic);

            final Trigger parsedTrigger = TriggerHandler.parseTrigger(actualTrigger, card, intrinsic);
            parsedTrigger.setOverridingAbility(copySA);

            inst.addTrigger(parsedTrigger);
        } else if (keyword.equals("Nightbound")) {
            // Set Night when it's Neither
            final String setDayTrig = "Mode$ Always | TriggerZones$ Battlefield | Static$ True | DayTime$ Neither | IsPresent$ Card.Daybound | PresentCompare$ EQ0 | Secondary$ True | TriggerDescription$ Any time a player controls a permanent with nightbound, if it's neither day nor night and there are no permanents with daybound on the battlefield, it becomes night.";
            String setDayEff = "DB$ DayTime | Value$ Night";

            Trigger trigger = TriggerHandler.parseTrigger(setDayTrig, card, intrinsic);
            trigger.setOverridingAbility(AbilityFactory.getAbility(setDayEff, card));

            inst.addTrigger(trigger);

            final String transformTrig = "Mode$ Always | TriggerZones$ Battlefield | Static$ True | DayTime$ Day | IsPresent$ Card.Self+BackSide | Secondary$ True | TriggerDescription$ As it becomes day, if this permanent is back face up, transform it";
            String transformEff = "DB$ SetState | Mode$ Transform | Nightbound$ True";

            trigger = TriggerHandler.parseTrigger(transformTrig, card, intrinsic);
            trigger.setOverridingAbility(AbilityFactory.getAbility(transformEff, card));

            inst.addTrigger(trigger);
        } else if (keyword.startsWith("Partner:")) {
            // Partner With
            final String[] k = keyword.split(":");
            final String trigStr = "Mode$ ChangesZone | Destination$ Battlefield " +
                    "| ValidCard$ Card.Self | Secondary$ True " +
                    "| TriggerDescription$ Partner with " + k[1] + " (" + inst.getReminderText() + ")";
            // replace , for ; in the ChangeZone
            k[1] = k[1].replace(",", ";");

            final String effect = "DB$ ChangeZone | ValidTgts$ Player | TgtPrompt$ Select target player" +
                    " | Origin$ Library | Destination$ Hand | ChangeType$ Card.named" + k[1] +
                    " | Hidden$ True | Chooser$ Targeted | Optional$ Targeted";

            final Trigger trigger = TriggerHandler.parseTrigger(trigStr, card, intrinsic);
            trigger.setOverridingAbility(AbilityFactory.getAbility(effect, card));

            inst.addTrigger(trigger);
        } else if (keyword.equals("Persist")) {
            final String trigStr = "Mode$ ChangesZone | Origin$ Battlefield | Destination$ Graveyard " +
                    " | ValidCard$ Card.Self+counters_EQ0_M1M1 | TriggerZones$ Battlefield | Secondary$ True" +
                    " | TriggerDescription$ Persist (" + inst.getReminderText() + ")";
            final String effect = "DB$ ChangeZone | Defined$ TriggeredNewCardLKICopy | Origin$ Graveyard | Destination$ Battlefield | WithCountersType$ M1M1";

            final Trigger trigger = TriggerHandler.parseTrigger(trigStr, card, intrinsic);

            trigger.setOverridingAbility(AbilityFactory.getAbility(effect, card));
            inst.addTrigger(trigger);
        } else if (keyword.startsWith("Poisonous")) {
            final String[] k = keyword.split(":");
            final String n = k[1];
            final String trigStr = "Mode$ DamageDone | ValidSource$ Card.Self | ValidTarget$ Player | CombatDamage$ True | Secondary$ True"
                    + " | TriggerZones$ Battlefield | TriggerDescription$ Poisonous " + n + " (" + inst.getReminderText() + ")";

            final Trigger parsedTrigger = TriggerHandler.parseTrigger(trigStr, card, intrinsic);

            final String effect = "DB$ Poison | Defined$ TriggeredTarget | Num$ " + n;
            parsedTrigger.setOverridingAbility(AbilityFactory.getAbility(effect, card));

            inst.addTrigger(parsedTrigger);
        } else if (keyword.startsWith("Presence")) {
            final String[] k = keyword.split(":");
            card.addIntrinsicKeyword("Kicker:Reveal<1/" + k[1] + ">:Generic");
        } else if (keyword.equals("Provoke")) {
            final String actualTrigger = "Mode$ Attacks | ValidCard$ Card.Self | OptionalDecider$ You | Secondary$ True"
                    + " | TriggerDescription$ Provoke (" + inst.getReminderText() + ")";
            final String blockStr = "DB$ MustBlock | Duration$ UntilEndOfCombat | ValidTgts$ Creature.ControlledBy TriggeredDefendingPlayer | TgtPrompt$ Select target creature defending player controls";
            final String untapStr = "DB$ Untap | Defined$ Targeted";

            SpellAbility blockSA = AbilityFactory.getAbility(blockStr, card);
            AbilitySub untapSA = (AbilitySub)AbilityFactory.getAbility(untapStr, card);
            blockSA.setSubAbility(untapSA);

            final Trigger parsedTrigger = TriggerHandler.parseTrigger(actualTrigger, card, intrinsic);
            blockSA.setIntrinsic(intrinsic);
            parsedTrigger.setOverridingAbility(blockSA);

            inst.addTrigger(parsedTrigger);
        } else if (keyword.equals("Prowess")) {
            final String trigProwess = "Mode$ SpellCast | ValidCard$ Card.nonCreature"
                    + " | ValidActivatingPlayer$ You | TriggerZones$ Battlefield | TriggerDescription$ "
                    + "Prowess (" + inst.getReminderText() + ")";

            final String effect = "DB$ Pump | Defined$ Self | NumAtt$ +1 | NumDef$ +1";

            final Trigger parsedTrigger = TriggerHandler.parseTrigger(trigProwess, card, intrinsic);
            parsedTrigger.setOverridingAbility(AbilityFactory.getAbility(effect, card));

            inst.addTrigger(parsedTrigger);
        } else if (keyword.startsWith("Rampage")) {
            final String[] k = keyword.split(":");
            final String n = k[1];

            final String trigStr = "Mode$ AttackerBlocked | ValidCard$ Card.Self | TriggerZones$ Battlefield " +
                    " | ValidBlocker$ Creature | MinBlockers$ 1 | Secondary$ True " +
                    " | TriggerDescription$ Rampage " + n + " (" + inst.getReminderText() + ")";

            final String effect = "DB$ Pump | Defined$ TriggeredAttackerLKICopy" +
                    " | NumAtt$ Rampage" + n + " | NumDef$ Rampage" + n;

            final Trigger trigger = TriggerHandler.parseTrigger(trigStr, card, intrinsic);

            SpellAbility sa = AbilityFactory.getAbility(effect, card);
            sa.setSVar("Rampage" + n, "SVar$RampageCount/Times." + n);

            sa.setSVar("RampageCount", "TriggerCount$NumBlockers/Minus.1");
            sa.setIntrinsic(intrinsic);
            trigger.setOverridingAbility(sa);
            inst.addTrigger(trigger);
        } else if (keyword.startsWith("Renown")) {
            final String[] k = keyword.split(":");

            String renownTrig = "Mode$ DamageDone | ValidSource$ Card.Self | ValidTarget$ Player"
                    + " | IsPresent$ Card.Self+IsNotRenowned | CombatDamage$ True | Secondary$ True"
                    + " | TriggerDescription$ Renown " + k[1] +" (" + inst.getReminderText() + ")";

            final String effect = "DB$ PutCounter | Defined$ Self | "
                    + "CounterType$ P1P1 | CounterNum$ " + k[1] + " | Renown$ True";

            final Trigger parsedTrigger = TriggerHandler.parseTrigger(renownTrig, card, intrinsic);
            parsedTrigger.setOverridingAbility(AbilityFactory.getAbility(effect, card));

            inst.addTrigger(parsedTrigger);
        } else if (keyword.startsWith("Recover")) {
            final String recoverCost = keyword.split(":")[1];
            final String changeStr = "DB$ ChangeZone | Defined$ Self"
                        + " | Origin$ Graveyard | Destination$ Hand | UnlessCost$ "
                    + recoverCost + " | UnlessPayer$ You | UnlessSwitched$ True"
                    + " | UnlessResolveSubs$ WhenNotPaid";
            final String exileStr = "DB$ ChangeZone | Defined$ Self | Origin$ Graveyard | Destination$ Exile";

            SpellAbility changeSA = AbilityFactory.getAbility(changeStr, card);
            AbilitySub exileSA = (AbilitySub) AbilityFactory.getAbility(exileStr, card);
            changeSA.setSubAbility(exileSA);

            String trigObject = card.isCreature() ? "Creature.Other+YouOwn" : "Creature.YouOwn";
            String trigArticle = card.isCreature() ? "another" : "a";
            String trigStr = "Mode$ ChangesZone | ValidCard$ " + trigObject
                    + " | Origin$ Battlefield | Destination$ Graveyard | "
                    + "TriggerZones$ Graveyard | Secondary$ True | "
                    + "TriggerDescription$ Recover " + recoverCost + " (When " + trigArticle + " creature is "
                    + "put into your graveyard from the battlefield, you "
                    + "may pay " + recoverCost + ". If you do, return "
                    + "CARDNAME from your graveyard to your hand. Otherwise,"
                    + " exile CARDNAME.)";
            final Trigger myTrigger = TriggerHandler.parseTrigger(trigStr, card, intrinsic);
            changeSA.setIntrinsic(intrinsic);
            myTrigger.setOverridingAbility(changeSA);

            inst.addTrigger(myTrigger);
        } else if (keyword.startsWith("Replicate")) {
            final String trigScript = "Mode$ SpellCast | ValidCard$ Card.Self | CheckSVar$ ReplicateAmount | Secondary$ True | TriggerDescription$ Copy CARDNAME for each time you paid its replicate cost";
            final String abString = "DB$ CopySpellAbility | Defined$ TriggeredSpellAbility | Amount$ ReplicateAmount | MayChooseTarget$ True";

            final Trigger replicateTrigger = TriggerHandler.parseTrigger(trigScript, card, intrinsic);
            final SpellAbility replicateAbility = AbilityFactory.getAbility(abString, card);
            replicateAbility.setSVar("ReplicateAmount", "0");
            replicateTrigger.setOverridingAbility(replicateAbility);
            replicateTrigger.setSVar("ReplicateAmount", "0");
            inst.addTrigger(replicateTrigger);
        } else if (keyword.startsWith("Ripple")) {
            final String[] k = keyword.split(":");
            final String num = k[1];

            final String actualTrigger = "Mode$ SpellCast | ValidCard$ Card.Self | OptionalDecider$ You | "
                    + " Secondary$ True | TriggerDescription$ Ripple " + num + " - CARDNAME";

            final String abString = "DB$ Dig | NoMove$ True | DigNum$ " + num +
                    " | Reveal$ True | RememberRevealed$ True";

            final String dbCast = "DB$ Play | Valid$ Card.IsRemembered+sameName | " +
                    "ValidZone$ Library | WithoutManaCost$ True | Optional$ True | " +
                    "Amount$ All";

            final String toBottom = "DB$ ChangeZoneAll | ChangeType$ Card.IsRemembered "
                    + "| Origin$ Library | Destination$ Library | LibraryPosition$ -1";

            final String cleanuptxt = "DB$ Cleanup | ClearRemembered$ True";

            SpellAbility sa = AbilityFactory.getAbility(abString, card);
            AbilitySub saCast = (AbilitySub)AbilityFactory.getAbility(dbCast, card);
            AbilitySub saBottom = (AbilitySub)AbilityFactory.getAbility(toBottom, card);
            AbilitySub saCleanup = (AbilitySub)AbilityFactory.getAbility(cleanuptxt, card);

            saBottom.setSubAbility(saCleanup);
            saCast.setSubAbility(saBottom);
            sa.setSubAbility(saCast);

            sa.setIntrinsic(intrinsic);

            final Trigger parsedTrigger = TriggerHandler.parseTrigger(actualTrigger, card, intrinsic);
            parsedTrigger.setOverridingAbility(sa);

            inst.addTrigger(parsedTrigger);
        } else if (keyword.startsWith("Saga")) {
            final String[] k = keyword.split(":");
            final List<String> abs = Arrays.asList(k[2].split(","));
            if (abs.size() != Integer.valueOf(k[1])) {
                throw new RuntimeException("Saga max differ from Ability amount");
            }

            int idx = 0;
            int skipId = 0;
            for (String ab : abs) {
                idx += 1;
                if (idx <= skipId) {
                    continue;
                }

                skipId = idx + abs.subList(idx - 1, abs.size()).lastIndexOf(ab);
                StringBuilder desc = new StringBuilder();
                for (int i = idx; i <= skipId; i++) {
                    if (i != idx) {
                        desc.append(", ");
                    }
                    desc.append(TextUtil.toRoman(i));
                }

                for (int i = idx; i <= skipId; i++) {
                    SpellAbility sa = AbilityFactory.getAbility(card, ab);
                    sa.setChapter(i);

                    StringBuilder trigStr = new StringBuilder("Mode$ CounterAdded | ValidCard$ Card.Self | TriggerZones$ Battlefield");
                    trigStr.append("| CounterType$ LORE | CounterAmount$ EQ").append(i);
                    if (i != idx) {
                        trigStr.append(" | Secondary$ True");
                    }
                    trigStr.append("| TriggerDescription$ ").append(desc).append(" — ").append(sa.getDescription());
                    final Trigger t = TriggerHandler.parseTrigger(trigStr.toString(), card, intrinsic);
                    t.setOverridingAbility(sa);
                    inst.addTrigger(t);
                }
            }
        } else if (keyword.equals("Soulbond")) {
            // Setup ETB trigger for card with Soulbond keyword
            final String actualTriggerSelf = "Mode$ ChangesZone | Destination$ Battlefield | "
                    + "ValidCard$ Card.Self | OptionalDecider$ You | "
                    + "IsPresent$ Creature.Other+YouCtrl+NotPaired | Secondary$ True | "
                    + "TriggerDescription$ When CARDNAME enters the battlefield, "
                    + "you may pair CARDNAME with another unpaired creature you control";
            final String abStringSelf = "DB$ Bond | Defined$ Self | ValidCards$ Creature.Other+YouCtrl+NotPaired";
            final Trigger parsedTriggerSelf = TriggerHandler.parseTrigger(actualTriggerSelf, card, intrinsic);
            parsedTriggerSelf.setOverridingAbility(AbilityFactory.getAbility(abStringSelf, card));

            // Setup ETB trigger for other creatures you control
            final String actualTriggerOther = "Mode$ ChangesZone | Destination$ Battlefield | "
                    + "ValidCard$ Creature.Other+YouCtrl | TriggerZones$ Battlefield | OptionalDecider$ You | "
                    + " IsPresent$ Creature.Self+NotPaired | Secondary$ True | "
                    + " TriggerDescription$ When another unpaired creature you control enters the battlefield, "
                    + "you may pair it with CARDNAME";
            final String abStringOther = "DB$ Bond | Defined$ TriggeredCard | ValidCards$ Creature.Self+NotPaired";
            final Trigger parsedTriggerOther = TriggerHandler.parseTrigger(actualTriggerOther, card, intrinsic);
            parsedTriggerOther.setOverridingAbility(AbilityFactory.getAbility(abStringOther, card));

            inst.addTrigger(parsedTriggerSelf);
            inst.addTrigger(parsedTriggerOther);
        } else if (keyword.startsWith("Soulshift")) {
            final String[] k = keyword.split(":");

            final String actualTrigger = "Mode$ ChangesZone | Origin$ Battlefield | Destination$ Graveyard"
                    + "| Secondary$ True | OptionalDecider$ You | ValidCard$ Card.Self"
                    + "| TriggerDescription$ " + k[0] + " " + k[1] + " (" + inst.getReminderText() + ")";
            final String effect = "DB$ ChangeZone | Origin$ Graveyard | Destination$ Hand"
                    + "| ValidTgts$ Spirit.YouOwn+cmcLE" + k[1];
            final Trigger parsedTrigger = TriggerHandler.parseTrigger(actualTrigger, card, intrinsic);
            final SpellAbility sp = AbilityFactory.getAbility(effect, card);

            parsedTrigger.setOverridingAbility(sp);

            inst.addTrigger(parsedTrigger);
        } else if (keyword.equals("Storm")) {
            final String actualTrigger = "Mode$ SpellCast | ValidCard$ Card.Self | Secondary$ True"
                    + "| TriggerDescription$ Storm (" + inst.getReminderText() + ")";

            String effect = "DB$ CopySpellAbility | Defined$ TriggeredSpellAbility | Amount$ StormCount | MayChooseTarget$ True";

            final Trigger parsedTrigger = TriggerHandler.parseTrigger(actualTrigger, card, intrinsic);

            final SpellAbility sa = AbilityFactory.getAbility(effect, card);

            sa.setSVar("StormCount", "TriggerCount$CurrentStormCount/Minus.1");

            parsedTrigger.setOverridingAbility(sa);

            inst.addTrigger(parsedTrigger);
        } else if (keyword.startsWith("Suspend")) {
            //upkeep trigger
            StringBuilder upkeepTrig = new StringBuilder();

            upkeepTrig.append("Mode$ Phase | Phase$ Upkeep | ValidPlayer$ You | TriggerZones$ Exile ");
            upkeepTrig.append(" | IsPresent$ Card.Self+suspended | PresentZone$ Exile");
            // Mark this trigger as Secondary, so it's not displayed twice
            upkeepTrig.append(" | Secondary$ True | TriggerDescription$ At the beginning of your upkeep, if this card is suspended, remove a time counter from it");

            final String abRemove = "DB$ RemoveCounter | Defined$ Self | CounterType$ TIME | CounterNum$ 1";

            final Trigger parsedUpkeepTrig = TriggerHandler.parseTrigger(upkeepTrig.toString(), card, intrinsic);
            parsedUpkeepTrig.setOverridingAbility(AbilityFactory.getAbility(abRemove, card));

            //play trigger
            StringBuilder playTrig = new StringBuilder();

            playTrig.append("Mode$ CounterRemoved | TriggerZones$ Exile | ValidCard$ Card.Self | CounterType$ TIME | NewCounterAmount$ 0 | Secondary$ True ");
            playTrig.append(" | TriggerDescription$ When the last time counter is removed from this card, if it's exiled, play it without paying its mana cost if able.  ");
            playTrig.append("If you can't, it remains exiled. If you cast a creature spell this way, it gains haste until you lose control of the spell or the permanent it becomes.");

            String abPlay = "DB$ Play | Defined$ Self | WithoutManaCost$ True";
            if (card.isPermanent()) {
                abPlay += "| RememberPlayed$ True";
            }

            final SpellAbility saPlay = AbilityFactory.getAbility(abPlay, card);

            if (card.isPermanent()) {
                final String abPump = "DB$ Pump | Defined$ Remembered | KW$ Haste | PumpZone$ Stack "
                        + "| ConditionDefined$ Remembered | ConditionPresent$ Creature | Duration$ UntilLoseControlOfHost";
                final AbilitySub saPump = (AbilitySub) AbilityFactory.getAbility(abPump, card);

                String dbClean = "DB$ Cleanup | ClearRemembered$ True";
                final AbilitySub saCleanup = (AbilitySub) AbilityFactory.getAbility(dbClean, card);
                saPump.setSubAbility(saCleanup);

                saPlay.setSubAbility(saPump);
            }

            final Trigger parsedPlayTrigger = TriggerHandler.parseTrigger(playTrig.toString(), card, intrinsic);
            parsedPlayTrigger.setOverridingAbility(saPlay);

            inst.addTrigger(parsedUpkeepTrig);
            inst.addTrigger(parsedPlayTrigger);
        } else if (keyword.equals("Training")) {
            final String trigStr = "Mode$ Attacks | ValidCard$ Card.Self | Secondary$ True | " +
                    "IsPresent$ Creature.attacking+Other+powerGTX | NoResolvingCheck$ True | TriggerDescription$ Training (" +
                    inst.getReminderText() + ")";

            final String effect = "DB$ PutCounter | CounterType$ P1P1 | CounterNum$ 1 | Defined$ Self | Training$ True";
            final Trigger trigger = TriggerHandler.parseTrigger(trigStr, card, intrinsic);

            SpellAbility sa = AbilityFactory.getAbility(effect, card);
            trigger.setSVar("X", "Count$CardPower");
            sa.setIntrinsic(intrinsic);
            trigger.setOverridingAbility(sa);

            inst.addTrigger(trigger);
        } else if (keyword.startsWith("Tribute")) {
            // use hardcoded ability name
            final String abStr = "TrigNotTribute";

            // get Description from Ability
            final String desc = AbilityFactory.getMapParams(card.getSVar(abStr)).get("SpellDescription");
            final String trigStr = "Mode$ ChangesZone | Destination$ Battlefield | ValidCard$ Card.Self+notTributed " +
                     " | Execute$ " + abStr + " | TriggerDescription$ " + desc;

            final Trigger parsedTrigger = TriggerHandler.parseTrigger(trigStr, card, intrinsic);

            inst.addTrigger(parsedTrigger);
        } else if (keyword.equals("Undying")) {
            final String trigStr = "Mode$ ChangesZone | Origin$ Battlefield | Destination$ Graveyard " +
                    " | ValidCard$ Card.Self+counters_EQ0_P1P1 | TriggerZones$ Battlefield | Secondary$ True" +
                    " | TriggerDescription$ Undying (" + inst.getReminderText() + ")";
            final String effect = "DB$ ChangeZone | Defined$ TriggeredNewCardLKICopy | Origin$ Graveyard | Destination$ Battlefield | WithCountersType$ P1P1";

            final Trigger parsedTrigger = TriggerHandler.parseTrigger(trigStr, card, intrinsic);
            parsedTrigger.setOverridingAbility(AbilityFactory.getAbility(effect, card));

            inst.addTrigger(parsedTrigger);
        } else if (keyword.startsWith("UpkeepCost")) {
            final String[] k = keyword.split(":");
            final Cost cost = new Cost(k[1], true);

            final StringBuilder sb = new StringBuilder();
            sb.append("At the beginning of your upkeep, sacrifice CARDNAME unless you ");
            if (cost.isOnlyManaCost()) {
                sb.append("pay ");
            }
            final String costStr = k.length == 3 ? k[2] : cost.toSimpleString();

            sb.append(costStr.substring(0, 1).toLowerCase()).append(costStr.substring(1));
            sb.append(".");

            String upkeepTrig = "Mode$ Phase | Phase$ Upkeep | ValidPlayer$ You | TriggerZones$ Battlefield | " +
                    "TriggerDescription$ " + sb.toString();

            String effect = "DB$ Sacrifice | SacValid$ Self | UnlessPayer$ You | UnlessCost$ " + k[1];

            final Trigger parsedTrigger = TriggerHandler.parseTrigger(upkeepTrig, card, intrinsic);
            parsedTrigger.setOverridingAbility(AbilityFactory.getAbility(effect, card));

            inst.addTrigger(parsedTrigger);
        } else if (keyword.startsWith("Vanishing")) {
            // Remove Time counter trigger
            final StringBuilder upkeepTrig = new StringBuilder("Mode$ Phase | Phase$ Upkeep | ValidPlayer$ You | " +
                    "TriggerZones$ Battlefield | IsPresent$ Card.Self+counters_GE1_TIME");
            if (keyword.contains(":")) {
                upkeepTrig.append(" | Secondary$ True");
            }
            upkeepTrig.append(" | TriggerDescription$ At the beginning of your upkeep, " +
                    "if CARDNAME has a time counter on it, remove a time counter from it.");

            final String remove = "DB$ RemoveCounter | Defined$ Self" +
                    " | CounterType$ TIME | CounterNum$ 1";
            final Trigger parsedUpkeepTrig = TriggerHandler.parseTrigger(upkeepTrig.toString(), card, intrinsic);
            parsedUpkeepTrig.setOverridingAbility(AbilityFactory.getAbility(remove, card));

            // sacrifice trigger
            final StringBuilder sacTrig = new StringBuilder("Mode$ CounterRemoved | TriggerZones$ Battlefield" +
                    " | ValidCard$ Card.Self | NewCounterAmount$ 0 | CounterType$ TIME");
            if (keyword.contains(":")) {
                sacTrig.append("| Secondary$ True");
            }
            sacTrig.append("| TriggerDescription$ When the last time counter is removed from CARDNAME, sacrifice it.");

            final String sac = "DB$ Sacrifice | SacValid$ Self";
            final Trigger parsedSacTrigger = TriggerHandler.parseTrigger(sacTrig.toString(), card, intrinsic);
            parsedSacTrigger.setOverridingAbility(AbilityFactory.getAbility(sac, card));

            inst.addTrigger(parsedUpkeepTrig);
            inst.addTrigger(parsedSacTrigger);
        } else if (keyword.startsWith("Dungeon")) {
            final List<String> abs = Arrays.asList(keyword.substring("Dungeon:".length()).split(","));
            final Map<String, SpellAbility> saMap = new LinkedHashMap<>();

            for (String ab : abs) {
                saMap.put(ab, AbilityFactory.getAbility(card, ab));
            }
            for (SpellAbility sa : saMap.values()) {
                String roomName = sa.getParam("RoomName");
                StringBuilder trigStr = new StringBuilder("Mode$ RoomEntered | TriggerZones$ Command");
                trigStr.append(" | ValidCard$ Card.Self | ValidRoom$ ").append(roomName);
                trigStr.append(" | TriggerDescription$ ").append(roomName).append(" — ").append(sa.getDescription());
                if (sa.hasParam("NextRoom")) {
                    boolean first = true;
                    StringBuilder nextRoomParam = new StringBuilder();
                    trigStr.append("  (Leads to: ");
                    for (String nextRoomSVar : sa.getParam("NextRoom").split(",")) {
                        if (!first) {
                            trigStr.append(", ");
                            nextRoomParam.append(",");
                        }
                        String nextRoomName = saMap.get(nextRoomSVar).getParam("RoomName");
                        trigStr.append(nextRoomName);
                        nextRoomParam.append(nextRoomName);
                        first = false;
                    }
                    trigStr.append(")");
                    sa.putParam("NextRoomName", nextRoomParam.toString());
                }

                // Need to set intrinsic to false here, else the first room won't get triggered
                final Trigger t = TriggerHandler.parseTrigger(trigStr.toString(), card, false);
                t.setOverridingAbility(sa);
                inst.addTrigger(t);
            }
        } else if (keyword.startsWith("Ward")) {
            final String[] k = keyword.split(":");
            final Cost cost = new Cost(k[1], false);
            String costDesc = cost.toSimpleString();

            String strTrig = "Mode$ BecomesTarget | ValidSource$ Card.OppCtrl | ValidTarget$ Card.Self "
                    + " | Secondary$ True | TriggerZones$ Battlefield | TriggerDescription$ Ward " + costDesc + " ("
                    + inst.getReminderText() + ")";
            String effect = "DB$ Counter | Defined$ TriggeredSourceSA | UnlessCost$ " + k[1]
                    + " | UnlessPayer$ TriggeredSourceSAController";

            final Trigger trigger = TriggerHandler.parseTrigger(strTrig, card, intrinsic);
            trigger.setOverridingAbility(AbilityFactory.getAbility(effect, card));

            inst.addTrigger(trigger);
        } else if (keyword.equals("MayFlashSac")) {
            String strTrig = "Mode$ SpellCast | ValidCard$ Card.Self | ValidSA$ Spell.MayPlaySource | Static$ True | Secondary$ True "
                    + " | TriggerDescription$ If you cast it any time a sorcery couldn't have been cast, "
                    + " the controller of the permanent it becomes sacrifices it at the beginning of the next cleanup step.";

            final String strDelay = "DB$ DelayedTrigger | Mode$ Phase | Phase$ Cleanup | RememberObjects$ Self | TriggerDescription$ At the beginning of the next cleanup step, sacrifice CARDNAME.";
            final String strSac = "DB$ SacrificeAll | Defined$ DelayTriggerRememberedLKI";

            SpellAbility saDelay = AbilityFactory.getAbility(strDelay, card);
            saDelay.setAdditionalAbility("Execute", (AbilitySub) AbilityFactory.getAbility(strSac, card));
            final Trigger trigger = TriggerHandler.parseTrigger(strTrig, card, intrinsic);
            trigger.setOverridingAbility(saDelay);
            inst.addTrigger(trigger);
        }
    }

    public static void addReplacementEffect(final KeywordInterface inst, final CardState card, final boolean intrinsic) {
        Card host = card.getCard();

        String keyword = inst.getOriginal();
        if (keyword.startsWith("Absorb")) {
            final String[] k = keyword.split(":");
            final String n = k[1];

            StringBuilder sb = new StringBuilder();
            sb.append("Event$ DamageDone | ActiveZones$ Battlefield | ValidTarget$ Card.Self");
            sb.append(" | PreventionEffect$ True | Secondary$ True | Description$ Absorb ").append(n);
            sb.append(" (").append(inst.getReminderText()).append(")");
            String repeffstr = sb.toString();

            String abString = "DB$ ReplaceDamage | Amount$ " + n;
            SpellAbility replaceDamage = AbilityFactory.getAbility(abString, card);
            replaceDamage.setIntrinsic(intrinsic);

            ReplacementEffect re = ReplacementHandler.parseReplacement(repeffstr, host, intrinsic, card);
            re.setOverridingAbility(replaceDamage);
            inst.addReplacement(re);
        } else if (keyword.equals("Aftermath") && card.getStateName().equals(CardStateName.RightSplit)) {
            StringBuilder sb = new StringBuilder();
            sb.append("Event$ Moved | ValidCard$ Card.Self | Origin$ Stack | ExcludeDestination$ Exile ");
            sb.append("| ValidStackSa$ Spell.Aftermath | Description$ Aftermath");

            sb.append(" (");
            sb.append(inst.getReminderText());
            sb.append(")");

            String repeffstr = sb.toString();

            String abExile = "DB$ ChangeZone | Defined$ Self | Origin$ Stack | Destination$ Exile";

            SpellAbility saExile = AbilityFactory.getAbility(abExile, card);

            saExile.setIntrinsic(intrinsic);

            ReplacementEffect re = ReplacementHandler.parseReplacement(repeffstr, host, intrinsic, card);

            re.setOverridingAbility(saExile);

            inst.addReplacement(re);
        } else if (keyword.startsWith("Amplify")) {
            final String[] ampString = keyword.split(":");
            final String amplifyMagnitude = ampString[1];
            final String ampTypes = ampString[2];
            String[] refinedTypes = ampTypes.split(",");
            final StringBuilder types = new StringBuilder();
            for (int i = 0; i < refinedTypes.length; i++) {
                types.append("Card.").append(refinedTypes[i]).append("+YouCtrl");
                if (i + 1 != refinedTypes.length) {
                    types.append(",");
                }
            }

            // Setup ETB replacement effects
            final String actualRep = "Event$ Moved | Destination$ Battlefield | ValidCard$ Card.Self |"
                    + " | Description$ Amplify " + amplifyMagnitude + " ("
                    + inst.getReminderText() + ")";

            final String abString = "DB$ Reveal | AnyNumber$ True | RevealValid$ "
                    + types.toString() + " | RememberRevealed$ True";

            SpellAbility saReveal = AbilityFactory.getAbility(abString, card);

            final String dbString = "DB$ PutCounter | Defined$ ReplacedCard | CounterType$ P1P1 | "
                    + "CounterNum$ AmpMagnitude | ETB$ True";

            AbilitySub saPut = (AbilitySub) AbilityFactory.getAbility(dbString, card);

            saPut.setSVar("AmpMagnitude", "SVar$Revealed/Times." + amplifyMagnitude);
            saPut.setSVar("Revealed", "Remembered$Amount");

            String dbClean = "DB$ Cleanup | ClearRemembered$ True";
            AbilitySub saCleanup = (AbilitySub) AbilityFactory.getAbility(dbClean, card);

            saPut.setSubAbility(saCleanup);
            setupETBReplacementAbility(saCleanup);

            saReveal.setSubAbility(saPut);

            saReveal.setIntrinsic(intrinsic);

            ReplacementEffect re = ReplacementHandler.parseReplacement(actualRep, host, intrinsic, card);

            re.setOverridingAbility(saReveal);

            inst.addReplacement(re);
        } else if (keyword.startsWith("Bloodthirst")) {
            final String numCounters = keyword.split(":")[1];

            String desc;
            if (numCounters.equals("X")) {
                desc = "Bloodthirst X (This creature enters the battlefield with X +1/+1 counters on it, "
                        + "where X is the damage dealt to your opponents this turn.)";
            } else {
                desc = "Bloodthirst " + numCounters + " (" + inst.getReminderText() + ")";
            }

            final String etbCounter = "etbCounter:P1P1:" + numCounters + ":Bloodthirst$ True:" + desc;

            final ReplacementEffect re = makeEtbCounter(etbCounter, card, intrinsic);
            if (numCounters.equals("X")) {
                re.getOverridingAbility().setSVar("X", "Count$BloodthirstAmount");
            }

            inst.addReplacement(re);
        } else if (keyword.startsWith("Buyback")) {
            final String[] k = keyword.split(":");
            final Cost cost = new Cost(k[1], false);

            StringBuilder sb = new StringBuilder();
            sb.append("Event$ Moved | ValidCard$ Card.Self | Origin$ Stack | Destination$ Graveyard | Fizzle$ False ");
            sb.append("| Secondary$ True | ValidStackSa$ Spell.Buyback | Description$ Buyback");

            sb.append(cost.isOnlyManaCost() ? " " : "—");

            sb.append(cost.toSimpleString());

            if (!cost.isOnlyManaCost()) {
                sb.append(".");
            }

            sb.append(" (");
            sb.append(inst.getReminderText());
            sb.append(")");

            String repeffstr = sb.toString();

            String abReturn = "DB$ ChangeZone | Defined$ Self | Origin$ Stack | Destination$ Hand";

            SpellAbility saReturn = AbilityFactory.getAbility(abReturn, card);

            saReturn.setIntrinsic(intrinsic);

            ReplacementEffect re = ReplacementHandler.parseReplacement(repeffstr, host, intrinsic, card);

            re.setOverridingAbility(saReturn);

            inst.addReplacement(re);
        } else if (keyword.equals("Compleated")) {
            String sb = "etbCounter:LOYALTY:-2:ValidCard$ Card.CastSa Spell.paidPhyrexianMana:If life was paid, this planeswalker enters with two fewer loyalty counters";
            final ReplacementEffect re = makeEtbCounter(sb, card, intrinsic);

            inst.addReplacement(re);
        } else if (keyword.startsWith("Dredge")) {
            final String dredgeAmount = keyword.split(":")[1];

            final String actualRep = "Event$ Draw | ActiveZones$ Graveyard | ValidPlayer$ You | "
                    + "Secondary$ True | Optional$ True | CheckSVar$ "
                    + "DredgeCheckLib | SVarCompare$ GE" + dredgeAmount
                    + " | AICheckDredge$ True | Description$ CARDNAME - Dredge " + dredgeAmount;

            final String abString = "DB$ Mill | Defined$ You | NumCards$ " + dredgeAmount;

            final String moveToPlay = "DB$ ChangeZone | Origin$ Graveyard | Destination$ Hand | Defined$ Self";

            SpellAbility saMill = AbilityFactory.getAbility(abString, card);
            AbilitySub saMove = (AbilitySub) AbilityFactory.getAbility(moveToPlay, card);
            saMill.setSubAbility(saMove);

            saMill.setIntrinsic(intrinsic);

            ReplacementEffect re = ReplacementHandler.parseReplacement(actualRep, host, intrinsic, card);
            re.setOverridingAbility(saMill);

            re.setSVar("DredgeCheckLib", "Count$ValidLibrary Card.YouOwn");

            inst.addReplacement(re);
        } else if (keyword.equals("Daybound")) {
            final String actualRep = "Event$ Moved | ValidCard$ Card.Self | Destination$ Battlefield | DayTime$ Night | Secondary$ True | Layer$ Transform | Description$ If it is night, this permanent enters the battlefield transformed.";
            final String abTransform = "DB$ SetState | Defined$ ReplacedCard | Mode$ Transform | ETB$ True | Daybound$ True";

            ReplacementEffect re = ReplacementHandler.parseReplacement(actualRep, host, intrinsic, card);

            SpellAbility saTransform = AbilityFactory.getAbility(abTransform, card);
            setupETBReplacementAbility(saTransform);
            re.setOverridingAbility(saTransform);

            inst.addReplacement(re);
        } else if (keyword.startsWith("Devour")) {
            final String[] k = keyword.split(":");
            final String magnitude = k[1];
            String valid = "Creature";
            final String[] s = k[0].split(" ");
            if (s.length > 1) {
                valid = s[1].substring(0, 1).toUpperCase() + s[1].substring(1);
            }

            String sacrificeStr = "DB$ Sacrifice | Defined$ You | Amount$ DevourSacX | SacValid$ " + valid +
                    ".Other | SacMessage$ another " + valid.toLowerCase() + " (Devour " + magnitude +
                    ") | RememberSacrificed$ True | Optional$ True | Devour$ True";

            String counterStr = "DB$ PutCounter | ETB$ True | Defined$ Self | CounterType$ P1P1 | CounterNum$ DevourX";
            String cleanupStr = "DB$ Cleanup | ClearRemembered$ True";

            AbilitySub sacrificeSA = (AbilitySub) AbilityFactory.getAbility(sacrificeStr, card);
            String value = "Count$Valid " + valid + ".YouCtrl+Other";
            sacrificeSA.setSVar("DevourSacX", value);

            AbilitySub counterSA = (AbilitySub) AbilityFactory.getAbility(counterStr, card);
            counterSA.setSVar("DevourX", "SVar$DevourSize/Times." + magnitude);
            counterSA.setSVar("DevourSize", "Count$RememberedSize");
            sacrificeSA.setSubAbility(counterSA);

            AbilitySub cleanupSA = (AbilitySub) AbilityFactory.getAbility(cleanupStr, card);
            counterSA.setSubAbility(cleanupSA);

            String repeffstr = "Event$ Moved | ValidCard$ Card.Self | Destination$ Battlefield | Secondary$ True | Description$ Devour " + magnitude + " ("+ inst.getReminderText() + ")";

            ReplacementEffect re = ReplacementHandler.parseReplacement(repeffstr, host, intrinsic, card);

            setupETBReplacementAbility(cleanupSA);
            re.setOverridingAbility(sacrificeSA);

            inst.addReplacement(re);
        } else if (keyword.startsWith("Fading")) {
            final String[] k = keyword.split(":");
            final String m = k[1];

            StringBuilder sb = new StringBuilder("etbCounter:FADE:");
            sb.append(m).append(":no Condition:");
            sb.append("Fading ");
            sb.append(m);
            sb.append(" (").append(inst.getReminderText()).append(")");

            final ReplacementEffect re = makeEtbCounter(sb.toString(), card, intrinsic);

            inst.addReplacement(re);
        } else if (keyword.startsWith("Flashback")) {
            StringBuilder sb = new StringBuilder();
            sb.append("Event$ Moved | ValidCard$ Card.Self | Origin$ Stack | ExcludeDestination$ Exile ");
            sb.append("| ValidStackSa$ Spell.Flashback | Description$ Flashback");

            if (keyword.contains(":")) { // K:Flashback:Cost:ExtraParams:ExtraDescription
                final String[] k = keyword.split(":");
                final Cost cost = new Cost(k[1], false);
                sb.append(cost.isOnlyManaCost() ? " " : "—").append(cost.toSimpleString());
                sb.append(cost.isOnlyManaCost() ? "" : ".");

                String extraDesc =  k.length > 3 ? k[3] : "";
                if (!extraDesc.isEmpty()) { // extra params added in GameActionUtil, desc added here
                    sb.append(cost.isOnlyManaCost() ? ". " : " ").append(extraDesc);
                }
            }

            sb.append(" (").append(inst.getReminderText()).append(")");

            String repeffstr = sb.toString();

            String abExile = "DB$ ChangeZone | Defined$ Self | Origin$ Stack | Destination$ Exile";

            SpellAbility saExile = AbilityFactory.getAbility(abExile, card);

            if (!intrinsic) {
                saExile.setIntrinsic(false);
            }

            ReplacementEffect re = ReplacementHandler.parseReplacement(repeffstr, host, intrinsic, card);

            re.setOverridingAbility(saExile);

            inst.addReplacement(re);
        } else if (keyword.startsWith("Graft")) {
            final String[] k = keyword.split(":");
            final String m = k[1];

            StringBuilder sb = new StringBuilder("etbCounter:P1P1:");
            sb.append(m).append(":no Condition:");
            sb.append("Graft ");
            sb.append(m);
            sb.append(" (").append(inst.getReminderText()).append(")");

            final ReplacementEffect re = makeEtbCounter(sb.toString(), card, intrinsic);

            inst.addReplacement(re);
        } else if (keyword.equals("Jump-start")) {
            StringBuilder sb = new StringBuilder();
            sb.append("Event$ Moved | ValidCard$ Card.Self | Origin$ Stack | ExcludeDestination$ Exile ");
            sb.append("| Secondary$ True | ValidStackSa$ Spell.Jumpstart | Description$ Jump-start (");
            sb.append(inst.getReminderText());
            sb.append(")");

            String repeffstr = sb.toString();

            String abExile = "DB$ ChangeZone | Defined$ Self | Origin$ Stack | Destination$ Exile";

            SpellAbility saExile = AbilityFactory.getAbility(abExile, card);

            if (!intrinsic) {
                saExile.setIntrinsic(false);
            }

            ReplacementEffect re = ReplacementHandler.parseReplacement(repeffstr, host, intrinsic, card);

            re.setOverridingAbility(saExile);

            inst.addReplacement(re);
        } else if (keyword.startsWith("Madness")) {
            // Set Madness Replacement effects
            String repeffstr = "Event$ Discard | ActiveZones$ Hand | ValidCard$ Card.Self | Secondary$ True "
                    + " | Description$ Madness: If you discard this card, discard it into exile.";
            ReplacementEffect re = ReplacementHandler.parseReplacement(repeffstr, host, intrinsic, card);
            String sVarMadness = "DB$ Discard | Defined$ ReplacedPlayer | Mode$ Defined | DefinedCards$ ReplacedCard | Madness$ True";

            re.setOverridingAbility(AbilityFactory.getAbility(sVarMadness, card));

            inst.addReplacement(re);
        } else if (keyword.startsWith("Modular")) {
            final String[] k = keyword.split(":");
            final String m = k[1];

            StringBuilder sb = new StringBuilder("etbCounter:P1P1:");
            sb.append(m).append(":no Condition:");
            sb.append("Modular ");
            if (!StringUtils.isNumeric(m)) {
                sb.append("- ");
            }
            sb.append(m);
            sb.append(" (").append(inst.getReminderText()).append(")");

            final ReplacementEffect re = makeEtbCounter(sb.toString(), card, intrinsic);
            if ("Sunburst".equals(m)) {
                re.getOverridingAbility().setSVar("Sunburst", "Count$Converge");
            }
            inst.addReplacement(re);
        } else if (keyword.equals("Rebound")) {
            String repeffstr = "Event$ Moved | ValidLKI$ Card.Self+wasCastFromHand+YouOwn+YouCtrl "
            + " | Origin$ Stack | Destination$ Graveyard | Fizzle$ False "
            + " | Description$ Rebound (" + inst.getReminderText() + ")";

            String abExile = "DB$ ChangeZone | Defined$ ReplacedCard | Origin$ Stack | Destination$ Exile";
            String delTrig = "DB$ DelayedTrigger | Mode$ Phase | Phase$ Upkeep | ValidPlayer$ You " +
            " | OptionalDecider$ You | RememberObjects$ ReplacedCard | TriggerDescription$"
            + " At the beginning of your next upkeep, you may cast " + card.toString() + " without paying its mana cost.";
            // TODO add check for still in exile
            String abPlay = "DB$ Play | Defined$ DelayTriggerRemembered | WithoutManaCost$ True | Optional$ True";

            SpellAbility saExile = AbilityFactory.getAbility(abExile, card);

            final AbilitySub delsub = (AbilitySub) AbilityFactory.getAbility(delTrig, card);

            final AbilitySub saPlay = (AbilitySub) AbilityFactory.getAbility(abPlay, card);

            delsub.setAdditionalAbility("Execute", saPlay);

            saExile.setSubAbility(delsub);

            if (!intrinsic) {
                saExile.setIntrinsic(false);
            }

            ReplacementEffect re = ReplacementHandler.parseReplacement(repeffstr, host, intrinsic, card);

            re.setOverridingAbility(saExile);

            inst.addReplacement(re);
        } else if (keyword.startsWith("Reflect:")) {
            final String[] k = keyword.split(":");

            final String repeatStr = "DB$ RepeatEach | RepeatPlayers$ Opponent";
            final String payStr = "DB$ ImmediateTrigger | RememberObjects$ Player.IsRemembered | TriggerDescription$ Copy CARDNAME | "
                    + "UnlessPayer$ Player.IsRemembered | UnlessSwitched$ True | UnlessCost$ " + k[1];
            final String copyStr = "DB$ CopyPermanent | Defined$ Self | Controller$ Player.IsRemembered | RemoveKeywords$ Reflect";

            SpellAbility repeatSA = AbilityFactory.getAbility(repeatStr, card);
            AbilitySub paySA = (AbilitySub) AbilityFactory.getAbility(payStr, card);
            AbilitySub copySA = (AbilitySub) AbilityFactory.getAbility(copyStr, card);

            repeatSA.setAdditionalAbility("RepeatSubAbility", paySA);
            paySA.setAdditionalAbility("Execute", copySA);

            ReplacementEffect cardre = createETBReplacement(card, ReplacementLayer.Other, repeatSA, false, true, intrinsic, "Card.Self", "");

            inst.addReplacement(cardre);
        } else if (keyword.startsWith("Riot")) {
            final String choose = "DB$ GenericChoice | AILogic$ Riot | SpellDescription$ Riot";

            final String counter = "DB$ PutCounter | Defined$ Self | CounterType$ P1P1 | ETB$ True | CounterNum$ 1" +
                                " | SpellDescription$ Put a +1/+1 counter on it.";
            final String haste = "DB$ Animate | Defined$ Self | Keywords$ Haste | Duration$ Permanent | SpellDescription$ Haste";

            SpellAbility saChoose = AbilityFactory.getAbility(choose, card);

            List<AbilitySub> list = Lists.newArrayList();
            list.add((AbilitySub)AbilityFactory.getAbility(counter, card));
            list.add((AbilitySub)AbilityFactory.getAbility(haste, card));
            saChoose.setAdditionalAbilityList("Choices", list);

            ReplacementEffect cardre = createETBReplacement(card, ReplacementLayer.Other, saChoose, false, true, intrinsic, "Card.Self", "");

            inst.addReplacement(cardre);
        } else if (keyword.startsWith("Saga")) {
            String sb = "etbCounter:LORE:1:no Condition:no desc";
            final ReplacementEffect re = makeEtbCounter(sb, card, intrinsic);

            inst.addReplacement(re);
        }  else if (keyword.equals("Sunburst")) {
            // Rule 702.43a If this object is entering the battlefield as a creature,
            // ignoring any type-changing effects that would affect it
            CounterType t = CounterType.get(host.isCreature() ? CounterEnumType.P1P1 : CounterEnumType.CHARGE);

            StringBuilder sb = new StringBuilder("etbCounter:");
            sb.append(t).append(":Sunburst:no Condition:");
            sb.append("Sunburst (").append(inst.getReminderText()).append(")");

            final ReplacementEffect re = makeEtbCounter(sb.toString(), card, intrinsic);
            re.getOverridingAbility().setSVar("Sunburst", "Count$Converge");

            inst.addReplacement(re);
        } else if (keyword.equals("Totem armor")) {
            String repeffstr = "Event$ Destroy | ActiveZones$ Battlefield | ValidCard$ Card.EnchantedBy"
                    + " | Secondary$ True | TotemArmor$ True"
                    + " | Description$ Totem armor (" + inst.getReminderText() + ")";

            String abprevDamage = "DB$ DealDamage | Defined$ ReplacedCard | Remove$ All ";
            String abdestroy = "DB$ Destroy | Defined$ Self";

            SpellAbility sa = AbilityFactory.getAbility(abprevDamage, card);

            final AbilitySub dessub = (AbilitySub) AbilityFactory.getAbility(abdestroy, card);

            sa.setSubAbility(dessub);

            if (!intrinsic) {
                sa.setIntrinsic(false);
            }

            ReplacementEffect re = ReplacementHandler.parseReplacement(repeffstr, host, intrinsic, card);

            re.setOverridingAbility(sa);

            inst.addReplacement(re);
        } else if (keyword.startsWith("Tribute")) {
            final String[] k = keyword.split(":");
            final String tributeAmount = k[1];

            final String effect = "DB$ PutCounter | Defined$ ReplacedCard | Tribute$ True | "
                    + "CounterType$ P1P1 | CounterNum$ " + tributeAmount
                    + " | ETB$ True | SpellDescription$ Tribute " + tributeAmount
                    + " (" + inst.getReminderText() + ")";

            ReplacementEffect cardre = createETBReplacement(card, ReplacementLayer.Other, effect, false, true, intrinsic, "Card.Self", "");

            inst.addReplacement(cardre);
        } else if (keyword.equals("Unleash")) {
            String effect = "DB$ PutCounter | Defined$ Self | CounterType$ P1P1 | ETB$ True | CounterNum$ 1 | SpellDescription$ Unleash (" + inst.getReminderText() + ")";

            ReplacementEffect cardre = createETBReplacement(card, ReplacementLayer.Other, effect, true, true, intrinsic, "Card.Self", "");

            inst.addReplacement(cardre);
        } else if (keyword.startsWith("Vanishing") && keyword.contains(":")) {
            // Vanishing could be added to a card, but this Effect should only be done when it has amount
            final String[] k = keyword.split(":");
            final String m = k[1];

            StringBuilder sb = new StringBuilder("etbCounter:TIME:");
            sb.append(m).append(":no Condition:");
            sb.append("Vanishing ");
            sb.append(m);
            sb.append(" (").append(inst.getReminderText()).append(")");

            final ReplacementEffect re = makeEtbCounter(sb.toString(), card, intrinsic);

            inst.addReplacement(re);
        } else if (keyword.equals("If CARDNAME would be destroyed, regenerate it.")) {
            String repeffstr = "Event$ Destroy | ActiveZones$ Battlefield | ValidCard$ Card.Self"
                    + " | Secondary$ True | Regeneration$ True | Description$ " + keyword;
            String effect = "DB$ Regeneration | Defined$ ReplacedCard";
            ReplacementEffect re = ReplacementHandler.parseReplacement(repeffstr, host, intrinsic, card);
            SpellAbility sa = AbilityFactory.getAbility(effect, card);
            re.setOverridingAbility(sa);

            inst.addReplacement(re);
        }

        // extra part for the Damage Prevention keywords
        if (keyword.startsWith("Prevent all ")) {
            // TODO add intrinsic warning

            boolean isCombat = false;
            boolean from = false;
            boolean to = false;

            if (keyword.equals("Prevent all combat damage that would be dealt to and dealt by CARDNAME.")) {
                isCombat = from = to = true;
            } else if (keyword.equals("Prevent all combat damage that would be dealt by CARDNAME.")) {
                isCombat = from = true;
            } else if (keyword.equals("Prevent all combat damage that would be dealt to CARDNAME.")) {
                isCombat = to = true;
            } else if (keyword.equals("Prevent all damage that would be dealt to and dealt by CARDNAME.")) {
                from = to = true;
            } else if (keyword.equals("Prevent all damage that would be dealt by CARDNAME.")) {
                from = true;
            } else if (keyword.equals("Prevent all damage that would be dealt to CARDNAME.")) {
                to = true;
            }

            String rep = "Event$ DamageDone | Prevent$ True";
            if (isCombat) {
                rep += "| IsCombat$ True";
            }
            rep += "| Secondary$ True | TiedToKeyword$ " + keyword + " | Description$ " + keyword;

            if (from) {
                String fromRep = rep + " | ValidSource$ Card.Self";
                ReplacementEffect re = ReplacementHandler.parseReplacement(fromRep, host, intrinsic, card);

                inst.addReplacement(re);
            }
            if (to) {
                String toRep = rep + " | ValidTarget$ Card.Self";
                ReplacementEffect re = ReplacementHandler.parseReplacement(toRep, host, intrinsic, card);

                inst.addReplacement(re);
            }
        }
        else if (keyword.startsWith("Protection")) {
            String validSource = getProtectionValid(keyword, true);

            String rep = "Event$ DamageDone | Prevent$ True | ActiveZones$ Battlefield | ValidTarget$ Card.Self";
            if (!validSource.isEmpty()) {
                rep += " | ValidSource$ " + validSource;
            }
            rep += " | Secondary$ True | TiedToKeyword$ " + keyword + " | Description$ " + keyword;

            ReplacementEffect re = ReplacementHandler.parseReplacement(rep, host, intrinsic, card);
            inst.addReplacement(re);
        }
        else if (keyword.startsWith("If CARDNAME would be put into a graveyard "
                + "from anywhere, reveal CARDNAME and shuffle it into its owner's library instead.")) {

            StringBuilder sb = new StringBuilder("Event$ Moved | Destination$ Graveyard | ValidCard$ Card.Self ");

            // to show it on Nexus
            if (host.isPermanent()) {
                sb.append("| Secondary$ True");
            }
            sb.append("| Description$ ").append(keyword);

            String ab =  "DB$ ChangeZone | Hidden$ True | Origin$ All | Destination$ Library | Defined$ ReplacedCard | Reveal$ True | Shuffle$ True";

            SpellAbility sa = AbilityFactory.getAbility(ab, card);

            if (!intrinsic) {
                sa.setIntrinsic(false);
            }

            ReplacementEffect re = ReplacementHandler.parseReplacement(sb.toString(), host, intrinsic, card);

            re.setOverridingAbility(sa);

            inst.addReplacement(re);
        }

        if (keyword.equals("CARDNAME enters the battlefield tapped.")) {
            String effect = "DB$ Tap | Defined$ Self | ETB$ True "
                + " | SpellDescription$ CARDNAME enters the battlefield tapped.";

            final ReplacementEffect re = createETBReplacement(
                card, ReplacementLayer.Other, effect, false, true, intrinsic, "Card.Self", ""
            );

            inst.addReplacement(re);
        }

        if (keyword.startsWith("ETBReplacement")) {
            String[] splitkw = keyword.split(":");
            ReplacementLayer layer = ReplacementLayer.smartValueOf(splitkw[1]);

            final boolean optional = splitkw.length >= 4 && splitkw[3].contains("Optional");

            final String valid = splitkw.length >= 6 ? splitkw[5] : "Card.Self";
            final String zone = splitkw.length >= 5 ? splitkw[4] : "";
            final ReplacementEffect re = createETBReplacement(
                    card, layer, card.getSVar(splitkw[2]), optional, false, intrinsic, valid, zone);

            inst.addReplacement(re);
        } else if (keyword.startsWith("etbCounter")) {
            final ReplacementEffect re = makeEtbCounter(keyword, card, intrinsic);

            inst.addReplacement(re);
        }
    }

    public static void addSpellAbility(final KeywordInterface inst, final CardState card, final boolean intrinsic) {
        String keyword = inst.getOriginal();
        Card host = card.getCard();
        if (keyword.startsWith("Alternative Cost") && !host.isLand()) {
            final String[] kw = keyword.split(":");
            String costStr = kw[1];
            for (SpellAbility sa: host.getBasicSpells()) {
                final SpellAbility newSA = sa.copy();
                newSA.setBasicSpell(false);
                if (costStr.equals("ConvertedManaCost")) {
                    costStr = Integer.toString(host.getCMC());
                }
                final Cost cost = new Cost(costStr, false).add(sa.getPayCosts().copyWithNoMana());
                newSA.putParam("Secondary", "True");
                newSA.setPayCosts(cost);
                newSA.setDescription(sa.getDescription() + " (by paying " + cost.toSimpleString() + " instead of its mana cost)");
                newSA.setIntrinsic(intrinsic);

                inst.addSpellAbility(newSA);
            }
        } else if (keyword.startsWith("Adapt")) {
            final String[] k = keyword.split(":");
            final String magnitude = k[1];
            final String manacost = k[2];
            final String reduceCost = k.length > 3 ? k[3] : null;

            String desc = "Adapt " + magnitude;

            String effect = "AB$ PutCounter | Cost$ " + manacost + " | Adapt$ True | CounterNum$ " + magnitude
                    + " | CounterType$ P1P1 | StackDescription$ SpellDescription";

            if (reduceCost != null) {
                effect += "| ReduceCost$ " + reduceCost;
                desc += ". This ability costs {1} less to activate for each instant and sorcery card in your graveyard.";
            }
            effect += "| SpellDescription$ " + desc + " (" + inst.getReminderText() + ")";

            final SpellAbility sa = AbilityFactory.getAbility(effect, card);
            sa.setIntrinsic(intrinsic);
            inst.addSpellAbility(sa);
        } else if (keyword.equals("Aftermath") && card.getStateName().equals(CardStateName.RightSplit)) {
            // Aftermath does modify existing SA, and does not add new one

            // only target RightSplit of it
            final SpellAbility origSA = card.getFirstSpellAbility();
            origSA.setAftermath(true);
            origSA.getRestrictions().setZone(ZoneType.Graveyard);
            // The Exile part is done by the System itself
        } else if (keyword.startsWith("Aura swap")) {
            final String[] k = keyword.split(":");
            final String manacost = k[1];

            final String effect = "AB$ ExchangeZone | Cost$ " + manacost + " | Zone2$ Hand | Type$ Aura "
                    + " | PrecostDesc$ Aura swap | CostDesc$ " + ManaCostParser.parse(manacost)
                    + " | StackDescription$ SpellDescription | SpellDescription$ (" + inst.getReminderText() + ")";

            final SpellAbility sa = AbilityFactory.getAbility(effect, card);
            sa.setIntrinsic(intrinsic);
            inst.addSpellAbility(sa);
        } else if (keyword.startsWith("Awaken")) {
            final String[] k = keyword.split(":");
            final String counters = k[1];
            final Cost awakenCost = new Cost(k[2], false);

            final SpellAbility awakenSpell = card.getFirstSpellAbility().copyWithDefinedCost(awakenCost);

            final String awaken = "DB$ PutCounter | CounterType$ P1P1 | CounterNum$ "+ counters + " | "
                    + "ValidTgts$ Land.YouCtrl | TgtPrompt$ Select target land you control | Awaken$ True";
            final String animate = "DB$ Animate | Defined$ ParentTarget | Power$ 0 | Toughness$ 0 | Types$"
                    + " Creature,Elemental | Duration$ Permanent | Keywords$ Haste";

            final AbilitySub awakenSub = (AbilitySub) AbilityFactory.getAbility(awaken, card);
            final AbilitySub animateSub = (AbilitySub) AbilityFactory.getAbility(animate, card);

            awakenSub.setSubAbility(animateSub);
            awakenSpell.appendSubAbility(awakenSub);
            String desc = "Awaken " + counters + "—" + awakenCost.toSimpleString() +
                    " (" + inst.getReminderText() + ")";
            awakenSpell.setDescription(desc);
            awakenSpell.setAlternativeCost(AlternativeCost.Awaken);
            awakenSpell.setIntrinsic(intrinsic);
            inst.addSpellAbility(awakenSpell);
        } else if (keyword.startsWith("Bestow")) {
            final String[] params = keyword.split(":");
            final String cost = params[1];

            final StringBuilder sbAttach = new StringBuilder();
            sbAttach.append("SP$ Attach | Cost$ ");
            sbAttach.append(cost);
            sbAttach.append(" | AILogic$ ").append(params.length > 2 ? params[2] : "Pump");
            sbAttach.append(" | Bestow$ True | ValidTgts$ Creature");

            final SpellAbility sa = AbilityFactory.getAbility(sbAttach.toString(), card);
            sa.setDescription("Bestow " + ManaCostParser.parse(cost) +
                    " (" + inst.getReminderText() + ")");
            sa.setStackDescription("Bestow - " + card.getName());
            sa.setAlternativeCost(AlternativeCost.Bestow);
            sa.setIntrinsic(intrinsic);
            inst.addSpellAbility(sa);
        } else if (keyword.startsWith("Blitz")) {
            final String[] k = keyword.split(":");
            final Cost blitzCost = new Cost(k[1], false);

            final SpellAbility newSA = card.getFirstSpellAbility().copyWithDefinedCost(blitzCost);

            final StringBuilder desc = new StringBuilder();
            desc.append("Blitz ").append(blitzCost.toSimpleString()).append(" (");
            desc.append(inst.getReminderText());
            desc.append(")");

            newSA.setDescription(desc.toString());

            final StringBuilder sb = new StringBuilder();
            sb.append(card.getName()).append(" (Blitz)");
            newSA.setStackDescription(sb.toString());

            newSA.setAlternativeCost(AlternativeCost.Blitz);
            newSA.setIntrinsic(intrinsic);
            inst.addSpellAbility(newSA);
        } else if (keyword.startsWith("Class")) {
            final String[] k = keyword.split(":");
            final int level = Integer.valueOf(k[1]);

            final StringBuilder sbClass = new StringBuilder();
            sbClass.append("AB$ ClassLevelUp | Cost$ ").append(k[2]);
            sbClass.append(" | ClassLevel$ EQ").append(level - 1);
            sbClass.append(" | SorcerySpeed$ True");
            sbClass.append(" | StackDescription$ SpellDescription | SpellDescription$ Level ").append(level);

            final SpellAbility sa = AbilityFactory.getAbility(sbClass.toString(), card);
            sa.setIntrinsic(intrinsic);
            inst.addSpellAbility(sa);
        } else if (keyword.startsWith("Dash")) {
            final String[] k = keyword.split(":");
            final Cost dashCost = new Cost(k[1], false);

            final SpellAbility newSA = card.getFirstSpellAbility().copyWithDefinedCost(dashCost);

            final StringBuilder desc = new StringBuilder();
            desc.append("Dash ").append(dashCost.toSimpleString()).append(" (");
            desc.append(inst.getReminderText());
            desc.append(")");

            newSA.setDescription(desc.toString());

            final StringBuilder sb = new StringBuilder();
            sb.append(card.getName()).append(" (Dash)");
            newSA.setStackDescription(sb.toString());

            newSA.setAlternativeCost(AlternativeCost.Dash);
            newSA.setIntrinsic(intrinsic);
            inst.addSpellAbility(newSA);
        } else if (keyword.startsWith("Emerge")) {
            final String[] kw = keyword.split(":");
            String costStr = kw[1];
            final SpellAbility sa = card.getFirstSpellAbility();

            final SpellAbility newSA = sa.copyWithDefinedCost(new Cost(costStr, false));

            newSA.getRestrictions().setIsPresent("Creature.YouCtrl+CanBeSacrificedBy");
            newSA.putParam("Secondary", "True");
            newSA.setAlternativeCost(AlternativeCost.Emerge);

            newSA.setDescription(sa.getDescription() + " (Emerge)");
            newSA.setIntrinsic(intrinsic);
            inst.addSpellAbility(newSA);
        } else if (keyword.startsWith("Embalm")) {
            final String[] kw = keyword.split(":");
            String costStr = kw[1];

            String effect = "AB$ CopyPermanent | Cost$ " + costStr + " ExileFromGrave<1/CARDNAME> " +
            "| ActivationZone$ Graveyard | SorcerySpeed$ True | Embalm$ True " +
            "| PrecostDesc$ Embalm | CostDesc$ " + ManaCostParser.parse(costStr) + " | Defined$ Self " +
            "| StackDescription$ Embalm - CARDNAME "+
            "| SpellDescription$ (" + inst.getReminderText() + ")" ;
            final SpellAbility sa = AbilityFactory.getAbility(effect, card);
            sa.setIntrinsic(intrinsic);
            inst.addSpellAbility(sa);
        } else if (keyword.equals("Epic")) {
            // Epic does modify existing SA, and does not add new one

            // Add the Epic effect as a subAbility
            String dbStr = "DB$ Effect | Triggers$ EpicTrigger | StaticAbilities$ EpicCantBeCast | Duration$ Permanent | Epic$ True";

            final AbilitySub newSA = (AbilitySub) AbilityFactory.getAbility(dbStr, card);

            newSA.setSVar("EpicCantBeCast", "Mode$ CantBeCast | ValidCard$ Card | Caster$ You | EffectZone$ Command | Description$ For the rest of the game, you can't cast spells.");
            newSA.setSVar("EpicTrigger", "Mode$ Phase | Phase$ Upkeep | ValidPlayer$ You | Execute$ EpicCopy | TriggerDescription$ "
                    + "At the beginning of each of your upkeeps, copy " + card.toString() + " except for its epic ability.");
            newSA.setSVar("EpicCopy", "DB$ CopySpellAbility | Defined$ EffectSource | Epic$ True | MayChooseTarget$ True");

            final SpellAbility origSA = card.getFirstSpellAbility();

            // append to original SA
            origSA.appendSubAbility(newSA);
        } else if (keyword.startsWith("Equip")) {
            if (!keyword.contains(":")) {
                System.err.println("Malformed Equip entry! - Card: " + card.toString());
                return;
            }
            String[] k = keyword.split(":");
            // Get cost string
            String equipCost = k[1];
            String valid = k.length > 2 && !k[2].isEmpty() ? k[2] : "Creature.YouCtrl";
            String vstr = k.length > 3 && !k[3].isEmpty() ? k[3] : "creature";
            String extra = k.length > 4 ? k[4] : "";
            String extraDesc = k.length > 5 ? k[5] : "";
            // Create attach ability string
            final StringBuilder abilityStr = new StringBuilder();
            abilityStr.append("AB$ Attach | Cost$ ");
            abilityStr.append(equipCost);
            abilityStr.append("| ValidTgts$ ").append(valid);
            abilityStr.append("| TgtPrompt$ Select target ").append(vstr).append(" you control ");
            abilityStr.append("| SorcerySpeed$ True | Equip$ True | AILogic$ Pump | IsPresent$ Equipment.Self+nonCreature ");
            // add AttachAi for some special cards
            if (card.hasSVar("AttachAi")) {
                abilityStr.append("| ").append(card.getSVar("AttachAi"));
            }
            abilityStr.append("| PrecostDesc$ Equip");
            if (k.length > 3 && !k[3].isEmpty()) {
                abilityStr.append(" ").append(vstr);
            }
            Cost cost = new Cost(equipCost, true);
            if (!cost.isOnlyManaCost()) { //Something other than a mana cost
                abilityStr.append("—");
            } else {
                abilityStr.append(" ");
            }
            abilityStr.append("| CostDesc$ ").append(cost.toSimpleString()).append(" ");
            abilityStr.append("| SpellDescription$ ");
            if (!extraDesc.isEmpty()) {
                abilityStr.append(". ").append(extraDesc).append(". ");
            }
            abilityStr.append("(").append(inst.getReminderText()).append(")");
            if (!extra.isEmpty()) {
                abilityStr.append("| ").append(extra);
            }
            // instantiate attach ability
            final SpellAbility newSA = AbilityFactory.getAbility(abilityStr.toString(), card);
            newSA.setIntrinsic(intrinsic);
            inst.addSpellAbility(newSA);
        } else if (keyword.startsWith("Eternalize")) {
            final String[] kw = keyword.split(":");
            String costStr = kw[1];
            Cost cost = new Cost(costStr, true);

            StringBuilder sb = new StringBuilder();

            sb.append("AB$ CopyPermanent | Cost$ ").append(costStr).append(" ExileFromGrave<1/CARDNAME>")
            .append(" | Defined$ Self | ActivationZone$ Graveyard | SorcerySpeed$ True | Eternalize$ True");

            sb.append(" | PrecostDesc$ Eternalize");
            if (!cost.isOnlyManaCost()) { //Something other than a mana cost
                sb.append("—");
            } else {
                sb.append(" ");
            }
            // don't use SimpleString there because it does has "and" between cost i dont want that
            costStr = cost.toString();
            // but now it has ": " at the end i want to remove
            sb.append("| CostDesc$ ").append(costStr, 0, costStr.length() - 2);
            if (!cost.isOnlyManaCost()) {
                sb.append(".");
            }

            sb.append(" | StackDescription$ Eternalize - CARDNAME ")
            .append("| SpellDescription$ (").append(inst.getReminderText()).append(")");
            final SpellAbility sa = AbilityFactory.getAbility(sb.toString(), card);
            sa.setIntrinsic(intrinsic);
            inst.addSpellAbility(sa);
        } else if (keyword.startsWith("Evoke")) {
            final String[] k = keyword.split(":");
            final Cost evokedCost = new Cost(k[1], false);
            final SpellAbility sa = card.getFirstSpellAbility();

            final SpellAbility newSA = sa.copyWithDefinedCost(evokedCost);

            final StringBuilder desc = new StringBuilder();
            boolean onlyMana = evokedCost.isOnlyManaCost();
            desc.append("Evoke").append(onlyMana ? " " : "—").append(evokedCost.toSimpleString());
            desc.append(onlyMana ? "" : ".").append(" (").append(inst.getReminderText()).append(")");

            newSA.setDescription(desc.toString());

            final StringBuilder sb = new StringBuilder();
            sb.append(card.getName()).append(" (Evoked)");
            newSA.setStackDescription(sb.toString());
            newSA.setAlternativeCost(AlternativeCost.Evoke);
            newSA.setIntrinsic(intrinsic);
            inst.addSpellAbility(newSA);
        } else if (keyword.startsWith("Foretell")) {

            final SpellAbility foretell = new AbilityStatic(card.getCard(), new Cost(ManaCost.TWO, false), null) {
                @Override
                public boolean canPlay() {
                    if (!getRestrictions().canPlay(getHostCard(), this)) {
                        return false;
                    }

                    Player activator = this.getActivatingPlayer();
                    final Game game = activator.getGame();

                    if (!activator.hasKeyword("Foretell on any player's turn") && !game.getPhaseHandler().isPlayerTurn(activator)) {
                        return false;
                    }

                    return true;
                }

                @Override
                public boolean isForetelling() {
                    return true;
                }

                @Override
                public void resolve() {
                    final Game game = getHostCard().getGame();
                    final Card c = game.getAction().exile(getHostCard(), this);
                    c.setForetold(true);
                    game.getTriggerHandler().runTrigger(TriggerType.IsForetold, AbilityKey.mapFromCard(c), false);
                    c.setForetoldThisTurn(true);
                    c.turnFaceDown(true);
                    // look at the exiled card
                    c.addMayLookTemp(getActivatingPlayer());

                    // only done when the card is foretold by the static ability
                    getActivatingPlayer().addForetoldThisTurn();

                    if (!isIntrinsic()) {
                        // because it doesn't work other wise
                        c.setForetoldByEffect(true);
                    }
                    String sb = TextUtil.concatWithSpace(getActivatingPlayer().toString(),"has foretold.");
                    game.getGameLog().add(GameLogEntryType.STACK_RESOLVE, sb);
                    game.fireEvent(new GameEventCardForetold(getActivatingPlayer()));
                }
            };
            final StringBuilder sbDesc = new StringBuilder();
            sbDesc.append("Foretell (").append(inst.getReminderText()).append(")");
            foretell.setDescription(sbDesc.toString());
            foretell.putParam("Secondary", "True");

            foretell.setCardState(card);

            foretell.getRestrictions().setZone(ZoneType.Hand);
            foretell.setIntrinsic(intrinsic);
            inst.addSpellAbility(foretell);
        } else if (keyword.startsWith("Fortify")) {
            String[] k = keyword.split(":");
            // Get cost string
            String equipCost = k[1];
            // Create attach ability string
            final StringBuilder abilityStr = new StringBuilder();
            abilityStr.append("AB$ Attach | Cost$ ");
            abilityStr.append(equipCost);
            abilityStr.append(" | ValidTgts$ Land.YouCtrl | TgtPrompt$ Select target land you control ");
            abilityStr.append("| SorcerySpeed$ True | AILogic$ Pump | IsPresent$ Fortification.Self+nonCreature ");
            abilityStr.append("| PrecostDesc$ Fortify");
            Cost cost = new Cost(equipCost, true);
            abilityStr.append(cost.isOnlyManaCost() ? " " : "—");
            abilityStr.append("| CostDesc$ ").append(cost.toSimpleString()).append(" ");
            abilityStr.append("| SpellDescription$ (");
            abilityStr.append(inst.getReminderText()).append(")");

            // instantiate attach ability
            final SpellAbility sa = AbilityFactory.getAbility(abilityStr.toString(), card);
            inst.addSpellAbility(sa);
        } else if (keyword.startsWith("Fuse") && card.getStateName().equals(CardStateName.Original)) {
            final SpellAbility sa = AbilityFactory.buildFusedAbility(card.getCard());
            card.addSpellAbility(sa);
            inst.addSpellAbility(sa);
        } else if (keyword.startsWith("Haunt")) {
            if (!host.isCreature() && intrinsic) {
                final String[] k = keyword.split(":");
                final String hauntSVarName = k[1];

                // no nice way to get the cost
                String abString = TextUtil.concatNoSpace(
                        TextUtil.fastReplace(card.getSVar(hauntSVarName), "DB$", "SP$"),
                        " | Cost$ 0 | StackDescription$ SpellDescription"
                );
                final SpellAbility sa = AbilityFactory.getAbility(abString, card);
                sa.setPayCosts(new Cost(card.getManaCost(), false));
                sa.setIntrinsic(intrinsic);
                inst.addSpellAbility(sa);
            }
        } else if (keyword.startsWith("Level up")) {
            final String[] k = keyword.split(":");
            final String manacost = k[1];

            StringBuilder sb = new StringBuilder();
            sb.append("AB$ PutCounter | Cost$ ").append(manacost);
            sb.append(" | PrecostDesc$ Level Up | CostDesc$ ").append(ManaCostParser.parse(manacost));
            sb.append(" | SorcerySpeed$ True | LevelUp$ True | CounterNum$ 1 | CounterType$ LEVEL");
            if (card.hasSVar("maxLevel")) {
                final String strMaxLevel = card.getSVar("maxLevel");
                sb.append("| MaxLevel$ ").append(strMaxLevel);
            }
            sb.append(" | SpellDescription$ (").append(inst.getReminderText()).append(")");

            final SpellAbility sa = AbilityFactory.getAbility(sb.toString(), card);
            sa.setIntrinsic(intrinsic);
            inst.addSpellAbility(sa);
        } else if (keyword.startsWith("Monstrosity")) {
            final String[] k = keyword.split(":");
            final String magnitude = k[1];
            final String manacost = k[2];

            final String reduceCost = k.length > 3 ? k[3] : null;

            String desc = "Monstrosity " + magnitude;

            String effect = "AB$ PutCounter | Cost$ " + manacost + " | ConditionPresent$ "
                    + "Card.Self+IsNotMonstrous | Monstrosity$ True | CounterNum$ " + magnitude
                    + " | CounterType$ P1P1 | StackDescription$ SpellDescription";
            if (reduceCost != null) {
                effect += "| ReduceCost$ " + reduceCost;
                desc += ". This ability costs {1} less to activate for each creature card in your graveyard.";
            }

            if (card.hasSVar("MonstrosityAILogic")) {
                effect += "| AILogic$ " + card.getSVar("MonstrosityAILogic");
            }

            effect += "| SpellDescription$ " + desc + " (" + inst.getReminderText() + ")";

            final SpellAbility sa = AbilityFactory.getAbility(effect, card);
            sa.setIntrinsic(intrinsic);
            inst.addSpellAbility(sa);
        } else if (keyword.startsWith("Morph")) {
            final String[] k = keyword.split(":");

            inst.addSpellAbility(abilityMorphDown(card));
            inst.addSpellAbility(abilityMorphUp(card, k[1], false));
        } else if (keyword.startsWith("Megamorph")) {
            final String[] k = keyword.split(":");

            inst.addSpellAbility(abilityMorphDown(card));
            inst.addSpellAbility(abilityMorphUp(card, k[1], true));
        } else if (keyword.startsWith("Multikicker")) {
            final String[] n = keyword.split(":");
            final SpellAbility sa = card.getFirstSpellAbility();
            sa.setMultiKickerManaCost(new ManaCost(new ManaCostParser(n[1])));
            if (keyword.endsWith("Generic")) {
                sa.addAnnounceVar("Pseudo-multikicker");
            } else {
                sa.addAnnounceVar("Multikicker");
            }
        } else if (keyword.startsWith("Mutate")) {
            final String[] params = keyword.split(":");
            final String cost = params[1];

            final StringBuilder sbMutate = new StringBuilder();
            sbMutate.append("SP$ Mutate | Cost$ ");
            sbMutate.append(cost);
            sbMutate.append(" | ValidTgts$ Creature.sharesOwnerWith+nonHuman");

            final SpellAbility sa = AbilityFactory.getAbility(sbMutate.toString(), card);
            sa.setDescription("Mutate " + ManaCostParser.parse(cost) +
                    " (" + inst.getReminderText() + ")");
            sa.setStackDescription("Mutate - " + card.getName());
            sa.setAlternativeCost(AlternativeCost.Mutate);
            sa.setIntrinsic(intrinsic);
            inst.addSpellAbility(sa);
        } else if (keyword.startsWith("Ninjutsu")) {
            final String[] k = keyword.split(":");
            final String manacost = k[1];

            String desc = "Ninjutsu";
            boolean commander = false;
            if (k.length > 2 && k[2].equals("Commander")) {
                desc = "Commander " + desc;
                commander = true;
            }

            String effect = "AB$ ChangeZone | Cost$ " + manacost +
                    " Return<1/Creature.attacking+unblocked/unblocked attacker> " +
                    "| PrecostDesc$ " + desc + " | CostDesc$ " + ManaCostParser.parse(manacost) +
                    "| ActivationZone$ Hand | Origin$ Hand | Ninjutsu$ True " +
                    "| Destination$ Battlefield | Defined$ Self " +
                    "| SpellDescription$ (" + inst.getReminderText() + ")";

            SpellAbility sa = AbilityFactory.getAbility(effect, card);
            sa.setIntrinsic(intrinsic);
            inst.addSpellAbility(sa);

            // extra secondary effect for Commander Ninjutsu
            if (commander) {
                effect = "AB$ ChangeZone | Cost$ " + manacost +
                        " Return<1/Creature.attacking+unblocked/unblocked attacker> " +
                        "| PrecostDesc$ " + desc + " | CostDesc$ " + ManaCostParser.parse(manacost) +
                        "| ActivationZone$ Command | Origin$ Command | Ninjutsu$ True " +
                        "| Destination$ Battlefield | Defined$ Self | Secondary$ True " +
                        "| SpellDescription$ (" + inst.getReminderText() + ")";

                sa = AbilityFactory.getAbility(effect, card);
                sa.setIntrinsic(intrinsic);
                inst.addSpellAbility(sa);
            }
        } else if (keyword.startsWith("Outlast")) {
            final String[] k = keyword.split(":");
            final String manacost = k[1];

            // Create outlast ability string
            final StringBuilder abilityStr = new StringBuilder();
            abilityStr.append("AB$ PutCounter | Cost$ ");
            abilityStr.append(manacost);
            abilityStr.append(" T | Defined$ Self | CounterType$ P1P1 | CounterNum$ 1 ");
            abilityStr.append("| SorcerySpeed$ True | PrecostDesc$ Outlast");
            Cost cost = new Cost(manacost, true);
            if (!cost.isOnlyManaCost()) { //Something other than a mana cost
                abilityStr.append("—");
            } else {
                abilityStr.append(" ");
            }
            abilityStr.append("| CostDesc$ ").append(cost.toSimpleString()).append(" ");
            abilityStr.append("| SpellDescription$ (").append(inst.getReminderText()).append(")");

            final SpellAbility sa = AbilityFactory.getAbility(abilityStr.toString(), card);
            sa.setIntrinsic(intrinsic);
            sa.setAlternativeCost(AlternativeCost.Outlast);
            inst.addSpellAbility(sa);
        } else if (keyword.startsWith("Prowl")) {
            final String[] k = keyword.split(":");
            final Cost prowlCost = new Cost(k[1], false);
            final SpellAbility newSA = card.getFirstSpellAbility().copyWithDefinedCost(prowlCost);

            if (host.isInstant() || host.isSorcery()) {
                newSA.putParam("Secondary", "True");
            }
            newSA.putParam("PrecostDesc", "Prowl");
            newSA.putParam("CostDesc", ManaCostParser.parse(k[1]));

            // makes new SpellDescription
            final StringBuilder sb = new StringBuilder();
            sb.append(newSA.getCostDescription());
            sb.append("(").append(inst.getReminderText()).append(")");
            newSA.setDescription(sb.toString());

            newSA.setAlternativeCost(AlternativeCost.Prowl);

            newSA.setIntrinsic(intrinsic);
            inst.addSpellAbility(newSA);
        } else if (keyword.startsWith("Reconfigure")) {
            if (!keyword.contains(":")) {
                System.err.println("Malformed Reconfigure entry! - Card: " + card.toString());
                return;
            }
            String[] k = keyword.split(":");
            String bothStr = "| Cost$ " + k[1] + " | SorcerySpeed$ True | Reconfigure$ True | PrecostDesc$ Reconfigure ";
            final StringBuilder attachStr = new StringBuilder();
            attachStr.append("AB$ Attach | ValidTgts$ Creature.YouCtrl+Other | TgtPrompt$ Select target creature you ");
            attachStr.append("control | AILogic$ Pump | Secondary$ True | SpellDescription$ Attach ").append(bothStr);
            final StringBuilder unattachStr = new StringBuilder();
            unattachStr.append("AB$ Unattach | Defined$ Self | SpellDescription$ Unattach | Secondary$ True | IsPresent$ Card.Self+AttachedTo Creature");
            unattachStr.append(bothStr);
            // instantiate attach ability
            SpellAbility attachSA = AbilityFactory.getAbility(attachStr.toString(), card);
            attachSA.setIntrinsic(intrinsic);
            inst.addSpellAbility(attachSA);
            // instantiate unattach ability
            SpellAbility unattachSA = AbilityFactory.getAbility(unattachStr.toString(), card);
            unattachSA.setIntrinsic(intrinsic);
            inst.addSpellAbility(unattachSA);
        } else if (keyword.startsWith("Reinforce")) {
            final String[] k = keyword.split(":");
            final String n = k[1];
            final String manacost = k[2];

            StringBuilder sb = new StringBuilder();
            sb.append("AB$ PutCounter | CounterType$ P1P1 | ActivationZone$ Hand");
            sb.append("| ValidTgts$ Creature | TgtPrompt$ Select target creature");
            sb.append("| Cost$ ").append(manacost).append(" Discard<1/CARDNAME>");
            sb.append("| CounterNum$ ").append(n);
            sb.append("| CostDesc$ ").append(ManaCostParser.parse(manacost)); // to hide the Discard from the cost
            sb.append("| PrecostDesc$ Reinforce ").append(n).append("—");
            sb.append("| SpellDescription$ (").append(inst.getReminderText()).append(")");

            final SpellAbility sa = AbilityFactory.getAbility(sb.toString(), card);
            sa.setIntrinsic(intrinsic);

            if (n.equals("X")) {
                sa.setSVar("X", "Count$xPaid");
            }
            inst.addSpellAbility(sa);
        } else if (keyword.startsWith("Scavenge")) {
            final String[] k = keyword.split(":");
            final String manacost = k[1];

            String effect = "AB$ PutCounter | Cost$ " + manacost + " ExileFromGrave<1/CARDNAME> " +
                    "| ActivationZone$ Graveyard | ValidTgts$ Creature | CounterType$ P1P1 " +
                    "| CounterNum$ ScavengeX | SorcerySpeed$ True " +
                    "| PrecostDesc$ Scavenge | CostDesc$ " + ManaCostParser.parse(manacost) +
                    "| SpellDescription$ (" + inst.getReminderText() + ")";

            final SpellAbility sa = AbilityFactory.getAbility(effect, card);
            sa.setSVar("ScavengeX", "Exiled$CardPower");
            sa.setIntrinsic(intrinsic);
            inst.addSpellAbility(sa);
        } else if (keyword.startsWith("Encore")) {
            final String[] k = keyword.split(":");
            final String manacost = k[1];

            final String effect = "AB$ CopyPermanent | Cost$ " + manacost + " ExileFromGrave<1/CARDNAME> | ActivationZone$ Graveyard" +
                    "| Defined$ Self | PumpKeywords$ HIDDEN CARDNAME attacks specific player each combat if able:Remembered | PumpDuration$ EOT" +
                    "| AddKeywords$ Haste | ForEach$ Opponent | CleanupForEach$ EOT" +
                    "| AtEOT$ Sacrifice | PrecostDesc$ Encore | CostDesc$ " + ManaCostParser.parse(manacost) +
                    "| SpellDescription$ (" + inst.getReminderText() + ")";

<<<<<<< HEAD
            final SpellAbility sa = AbilityFactory.getAbility(effect, card);
            sa.setIntrinsic(intrinsic);
            inst.addSpellAbility(sa);
=======
            final String copyStr = "DB$ CopyPermanent | Defined$ Self | ImprintTokens$ True " +
                    "| AddKeywords$ Haste | RememberTokens$ True | TokenRemembered$ Player.IsRemembered " +
                    "| AddStaticAbilities$ MustAttack";

            final String pumpStr = "DB$ Animate | Defined$ Creature.IsRemembered | staticAbilities$ AttackChosen ";

            final String attackStaticStr = "Mode$ MustAttack | ValidCreature$ Card.Self | MustAttack$ Remembered" +
                    " | Description$ This token copy attacks that opponent this turn if able.";

            final String pumpcleanStr = "DB$ Cleanup | ForgetDefined$ RememberedCard";

            final String delTrigStr = "DB$ DelayedTrigger | Mode$ Phase | Phase$ End of Turn | RememberObjects$ Imprinted " +
                    "| StackDescription$ None | TriggerDescription$ Sacrifice them at the beginning of the next end step.";

            final String sacStr = "DB$ SacrificeAll | Defined$ DelayTriggerRememberedLKI | Controller$ You";

            final String cleanupStr = "DB$ Cleanup | ClearRemembered$ True | ClearImprinted$ True";

            final SpellAbility sa = AbilityFactory.getAbility(effect, card);
            sa.setIntrinsic(intrinsic);
            inst.addSpellAbility(sa);

            AbilitySub copySA = (AbilitySub) AbilityFactory.getAbility(copyStr, card);
            sa.setAdditionalAbility("RepeatSubAbility", copySA);

            AbilitySub pumpSA = (AbilitySub) AbilityFactory.getAbility(pumpStr, card);
            copySA.setSubAbility(pumpSA);

            sa.setSVar("MustAttack", attackStaticStr);

            AbilitySub pumpcleanSA = (AbilitySub) AbilityFactory.getAbility(pumpcleanStr, card);
            pumpSA.setSubAbility(pumpcleanSA);

            AbilitySub delTrigSA = (AbilitySub) AbilityFactory.getAbility(delTrigStr, card);
            sa.setSubAbility(delTrigSA);

            AbilitySub sacSA = (AbilitySub) AbilityFactory.getAbility(sacStr, card);
            delTrigSA.setAdditionalAbility("Execute", sacSA);

            AbilitySub cleanupSA = (AbilitySub) AbilityFactory.getAbility(cleanupStr, card);
            delTrigSA.setSubAbility(cleanupSA);
>>>>>>> a1c0f479
        } else if (keyword.startsWith("Spectacle")) {
            final String[] k = keyword.split(":");
            final Cost cost = new Cost(k[1], false);
            final SpellAbility newSA = card.getFirstSpellAbility().copyWithDefinedCost(cost);

            newSA.setAlternativeCost(AlternativeCost.Spectacle);

            String desc = "Spectacle " + cost.toSimpleString() + " (" + inst.getReminderText() + ")";
            newSA.setDescription(desc);

            newSA.setIntrinsic(intrinsic);
            inst.addSpellAbility(newSA);
        } else if (keyword.startsWith("Surge")) {
            final String[] k = keyword.split(":");
            final Cost surgeCost = new Cost(k[1], false);
            final SpellAbility newSA = card.getFirstSpellAbility().copyWithDefinedCost(surgeCost);

            newSA.setAlternativeCost(AlternativeCost.Surge);

            String desc = "Surge " + surgeCost.toSimpleString() + " (" + inst.getReminderText()
                    + ")";
            newSA.setDescription(desc);

            newSA.setIntrinsic(intrinsic);
            inst.addSpellAbility(newSA);
        } else if (keyword.startsWith("Suspend") && !keyword.equals("Suspend")) {
            // only add it if suspend has counter and cost
            final String[] k = keyword.split(":");

            // be careful with Suspend ability, it will not hit the stack
            Cost cost = new Cost(k[2], true);
            final SpellAbility suspend = new AbilityStatic(host, cost, null) {
                @Override
                public boolean canPlay() {
                    if (!(this.getRestrictions().canPlay(this.getHostCard(), this))) {
                        return false;
                    }

                    if (this.getHostCard().getGame().getStack().isSplitSecondOnStack()) {
                        return false;
                    }

                    if (StaticAbilityCantBeCast.cantBeCastAbility(this, this.getHostCard(), this.getActivatingPlayer())) {
                        return false;
                    }

                    return this.getHostCard().getFirstSpellAbility().canCastTiming(this.getHostCard(), this.getActivatingPlayer());
                }

                @Override
                public void resolve() {
                    final Game game = this.getHostCard().getGame();
                    final Card c = game.getAction().exile(this.getHostCard(), this);

                    int counters = AbilityUtils.calculateAmount(c, k[1], this);
                    GameEntityCounterTable table = new GameEntityCounterTable();
                    c.addCounter(CounterEnumType.TIME, counters, getActivatingPlayer(), table);
                    table.replaceCounterEffect(game, this, false); // this is a special Action, not an Effect

                    String sb = TextUtil.concatWithSpace(getActivatingPlayer().toString(),"has suspended", c.getName(), "with", String.valueOf(counters),"time counters on it.");
                    game.getGameLog().add(GameLogEntryType.STACK_RESOLVE, sb);
                    //reveal suspended card
                    game.getAction().reveal(new CardCollection(c), c.getOwner(), true, c.getName() + " is suspended with " + counters + " time counters in ");
                }
            };
            final StringBuilder sbDesc = new StringBuilder();
            sbDesc.append("Suspend ").append(k[1]).append("—").append(cost.toSimpleString());
            sbDesc.append(" (").append(inst.getReminderText()).append(")");
            suspend.setDescription(sbDesc.toString());

            String svar = "X"; // emulate "References X" here
            suspend.setSVar(svar, card.getSVar(svar));
            suspend.setCardState(card);

            final StringBuilder sbStack = new StringBuilder();
            sbStack.append(card.getName()).append(" suspending for ");
            sbStack.append(Lang.nounWithNumeral(k[1], "turn")).append(".)");
            suspend.setStackDescription(sbStack.toString());

            suspend.getRestrictions().setZone(ZoneType.Hand);
            inst.addSpellAbility(suspend);
        } else if (keyword.startsWith("Transfigure")) {
            final String[] k = keyword.split(":");
            final String manacost = k[1];
            final String effect = "AB$ ChangeZone | Cost$ " + manacost + " Sac<1/CARDNAME>"
                    + " | PrecostDesc$ Transfigure | CostDesc$ " + ManaCostParser.parse(manacost)
                    + " | Origin$ Library | Destination$ Battlefield | ChangeType$ Creature.cmcEQTransfigureX"
                    + " | SorcerySpeed$ True | StackDescription$ SpellDescription | SpellDescription$ ("
                    + inst.getReminderText() + ")";

            final SpellAbility sa = AbilityFactory.getAbility(effect, card);
            sa.setSVar("TransfigureX", "Count$CardManaCost");
            sa.setIntrinsic(intrinsic);
            inst.addSpellAbility(sa);
        } else if (keyword.startsWith("Transmute")) {
            final String[] k = keyword.split(":");
            final String manacost = k[1];

            final String effect = "AB$ ChangeZone | Cost$ " + manacost + " Discard<1/CARDNAME>"
                    + " | PrecostDesc$ Transmute | CostDesc$ " + ManaCostParser.parse(manacost) + " | ActivationZone$ Hand"
                    + " | Origin$ Library | Destination$ Hand | ChangeType$ Card.cmcEQTransmuteX"
                    + " | SorcerySpeed$ True | StackDescription$ SpellDescription | SpellDescription$ ("
                    + inst.getReminderText() + ")";

            final SpellAbility sa = AbilityFactory.getAbility(effect, card);
            sa.setSVar("TransmuteX", "Count$CardManaCost");
            sa.setIntrinsic(intrinsic);
            inst.addSpellAbility(sa);
        } else if (keyword.startsWith("Unearth")) {
            final String[] k = keyword.split(":");
            final String manacost = k[1];

            String effect = "AB$ ChangeZone | Cost$ " + manacost + " | Defined$ Self" +
                    " | Origin$ Graveyard | Destination$ Battlefield | SorcerySpeed$ True" +
                    " | ActivationZone$ Graveyard | Unearth$ True | " +
                    " | PrecostDesc$ Unearth | StackDescription$ " +
                    "Unearth: Return CARDNAME to the battlefield. | SpellDescription$" +
                    " (" + inst.getReminderText() + ")";

            final SpellAbility sa = AbilityFactory.getAbility(effect, card);
            sa.setIntrinsic(intrinsic);
            inst.addSpellAbility(sa);
        } else if (keyword.endsWith(" offering")) {
            final String offeringType = keyword.split(" ")[0];
            final SpellAbility sa = card.getFirstSpellAbility();

            final SpellAbility newSA = sa.copy();

            SpellAbilityRestriction sar = newSA.getRestrictions();
            sar.setIsPresent(offeringType + ".YouCtrl+CanBeSacrificedBy");
            sar.setInstantSpeed(true);

            newSA.putParam("Secondary", "True");
            newSA.setAlternativeCost(AlternativeCost.Offering);
            newSA.setPayCosts(sa.getPayCosts());
            newSA.setDescription(sa.getDescription() + " (" + offeringType + " offering)");
            newSA.setIntrinsic(intrinsic);
            inst.addSpellAbility(newSA);
        } else if (keyword.startsWith("Crew")) {
            final String[] k = keyword.split(":");
            final String power = k[1];

            // tapXType has a special check for withTotalPower, and NEEDS it to be "+withTotalPowerGE"
            String effect = "AB$ Animate | Cost$ tapXType<Any/Creature.Other+withTotalPowerGE" + power + "> | " +
                    "CostDesc$ Crew " + power + " (Tap any number of creatures you control with total power " + power +
                    " or more: | Crew$ True | Secondary$ True | Defined$ Self | Types$ Creature,Artifact | " +
                    "RemoveCardTypes$ True | StackDescription$ SpellDescription | SpellDescription$ CARDNAME becomes" +
                    " an artifact creature until end of turn.)";

            final SpellAbility sa = AbilityFactory.getAbility(effect, card);
            sa.setIntrinsic(intrinsic);
            inst.addSpellAbility(sa);
        } else if (keyword.startsWith("Cycling")) {
            final String[] k = keyword.split(":");
            final String manacost = k[1];
            final Cost cost = new Cost(manacost, true);

            StringBuilder sb = new StringBuilder();
            sb.append("AB$ Draw | Cost$ ");
            sb.append(manacost);
            sb.append(" Discard<1/CARDNAME> | ActivationZone$ Hand | PrecostDesc$ Cycling");
            sb.append(cost.isOnlyManaCost() ? " " : "—");
            sb.append("| CostDesc$ ").append(cost.toSimpleString()).append(" ");
            sb.append("| SpellDescription$ (").append(inst.getReminderText()).append(")");

            SpellAbility sa = AbilityFactory.getAbility(sb.toString(), card);
            sa.setAlternativeCost(AlternativeCost.Cycling);
            sa.setIntrinsic(intrinsic);
            inst.addSpellAbility(sa);
        } else if (keyword.startsWith("TypeCycling")) {
            final String[] k = keyword.split(":");
            final String type = k[1];
            final String manacost = k[2];

            StringBuilder sb = new StringBuilder();
            sb.append("AB$ ChangeZone | Cost$ ").append(manacost);

            String desc = type;
            if (type.equals("Basic")) {
                desc = "Basic land";
            } else if (type.equals("Land.Artifact")) {
                desc = "Artifact land";
            }

            sb.append(" Discard<1/CARDNAME> | ActivationZone$ Hand | PrecostDesc$ ").append(desc).append("cycling ");
            sb.append(" | CostDesc$ ").append(ManaCostParser.parse(manacost));
            sb.append("| Origin$ Library | Destination$ Hand |");
            sb.append("ChangeType$ ").append(type);
            sb.append(" | SpellDescription$ (").append(inst.getReminderText()).append(")");

            SpellAbility sa = AbilityFactory.getAbility(sb.toString(), card);
            sa.setAlternativeCost(AlternativeCost.Cycling);
            sa.setIntrinsic(intrinsic);
            inst.addSpellAbility(sa);
        }
    }

    public static void addStaticAbility(final KeywordInterface inst, final CardState state, final boolean intrinsic) {
        String keyword = inst.getOriginal();

        if (keyword.startsWith("Affinity")) {
            final String[] k = keyword.split(":");
            final String t = k[1];
            String d = "";
            if (k.length > 2) {
                final StringBuilder s = new StringBuilder();
                s.append(k[2]).append("s");
                d = s.toString();
            }

            String desc = "Artifact".equals(t) ? "artifacts" : CardType.getPluralType(t);
            if (!d.isEmpty()) {
                desc = d;
            }
            StringBuilder sb = new StringBuilder();
            sb.append("Mode$ ReduceCost | ValidCard$ Card.Self | Type$ Spell | Amount$ AffinityX | EffectZone$ All");
            sb.append("| Description$ Affinity for ").append(desc);
            sb.append(" (").append(inst.getReminderText()).append(")");
            String effect = sb.toString();

            StaticAbility st = StaticAbility.create(effect, state.getCard(), state, intrinsic);

            st.setSVar("AffinityX", "Count$Valid " + t + ".YouCtrl");
            inst.addStaticAbility(st);
        } else if (keyword.startsWith("Blitz")) {
            String effect = "Mode$ Continuous | Affected$ Card.Self+blitzed | AddKeyword$ Haste | AddTrigger$ Dies";
            String trig = "Mode$ ChangesZone | Origin$ Battlefield | Destination$ Graveyard | ValidCard$ Card.Self | " +
                    "Execute$ TrigDraw | TriggerDescription$ When this creature dies, draw a card.";
            String ab = "DB$ Draw | NumCards$ 1";

            StaticAbility st = StaticAbility.create(effect, state.getCard(), state, intrinsic);

            st.setSVar("Dies", trig);
            st.setSVar("TrigDraw", ab);

            inst.addStaticAbility(st);
        } else if (keyword.equals("Changeling")) {
            String effect = "Mode$ Continuous | EffectZone$ All | Affected$ Card.Self" +
                    " | CharacteristicDefining$ True | AddAllCreatureTypes$ True | Secondary$ True" +
                    " | Description$ Changeling (" + inst.getReminderText() + ")";
            inst.addStaticAbility(StaticAbility.create(effect, state.getCard(), state, intrinsic));
        } else if (keyword.equals("Cipher")) {
            StringBuilder sb = new StringBuilder();
            sb.append("Mode$ Continuous | EffectZone$ Exile | Affected$ Card.EncodedWithSource");
            sb.append(" | AddTrigger$ CipherTrigger");
            sb.append(" | Description$ Cipher (").append(inst.getReminderText()).append(")");

            String effect = sb.toString();

            sb = new StringBuilder();

            sb.append("Mode$ DamageDone | ValidSource$ Card.Self | ValidTarget$ Player | Execute$ PlayEncoded");
            sb.append(" | CombatDamage$ True | OptionalDecider$ You | TriggerDescription$ ");
            sb.append("Whenever CARDNAME deals combat damage to a player, its controller may cast a copy of ");
            sb.append(state.getName()).append(" without paying its mana cost.");

            String trig = sb.toString();

            String ab = "DB$ Play | Defined$ OriginalHost | WithoutManaCost$ True | CopyCard$ True";

            StaticAbility st = StaticAbility.create(effect, state.getCard(), state, intrinsic);

            st.setSVar("CipherTrigger", trig);
            st.setSVar("PlayEncoded", ab);

            inst.addStaticAbility(st);
        } else if (keyword.startsWith("Class")) {
            final String[] k = keyword.split(":");
            final String level = k[1];
            final String params = k[3];

            // get Description from CardTraits
            StringBuilder desc = new StringBuilder();
            boolean descAdded = false;
            Map<String, String> mapParams = AbilityFactory.getMapParams(params);
            if (mapParams.containsKey("AddTrigger")) {
                for (String s : mapParams.get("AddTrigger").split(" & ")) {
                    if (descAdded) {
                        desc.append("\r\n");
                    }
                    desc.append(AbilityFactory.getMapParams(state.getSVar(s)).get("TriggerDescription"));
                    descAdded = true;
                }
            }
            if (mapParams.containsKey("AddStaticAbility")) {
                for (String s : mapParams.get("AddStaticAbility").split(" & ")) {
                    if (descAdded) {
                        desc.append("\r\n");
                    }
                    desc.append(AbilityFactory.getMapParams(state.getSVar(s)).get("Description"));
                    descAdded = true;
                }
            }

            String effect = "Mode$ Continuous | Affected$ Card.Self | ClassLevel$ " + level + " | " + params;
            if (descAdded) {
                effect += " | Description$ " + desc.toString();
            }

            inst.addStaticAbility(StaticAbility.create(effect, state.getCard(), state, intrinsic));
        } else if (keyword.startsWith("Dash")) {
            String effect = "Mode$ Continuous | Affected$ Card.Self+dashed | AddKeyword$ Haste";
            inst.addStaticAbility(StaticAbility.create(effect, state.getCard(), state, intrinsic));
        } else if (keyword.equals("Daybound")) {
            String effect = "Mode$ CantTransform | ValidCard$ Creature.Self | ExceptCause$ SpellAbility.Daybound | Secondary$ True | Description$ This permanent can't be transformed except by its daybound ability.";
            inst.addStaticAbility(StaticAbility.create(effect, state.getCard(), state, intrinsic));
        } else if (keyword.equals("Decayed")) {
            String effect = "Mode$ Continuous | Affected$ Card.Self | AddHiddenKeyword$ CARDNAME can't block. | " +
                    "Secondary$ True";
            StaticAbility st = StaticAbility.create(effect, state.getCard(), state, intrinsic);
            st.setSVar("SacrificeEndCombat", "True");
            inst.addStaticAbility(st);
        } else if (keyword.equals("Defender")) {
            String effect = "Mode$ CantAttack | ValidCard$ Card.Self | DefenderKeyword$ True | Secondary$ True";
            inst.addStaticAbility(StaticAbility.create(effect, state.getCard(), state, intrinsic));
        } else if (keyword.equals("Devoid")) {
            String effect = "Mode$ Continuous | EffectZone$ All | Affected$ Card.Self" +
                    " | CharacteristicDefining$ True | SetColor$ Colorless | Secondary$ True" +
                    " | Description$ Devoid (" + inst.getReminderText() + ")";
            inst.addStaticAbility(StaticAbility.create(effect, state.getCard(), state, intrinsic));
        } else if (keyword.startsWith("Escalate")) {
            final String[] k = keyword.split(":");
            final String manacost = k[1];
            final Cost cost = new Cost(manacost, false);

            StringBuilder sb = new StringBuilder("Escalate");
            if (!cost.isOnlyManaCost()) {
                sb.append("—");
            } else {
                sb.append(" ");
            }
            sb.append(cost.toSimpleString());

            String effect = "Mode$ RaiseCost | ValidCard$ Card.Self | Type$ Spell | Secondary$ True"
                    + " | Amount$ Escalate | Cost$ "+ manacost +" | EffectZone$ All"
                    + " | Description$ " + sb.toString() + " (" + inst.getReminderText() + ")";
            inst.addStaticAbility(StaticAbility.create(effect, state.getCard(), state, intrinsic));
        } else if (keyword.equals("Fear")) {
            String effect = "Mode$ CantBlockBy | ValidAttacker$ Creature.Self | ValidBlocker$ Creature.nonArtifact+nonBlack | Secondary$ True " +
                    " | Description$ Fear ( " + inst.getReminderText() + ")";
            inst.addStaticAbility(StaticAbility.create(effect, state.getCard(), state, intrinsic));
        } else if (keyword.equals("Flying")) {
            String effect = "Mode$ CantBlockBy | ValidAttacker$ Creature.Self | ValidBlocker$ Creature.withoutFlying+withoutReach | Secondary$ True " +
                    " | Description$ Flying ( " + inst.getReminderText() + ")";
            inst.addStaticAbility(StaticAbility.create(effect, state.getCard(), state, intrinsic));
        } else if (keyword.startsWith("Hexproof")) {
            final StringBuilder sbDesc = new StringBuilder("Hexproof");
            final StringBuilder sbValid = new StringBuilder();

            if (!keyword.equals("Hexproof")) {
                final String[] k = keyword.split(":");

                sbDesc.append(" from ").append(k[2]);
                sbValid.append("| ValidSource$ ").append(k[1]);
            }

            String effect = "Mode$ CantTarget | Hexproof$ True | ValidCard$ Card.Self | Secondary$ True"
                    + sbValid.toString() + " | Activator$ Opponent | Description$ "
                    + sbDesc.toString() + " (" + inst.getReminderText() + ")";
            inst.addStaticAbility(StaticAbility.create(effect, state.getCard(), state, intrinsic));
        } else if (keyword.equals("Horsemanship")) {
            String effect = "Mode$ CantBlockBy | ValidAttacker$ Creature.Self | ValidBlocker$ Creature.withoutHorsemanship | Secondary$ True " +
                    " | Description$ Horsemanship ( " + inst.getReminderText() + ")";
            inst.addStaticAbility(StaticAbility.create(effect, state.getCard(), state, intrinsic));
        } else if (keyword.equals("Intimidate")) {
            String effect = "Mode$ CantBlockBy | ValidAttacker$ Creature.Self | ValidBlocker$ Creature.nonArtifact+notSharesColorWith | Secondary$ True " +
                    " | Description$ Intimidate ( " + inst.getReminderText() + ")";
            inst.addStaticAbility(StaticAbility.create(effect, state.getCard(), state, intrinsic));
        } else if (keyword.equals("Nightbound")) {
            String effect = "Mode$ CantTransform | ValidCard$ Creature.Self | ExceptCause$ SpellAbility.Nightbound | Secondary$ True | Description$ This permanent can't be transformed except by its nightbound ability.";
            inst.addStaticAbility(StaticAbility.create(effect, state.getCard(), state, intrinsic));
        } else if (keyword.startsWith("Protection")) {
            String valid = getProtectionValid(keyword, false);

            // Block
            String effect = "Mode$ CantBlockBy | ValidAttacker$ Creature.Self | Secondary$ True ";
            String desc = "Protection ( " + inst.getReminderText() + ")";
            if (!valid.isEmpty()) {
                effect += "| ValidBlocker$ " + valid;
            }
            effect += " | Description$ " + desc;
            inst.addStaticAbility(StaticAbility.create(effect, state.getCard(), state, intrinsic));

            // Target
            effect = "Mode$ CantTarget | Protection$ True | ValidCard$ Card.Self | Secondary$ True ";
            if (!valid.isEmpty()) {
                effect += "| ValidSource$ " + valid;
            }
            effect += " | Description$ " + desc;
            inst.addStaticAbility(StaticAbility.create(effect, state.getCard(), state, intrinsic));

            // Attach
            effect = "Mode$ CantAttach | Protection$ True | Target$ Card.Self | Secondary$ True ";
            if (!valid.isEmpty()) {
                effect += "| ValidCard$ " + valid;
            }
            // This effect doesn't remove something
            if (keyword.startsWith("Protection:")) {
                final String[] kws = keyword.split(":");
                if (kws.length > 3) {
                    effect += "| Exceptions$ " + kws[3];
                }
            }
            effect += " | Description$ " + desc;
            inst.addStaticAbility(StaticAbility.create(effect, state.getCard(), state, intrinsic));
        } else if (keyword.equals("Shroud")) {
            String effect = "Mode$ CantTarget | Shroud$ True | ValidCard$ Card.Self | Secondary$ True"
                    + " | Description$ Shroud (" + inst.getReminderText() + ")";
            inst.addStaticAbility(StaticAbility.create(effect, state.getCard(), state, intrinsic));
        } else if (keyword.equals("Skulk")) {
            String effect = "Mode$ CantBlockBy | ValidAttacker$ Creature.Self | ValidBlocker$ Creature.powerGTX | Secondary$ True " +
                    " | Description$ Skulk ( " + inst.getReminderText() + ")";
            StaticAbility st = StaticAbility.create(effect, state.getCard(), state, intrinsic);
            st.setSVar("X", "Count$CardPower");
            inst.addStaticAbility(st);
        } else if (keyword.startsWith("Strive")) {
            final String[] k = keyword.split(":");
            final String manacost = k[1];

            String effect = "Mode$ RaiseCost | ValidCard$ Card.Self | Type$ Spell | Amount$ Strive | Cost$ "+ manacost +" | EffectZone$ All" +
                    " | Description$ Strive - " + inst.getReminderText();
            inst.addStaticAbility(StaticAbility.create(effect, state.getCard(), state, intrinsic));
        } else if (keyword.equals("Unleash")) {
            String effect = "Mode$ Continuous | Affected$ Card.Self+counters_GE1_P1P1 | AddHiddenKeyword$ CARDNAME can't block.";
            inst.addStaticAbility(StaticAbility.create(effect, state.getCard(), state, intrinsic));
        } else if (keyword.equals("Undaunted")) {
            String effect = "Mode$ ReduceCost | ValidCard$ Card.Self | Type$ Spell | Secondary$ True"
                    + "| Amount$ Undaunted | EffectZone$ All | Description$ Undaunted (" + inst.getReminderText() + ")";
            inst.addStaticAbility(StaticAbility.create(effect, state.getCard(), state, intrinsic));
        } else if (keyword.equals("MayFlashSac")) {
            String effect = "Mode$ Continuous | EffectZone$ All | Affected$ Card.Self | Secondary$ True | MayPlay$ True"
                + " | MayPlayNotSorcerySpeed$ True | MayPlayWithFlash$ True | MayPlayText$ Sacrifice at the next cleanup step"
                + " | AffectedZone$ Exile,Graveyard,Hand,Library,Stack | Description$ " + inst.getReminderText();
            inst.addStaticAbility(StaticAbility.create(effect, state.getCard(), state, intrinsic));
        }
    }

    /**
     * TODO: Write javadoc for this method.
     * @param card
     * @param altCost
     * @param sa
     * @return
     */
    private static SpellAbility makeAltCostAbility(final Card card, final String altCost, final SpellAbility sa) {
        final Map<String, String> params = AbilityFactory.getMapParams(altCost);

        final SpellAbility altCostSA = sa.copy();
        final Cost abCost = new Cost(params.get("Cost"), altCostSA.isAbility());
        altCostSA.setPayCosts(abCost);
        altCostSA.setBasicSpell(false);
        altCostSA.addOptionalCost(OptionalCost.AltCost);

        final SpellAbilityRestriction restriction = new SpellAbilityRestriction();
        restriction.setRestrictions(params);
        if (!params.containsKey("ActivationZone")) {
            restriction.setZone(ZoneType.Hand);
        }
        altCostSA.setRestrictions(restriction);

        String costDescription = TextUtil.fastReplace(params.get("Description"), "CARDNAME", card.getName());
        if (costDescription == null || costDescription.isEmpty()) {
            costDescription = TextUtil.concatWithSpace("You may", abCost.toStringAlt(), "rather than pay", TextUtil.addSuffix(card.getName(), "'s mana cost."));
        }

        altCostSA.setDescription(costDescription);

        if (params.containsKey("StackDescription")) {
            altCostSA.setStackDescription(params.get("StackDescription"));
        }

        if (params.containsKey("Announce")) {
            altCostSA.addAnnounceVar(params.get("Announce"));
        }

        return altCostSA;
    }

    private static final Map<String,String> emptyMap = Maps.newTreeMap();
    public static SpellAbility setupETBReplacementAbility(SpellAbility sa) {
        AbilitySub as = new AbilitySub(ApiType.InternalEtbReplacement, sa.getHostCard(), null, emptyMap);
        sa.appendSubAbility(as);
        return as;
        // ETBReplacementMove(sa.getHostCard(), null));
    }

    public static void setupAdventureAbility(Card card) {
        if (card.getCurrentStateName() != CardStateName.Adventure) {
            return;
        }
        SpellAbility sa = card.getFirstSpellAbility();
        if (sa == null) {
            return;
        }
        sa.setCardState(card.getCurrentState());

        StringBuilder sb = new StringBuilder();
        sb.append("Event$ Moved | ValidCard$ Card.Self | Origin$ Stack | ExcludeDestination$ Exile ");
        sb.append("| ValidStackSa$ Spell.Adventure | Fizzle$ False | Secondary$ True | Description$ Adventure");

        String repeffstr = sb.toString();

        String abExile = "DB$ ChangeZone | Defined$ Self | Origin$ Stack | Destination$ Exile | StackDescription$ None";

        SpellAbility saExile = AbilityFactory.getAbility(abExile, card);

        String abEffect = "DB$ Effect | RememberObjects$ Self | StaticAbilities$ Play | ExileOnMoved$ Exile | Duration$ Permanent | ConditionDefined$ Self | ConditionPresent$ Card.nonCopiedSpell";
        AbilitySub saEffect = (AbilitySub)AbilityFactory.getAbility(abEffect, card);

        StringBuilder sbPlay = new StringBuilder();
        sbPlay.append("Mode$ Continuous | MayPlay$ True | EffectZone$ Command | Affected$ Card.IsRemembered+nonAdventure");
        sbPlay.append(" | AffectedZone$ Exile | Description$ You may cast the card.");
        saEffect.setSVar("Play", sbPlay.toString());

        saExile.setSubAbility(saEffect);

        ReplacementEffect re = ReplacementHandler.parseReplacement(repeffstr, card, true);

        re.setOverridingAbility(saExile);
        card.addReplacementEffect(re);
    }
}<|MERGE_RESOLUTION|>--- conflicted
+++ resolved
@@ -3190,11 +3190,9 @@
                     "| AtEOT$ Sacrifice | PrecostDesc$ Encore | CostDesc$ " + ManaCostParser.parse(manacost) +
                     "| SpellDescription$ (" + inst.getReminderText() + ")";
 
-<<<<<<< HEAD
             final SpellAbility sa = AbilityFactory.getAbility(effect, card);
             sa.setIntrinsic(intrinsic);
             inst.addSpellAbility(sa);
-=======
             final String copyStr = "DB$ CopyPermanent | Defined$ Self | ImprintTokens$ True " +
                     "| AddKeywords$ Haste | RememberTokens$ True | TokenRemembered$ Player.IsRemembered " +
                     "| AddStaticAbilities$ MustAttack";
@@ -3203,40 +3201,6 @@
 
             final String attackStaticStr = "Mode$ MustAttack | ValidCreature$ Card.Self | MustAttack$ Remembered" +
                     " | Description$ This token copy attacks that opponent this turn if able.";
-
-            final String pumpcleanStr = "DB$ Cleanup | ForgetDefined$ RememberedCard";
-
-            final String delTrigStr = "DB$ DelayedTrigger | Mode$ Phase | Phase$ End of Turn | RememberObjects$ Imprinted " +
-                    "| StackDescription$ None | TriggerDescription$ Sacrifice them at the beginning of the next end step.";
-
-            final String sacStr = "DB$ SacrificeAll | Defined$ DelayTriggerRememberedLKI | Controller$ You";
-
-            final String cleanupStr = "DB$ Cleanup | ClearRemembered$ True | ClearImprinted$ True";
-
-            final SpellAbility sa = AbilityFactory.getAbility(effect, card);
-            sa.setIntrinsic(intrinsic);
-            inst.addSpellAbility(sa);
-
-            AbilitySub copySA = (AbilitySub) AbilityFactory.getAbility(copyStr, card);
-            sa.setAdditionalAbility("RepeatSubAbility", copySA);
-
-            AbilitySub pumpSA = (AbilitySub) AbilityFactory.getAbility(pumpStr, card);
-            copySA.setSubAbility(pumpSA);
-
-            sa.setSVar("MustAttack", attackStaticStr);
-
-            AbilitySub pumpcleanSA = (AbilitySub) AbilityFactory.getAbility(pumpcleanStr, card);
-            pumpSA.setSubAbility(pumpcleanSA);
-
-            AbilitySub delTrigSA = (AbilitySub) AbilityFactory.getAbility(delTrigStr, card);
-            sa.setSubAbility(delTrigSA);
-
-            AbilitySub sacSA = (AbilitySub) AbilityFactory.getAbility(sacStr, card);
-            delTrigSA.setAdditionalAbility("Execute", sacSA);
-
-            AbilitySub cleanupSA = (AbilitySub) AbilityFactory.getAbility(cleanupStr, card);
-            delTrigSA.setSubAbility(cleanupSA);
->>>>>>> a1c0f479
         } else if (keyword.startsWith("Spectacle")) {
             final String[] k = keyword.split(":");
             final Cost cost = new Cost(k[1], false);
