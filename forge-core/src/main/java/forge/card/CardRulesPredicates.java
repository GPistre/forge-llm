--- conflicted
+++ resolved
@@ -581,20 +581,11 @@
         public static final Predicate<CardRules> IS_VANGUARD = CardRulesPredicates.coreType(true, CardType.CoreType.Vanguard);
         public static final Predicate<CardRules> IS_CONSPIRACY = CardRulesPredicates.coreType(true, CardType.CoreType.Conspiracy);
         public static final Predicate<CardRules> IS_NON_LAND = CardRulesPredicates.coreType(false, CardType.CoreType.Land);
-<<<<<<< HEAD
-        public static final Predicate<CardRules> IS_NON_CREATURE_SPELL = Predicates.not(Predicates.or(Presets.IS_CREATURE, Presets.IS_LAND));
         public static final Predicate<CardRules> CAN_BE_BRAWL_COMMANDER = Predicates.or(Presets.IS_PLANESWALKER,
                 Predicates.and(Presets.IS_CREATURE, Presets.IS_LEGENDARY));
 
-        /** The Constant IS_NONCREATURE_SPELL_FOR_GENERATOR. **/
-        public static final Predicate<CardRules> IS_NONCREATURE_SPELL_FOR_GENERATOR = com.google.common.base.Predicates
-=======
-        public static final Predicate<CardRules> CAN_BE_BRAWL_COMMANDER = Predicates.or(Presets.IS_PLANESWALKER,
-                Predicates.and(Presets.IS_CREATURE, Presets.IS_LEGENDARY));
-
         /** The Constant IS_NON_CREATURE_SPELL. **/
         public static final Predicate<CardRules> IS_NON_CREATURE_SPELL = com.google.common.base.Predicates
->>>>>>> 16314d5e
                 .or(Presets.IS_SORCERY, Presets.IS_INSTANT, Presets.IS_PLANESWALKER, Presets.IS_ENCHANTMENT,
                         Predicates.and(Presets.IS_ARTIFACT, Predicates.not(Presets.IS_CREATURE)));
 
