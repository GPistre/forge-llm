/*
 * Forge: Play Magic: the Gathering.
 * Copyright (C) 2011  Forge Team
 *
 * This program is free software: you can redistribute it and/or modify
 * it under the terms of the GNU General Public License as published by
 * the Free Software Foundation, either version 3 of the License, or
 * (at your option) any later version.
 *
 * This program is distributed in the hope that it will be useful,
 * but WITHOUT ANY WARRANTY; without even the implied warranty of
 * MERCHANTABILITY or FITNESS FOR A PARTICULAR PURPOSE.  See the
 * GNU General Public License for more details.
 *
 * You should have received a copy of the GNU General Public License
 * along with this program.  If not, see <http://www.gnu.org/licenses/>.
 */
package forge.card;

import com.google.common.base.Predicate;
import com.google.common.collect.*;
import forge.card.CardEdition.CardInSet;
import forge.card.CardEdition.Type;
import forge.deck.generation.IDeckGenPool;
import forge.item.IPaperCard;
import forge.item.PaperCard;
import forge.util.CollectionSuppliers;
import forge.util.Lang;
import forge.util.TextUtil;
import org.apache.commons.lang3.StringUtils;
import org.apache.commons.lang3.tuple.Pair;

import java.util.*;
import java.util.Map.Entry;

public final class CardDb implements ICardDatabase, IDeckGenPool {
    public final static String foilSuffix = "+";
    public final static char NameSetSeparator = '|';
    private final String exlcudedCardName = "Concentrate";
    private final String exlcudedCardSet = "DS0";

    // need this to obtain cardReference by name+set+artindex
    private final ListMultimap<String, PaperCard> allCardsByName = Multimaps.newListMultimap(new TreeMap<>(String.CASE_INSENSITIVE_ORDER), CollectionSuppliers.arrayLists());
    private final Map<String, PaperCard> uniqueCardsByName = Maps.newTreeMap(String.CASE_INSENSITIVE_ORDER);
    private final Map<String, CardRules> rulesByName;
    private final Map<String, ICardFace> facesByName = Maps.newTreeMap(String.CASE_INSENSITIVE_ORDER);
    private static Map<String, String> artPrefs = new HashMap<>();

    private final Map<String, String> alternateName = Maps.newTreeMap(String.CASE_INSENSITIVE_ORDER);
    private final Map<String, Integer> artIds = new HashMap<>();

    private final CardEdition.Collection editions;
    private List<String> filtered;

    public enum CardArtPreference {
        LATEST_ART_ALL_EDITIONS(false, true),
        LATEST_ART_CORE_EXPANSIONS_REPRINT_ONLY(true, true),
        ORIGINAL_ART_ALL_EDITIONS(false, false),
        ORIGINAL_ART_CORE_EXPANSIONS_REPRINT_ONLY(true, false);

        public final boolean filterSets;
        public final boolean latestFirst;

        CardArtPreference(boolean filterIrregularSets, boolean latestSetFirst) {
            filterSets = filterIrregularSets;
            latestFirst = latestSetFirst;
        }

        public boolean accept(CardEdition ed) {
            if (ed == null) return false;
            return !filterSets || ed.getType() == Type.CORE || ed.getType() == Type.EXPANSION || ed.getType() == Type.REPRINT;
        }
    }

    // Placeholder to setup default art Preference - to be moved from Static Data!
    private CardArtPreference defaultCardArtPreference;

    public static class CardRequest {
        public String cardName;
        public String edition;
        public int artIndex;
        public boolean isFoil;
        public String collectorNumber;

        private CardRequest(String name, String edition, int artIndex, boolean isFoil, String collectorNumber) {
            cardName = name;
            this.edition = edition;
            this.artIndex = artIndex;
            this.isFoil = isFoil;
            this.collectorNumber = collectorNumber;
        }

        public static String compose(String cardName, boolean isFoil){
            if (isFoil)
                return cardName+foilSuffix;
            return cardName;
        }

        public static String compose(String cardName, String setCode) {
            setCode = setCode != null ? setCode : "";
            cardName = cardName != null ? cardName : "";
            if (cardName.indexOf(NameSetSeparator) != -1)
                // If cardName is another RequestString, just get card name and forget about the rest.
                cardName = CardRequest.fromString(cardName).cardName;
            return cardName + NameSetSeparator + setCode;
        }

        public static String compose(String cardName, String setCode, int artIndex) {
            String requestInfo = compose(cardName, setCode);
            artIndex = Math.max(artIndex, IPaperCard.DEFAULT_ART_INDEX);
            return requestInfo + NameSetSeparator + artIndex;
        }

        public static String compose(String cardName, String setCode, String collectorNumber) {
            String requestInfo = compose(cardName, setCode);
            // CollectorNumber will be wrapped in square brackets
            collectorNumber = preprocessCollectorNumber(collectorNumber);
            return requestInfo + NameSetSeparator + collectorNumber;
        }

        private static String preprocessCollectorNumber(String collectorNumber) {
            if (collectorNumber == null || collectorNumber.equals(IPaperCard.NO_COLLECTOR_NUMBER))
                return "";
            collectorNumber = collectorNumber.trim();
            if (!collectorNumber.startsWith("["))
                collectorNumber = "[" + collectorNumber;
            if (!collectorNumber.endsWith("]"))
                collectorNumber += "]";
            return collectorNumber;
        }

        public static String compose(String cardName, String setCode, int artIndex, String collectorNumber) {
            String requestInfo = compose(cardName, setCode, artIndex);
            // CollectorNumber will be wrapped in square brackets
            collectorNumber = preprocessCollectorNumber(collectorNumber);
            return requestInfo + NameSetSeparator + collectorNumber;
        }

        private static boolean isCollectorNumber(String s) {
            return s.startsWith("[") && s.endsWith("]");
        }

        private static boolean isArtIndex(String s) {
            return StringUtils.isNumeric(s) && s.length() <= 2 ; // only artIndex between 1-99
        }

        private static boolean isSetCode(String s) {
            return !StringUtils.isNumeric(s);
        }

        public static CardRequest fromString(String reqInfo) {
            if (reqInfo == null)
                return null;

            String[] info = TextUtil.split(reqInfo, NameSetSeparator);
            int setPos;
            int artPos;
            int cNrPos;
            if (info.length >= 4) { // name|set|artIndex|[collNr]
                setPos = isSetCode(info[1]) ? 1 : -1;
                artPos = isArtIndex(info[2]) ? 2 : -1;
                cNrPos = isCollectorNumber(info[3]) ? 3 : -1;
            } else if (info.length == 3) { // name|set|artIndex (or CollNr)
                setPos = isSetCode(info[1]) ? 1 : -1;
                artPos = isArtIndex(info[2]) ? 2 : -1;
                cNrPos = isCollectorNumber(info[2]) ? 2 : -1;
            } else if (info.length == 2) { // name|set (or artIndex, even if not possible via compose)
                setPos = isSetCode(info[1]) ? 1 : -1;
                artPos = isArtIndex(info[1]) ? 1 : -1;
                cNrPos = -1;
            } else {
                setPos = -1;
                artPos = -1;
                cNrPos = -1;
            }
            String cardName = info[0];
            boolean isFoil = false;
            if (cardName.endsWith(foilSuffix)) {
                cardName = cardName.substring(0, cardName.length() - foilSuffix.length());
                isFoil = true;
            }

            String preferredArt = artPrefs.get(cardName);
            int artIndex = artPos > 0 ? Integer.parseInt(info[artPos]) : IPaperCard.NO_ART_INDEX;  // default: no art index
            if (preferredArt != null) { //account for preferred art if needed
                System.err.println("I AM HERE - DECIDE WHAT TO DO");
            }
            String collectorNumber = cNrPos > 0 ? info[cNrPos].substring(1, info[cNrPos].length() - 1) : IPaperCard.NO_COLLECTOR_NUMBER;
            String setName = setPos > 0 ? info[setPos] : null;
            if (setName != null && setName.equals(CardEdition.UNKNOWN.getCode())) {  // ???
                setName = null;
            }
            // finally, check whether any between artIndex and CollectorNumber has been set
            if (collectorNumber.equals(IPaperCard.NO_COLLECTOR_NUMBER) && artIndex == IPaperCard.NO_ART_INDEX)
                artIndex = IPaperCard.DEFAULT_ART_INDEX;
            return new CardRequest(cardName, setName, artIndex, isFoil, collectorNumber);
        }
    }

    public CardDb(Map<String, CardRules> rules, CardEdition.Collection editions0, List<String> filteredCards, String cardArtPreference) {
        this.filtered = filteredCards;
        this.rulesByName = rules;
        this.editions = editions0;

        // create faces list from rules
        for (final CardRules rule : rules.values()) {
            if (filteredCards.contains(rule.getName()) && !exlcudedCardName.equalsIgnoreCase(rule.getName()))
                continue;
            final ICardFace main = rule.getMainPart();
            facesByName.put(main.getName(), main);
            if (main.getAltName() != null) {
                alternateName.put(main.getAltName(), main.getName());
            }
            final ICardFace other = rule.getOtherPart();
            if (other != null) {
                facesByName.put(other.getName(), other);
                if (other.getAltName() != null) {
                    alternateName.put(other.getAltName(), other.getName());
                }
            }
        }
        setCardArtPreference(cardArtPreference);
    }

    private void addSetCard(CardEdition e, CardInSet cis, CardRules cr) {
        int artIdx = IPaperCard.DEFAULT_ART_INDEX;
        String key = e.getCode() + "/" + cis.name;
        if (artIds.containsKey(key)) {
            artIdx = artIds.get(key) + 1;
        }

        artIds.put(key, artIdx);
        addCard(new PaperCard(cr, e.getCode(), cis.rarity, artIdx, false, cis.collectorNumber, cis.artistName));
    }

    public void loadCard(String cardName, String setCode, CardRules cr) {
        // @leriomaggio: This method is called when lazy-loading is set
        System.out.println("[LOG]: (Lazy) Loading Card: " + cardName);
        rulesByName.put(cardName, cr);
        boolean reIndexNecessary = false;
        if ((setCode == null) || setCode.length() == 0 || setCode.equals(CardEdition.UNKNOWN.getCode())) {
            // look for all possible editions
            for (CardEdition e : editions) {
                List<CardInSet> cardsInSet = e.getCardInSet(cardName);  // empty collection if not present
                for (CardInSet cis : cardsInSet) {
                    addSetCard(e, cis, cr);
                    reIndexNecessary = true;
                }
            }
        } else {
            CardEdition e = editions.get(setCode);
            List<CardInSet> cardsInSet = e.getCardInSet(cardName);  // empty collection if not present
            for (CardInSet cis : cardsInSet) {
                addSetCard(e, cis, cr);
                reIndexNecessary = true;
            }
        }

        if (reIndexNecessary)
            reIndex();
    }

    public void initialize(boolean logMissingPerEdition, boolean logMissingSummary, boolean enableUnknownCards) {
        Set<String> allMissingCards = new LinkedHashSet<>();
        List<String> missingCards = new ArrayList<>();
        CardEdition upcomingSet = null;
        Date today = new Date();

        for (CardEdition e : editions.getOrderedEditions()) {
            boolean coreOrExpSet = e.getType() == CardEdition.Type.CORE || e.getType() == CardEdition.Type.EXPANSION;
            boolean isCoreExpSet = coreOrExpSet || e.getType() == CardEdition.Type.REPRINT;
            if (logMissingPerEdition && isCoreExpSet) {
                System.out.print(e.getName() + " (" + e.getAllCardsInSet().size() + " cards)");
            }
            if (coreOrExpSet && e.getDate().after(today) && upcomingSet == null) {
                upcomingSet = e;
            }

            for (CardEdition.CardInSet cis : e.getAllCardsInSet()) {
                CardRules cr = rulesByName.get(cis.name);
                if (cr != null) {
                    addSetCard(e, cis, cr);
                } else {
                    missingCards.add(cis.name);
                }
            }
            if (isCoreExpSet && logMissingPerEdition) {
                if (missingCards.isEmpty()) {
                    System.out.println(" ... 100% ");
                } else {
                    int missing = (e.getAllCardsInSet().size() - missingCards.size()) * 10000 / e.getAllCardsInSet().size();
                    System.out.printf(" ... %.2f%% (%s missing: %s)%n", missing * 0.01f, Lang.nounWithAmount(missingCards.size(), "card"), StringUtils.join(missingCards, " | "));
                }
            }
            if (isCoreExpSet && logMissingSummary) {
                allMissingCards.addAll(missingCards);
            }
            missingCards.clear();
            artIds.clear();
        }

        if (logMissingSummary) {
            System.out.printf("Totally %d cards not implemented: %s\n", allMissingCards.size(), StringUtils.join(allMissingCards, " | "));
        }

        if (upcomingSet != null) {
            System.err.println("Upcoming set " + upcomingSet + " dated in the future. All unaccounted cards will be added to this set with unknown rarity.");
        }

        for (CardRules cr : rulesByName.values()) {
            if (!contains(cr.getName())) {
                if (upcomingSet != null) {
                    addCard(new PaperCard(cr, upcomingSet.getCode(), CardRarity.Unknown));
                } else if (enableUnknownCards && !this.filtered.contains(cr.getName())) {
                    System.err.println("The card " + cr.getName() + " was not assigned to any set. Adding it to UNKNOWN set... to fix see res/editions/ folder. ");
                    addCard(new PaperCard(cr, CardEdition.UNKNOWN.getCode(), CardRarity.Special));
                }
            }
        }

        reIndex();
    }

    public void addCard(PaperCard paperCard) {
        if (excludeCard(paperCard.getName(), paperCard.getEdition()))
            return;

        allCardsByName.put(paperCard.getName(), paperCard);

        if (paperCard.getRules().getSplitType() == CardSplitType.None) {
            return;
        }

        if (paperCard.getRules().getOtherPart() != null) {
            //allow looking up card by the name of other faces
            allCardsByName.put(paperCard.getRules().getOtherPart().getName(), paperCard);
        }
        if (paperCard.getRules().getSplitType() == CardSplitType.Split) {
            //also include main part for split cards
            allCardsByName.put(paperCard.getRules().getMainPart().getName(), paperCard);
        }
    }

    private boolean excludeCard(String cardName, String cardEdition) {
        if (filtered.isEmpty())
            return false;
        if (filtered.contains(cardName)) {
            if (exlcudedCardSet.equalsIgnoreCase(cardEdition) && exlcudedCardName.equalsIgnoreCase(cardName))
                return true;
            else return !exlcudedCardName.equalsIgnoreCase(cardName);
        }
        return false;
    }

    private void reIndex() {
        uniqueCardsByName.clear();
        for (Entry<String, Collection<PaperCard>> kv : allCardsByName.asMap().entrySet()) {
            PaperCard pc = getFirstWithImage(kv.getValue());
            uniqueCardsByName.put(kv.getKey(), pc);
        }
    }

    private static PaperCard getFirstWithImage(final Collection<PaperCard> cards) {
        //NOTE: this is written this way to avoid checking final card in list
        final Iterator<PaperCard> iterator = cards.iterator();
        PaperCard pc = iterator.next();
        while (iterator.hasNext()) {
            if (pc.hasImage()) {
                return pc;
            }
            pc = iterator.next();
        }
        return pc;
    }

    public boolean setPreferredArt(String cardName, String preferredArt) {
        CardRequest request = CardRequest.fromString(cardName + NameSetSeparator + preferredArt);
        PaperCard pc = tryGetCard(request);
        if (pc != null) {
            artPrefs.put(cardName, preferredArt);
            uniqueCardsByName.put(cardName, pc);
            return true;
        }
        return false;
    }

    public CardRules getRules(String cardName) {
        CardRules result = rulesByName.get(cardName);
        if (result != null) {
            return result;
        } else {
            return CardRules.getUnsupportedCardNamed(cardName);
        }
    }

    public CardArtPreference getCardArtPreference(){ return this.defaultCardArtPreference; }
    public void setCardArtPreference(boolean latestArt, boolean coreExpansionOnly){
        if (coreExpansionOnly){
            this.defaultCardArtPreference = latestArt ? CardArtPreference.LATEST_ART_CORE_EXPANSIONS_REPRINT_ONLY : CardArtPreference.ORIGINAL_ART_CORE_EXPANSIONS_REPRINT_ONLY;
        } else {
            this.defaultCardArtPreference = latestArt ? CardArtPreference.LATEST_ART_ALL_EDITIONS : CardArtPreference.ORIGINAL_ART_ALL_EDITIONS;
        }
    }

    public void setCardArtPreference(String artPreference){
        artPreference = artPreference.toLowerCase().trim();
        boolean isLatest = artPreference.contains("latest");
        // additional check in case of unrecognised values wrt. to legacy opts
        if (!artPreference.contains("original") && !artPreference.contains("earliest"))
            isLatest = true;  // this must be default
        boolean hasFilter = artPreference.contains("core");
        this.setCardArtPreference(isLatest, hasFilter);
    }


    /*
     * ======================
     * 1. CARD LOOKUP METHODS
     * ======================
     */
    @Override
    public PaperCard getCard(String cardName) {
        CardRequest request = CardRequest.fromString(cardName);
        return tryGetCard(request);
    }

    @Override
    public PaperCard getCard(final String cardName, String setCode) {
        CardRequest request = CardRequest.fromString(CardRequest.compose(cardName, setCode));
        return tryGetCard(request);
    }

    @Override
    public PaperCard getCard(final String cardName, String setCode, int artIndex) {
        String reqInfo = CardRequest.compose(cardName, setCode, artIndex);
        CardRequest request = CardRequest.fromString(reqInfo);
        return tryGetCard(request);
    }

    @Override
    public PaperCard getCard(final String cardName, String setCode, String collectorNumber) {
        String reqInfo = CardRequest.compose(cardName, setCode, collectorNumber);
        CardRequest request = CardRequest.fromString(reqInfo);
        return tryGetCard(request);
    }

    @Override
    public PaperCard getCard(final String cardName, String setCode, int artIndex, String collectorNumber) {
        String reqInfo = CardRequest.compose(cardName, setCode, artIndex, collectorNumber);
        CardRequest request = CardRequest.fromString(reqInfo);
        return tryGetCard(request);
    }

    private PaperCard tryGetCard(CardRequest request) {
        // Before doing anything, check that a non-null request has been provided
        if (request == null)
            return null;
        // 1. First off, try using all possible search parameters, to narrow down the actual cards looked for.
        String reqEditionCode = request.edition;
        PaperCard result = null;
        if ((reqEditionCode != null) && (reqEditionCode.length() > 0)) {
            // This get is robust even against expansion aliases (e.g. TE and TMP both valid for Tempest) -
            // MOST of the extensions have two short codes, 141 out of 221 (so far)
            // ALSO: Set Code are always UpperCase
            CardEdition edition = editions.get(reqEditionCode.toUpperCase());
            return this.getCardFromSet(request.cardName, edition, request.artIndex,
                    request.collectorNumber, request.isFoil);
        }

        // 2. Card lookup in edition with specified filter didn't work.
        // So now check whether the cards exist in the DB first,
        // and select pick the card based on current SetPreference policy as a fallback
        Collection<PaperCard> cards = getAllCards(request.cardName);
        if (cards.isEmpty())  // Never null being this a view in MultiMap
            return null;
        // Either No Edition has been specified OR as a fallback in case of any error!
        // get card using the default card art preference
        String cardRequest = CardRequest.compose(request.cardName, request.isFoil);
        return getCardFromEditions(cardRequest, this.defaultCardArtPreference, request.artIndex);
    }

    /*
     * ==========================================
     * 2. CARD LOOKUP FROM A SINGLE EXPANSION SET
     * ==========================================
     *
     * NOTE: All these methods always try to return a PaperCard instance
     * that has an Image (if any).
     * Therefore, the single Edition request can be overruled if no image is found
     * for the corresponding requested edition.
     */
    @Override
    public PaperCard getCardFromSet(String cardName, CardEdition edition, boolean isFoil) {
        return getCardFromSet(cardName, edition, IPaperCard.NO_ART_INDEX,
                IPaperCard.NO_COLLECTOR_NUMBER, isFoil);
    }

    @Override
    public PaperCard getCardFromSet(String cardName, CardEdition edition, int artIndex, boolean isFoil) {
        return getCardFromSet(cardName, edition, artIndex, IPaperCard.NO_COLLECTOR_NUMBER, isFoil);
    }

    @Override
    public PaperCard getCardFromSet(String cardName, CardEdition edition, String collectorNumber, boolean isFoil) {
        return getCardFromSet(cardName, edition, IPaperCard.NO_ART_INDEX, collectorNumber, isFoil);
    }

    @Override
    public PaperCard getCardFromSet(String cardName, CardEdition edition, int artIndex,
                                    String collectorNumber, boolean isFoil) {
        if (edition == null || cardName == null)  // preview cards
            return null;  // No cards will be returned

        // Allow to pass in cardNames with foil markers, and adapt accordingly
        CardRequest cardNameRequest = CardRequest.fromString(cardName);
        cardName = cardNameRequest.cardName;
        isFoil = isFoil || cardNameRequest.isFoil;

        List<PaperCard> candidates = getAllCards(cardName, new Predicate<PaperCard>() {
            @Override
            public boolean apply(PaperCard c) {
                boolean artIndexFilter = true;
                boolean collectorNumberFilter = true;
                boolean setFilter = ((c.getEdition().equalsIgnoreCase(edition.getCode())) ||
                        (c.getEdition().equalsIgnoreCase(edition.getCode2())));
                if (artIndex > 0)
                    artIndexFilter = (c.getArtIndex() == artIndex);
                if ((collectorNumber != null) && (collectorNumber.length() > 0)
                        && !(collectorNumber.equals(IPaperCard.NO_COLLECTOR_NUMBER)))
                    collectorNumberFilter = (c.getCollectorNumber().equals(collectorNumber));
                return setFilter && artIndexFilter && collectorNumberFilter;
            }
        });
        if (candidates.isEmpty())
            return null;

        Iterator<PaperCard> candidatesIterator = candidates.iterator();
        PaperCard candidate = candidatesIterator.next();
        // Before returning make sure that actual candidate has Image.
        // If not, try to replace current candidate with one having image,
        // so to align this implementation with old one.
        while (!candidate.hasImage() && candidatesIterator.hasNext()) {
            candidate = candidatesIterator.next();
        }
        return isFoil ? candidate.getFoiled() : candidate;
    }

    /*
     * ====================================================
     * 3. CARD LOOKUP BASED ON CARD ART PREFERENCE OPTION
     * ====================================================
     */

    /* Get Card from Edition using the default `CardArtPreference`
    NOTE: this method has NOT been included in the Interface API refactoring as it
    relies on a specific (new) attribute included in the `CardDB` that sets the
    default `ArtPreference`. This attribute does not necessarily belongs to any
    class implementing ICardInterface, and so the not inclusion in the API
     */
    public PaperCard getCardFromEditions(final String cardName) {
        return this.getCardFromEditions(cardName, this.defaultCardArtPreference);
    }

    public PaperCard getCardFromEditions(final String cardName, Predicate<PaperCard> filter) {
        return this.getCardFromEditions(cardName, this.defaultCardArtPreference, filter);
    }

    @Override
    public PaperCard getCardFromEditions(final String cardName, CardArtPreference artPreference) {
        return getCardFromEditions(cardName, artPreference, IPaperCard.NO_ART_INDEX);
    }

    @Override
    public PaperCard getCardFromEditions(final String cardInfo, final CardArtPreference artPreference, int artIndex) {
        return this.tryToGetCardFromEditions(cardInfo, artPreference, artIndex);
    }

    @Override
    public PaperCard getCardFromEditions(final String cardName, final CardArtPreference artPreference, Predicate<PaperCard> filter){
        return this.tryToGetCardFromEditions(cardName, artPreference, IPaperCard.NO_ART_INDEX, filter);
    }

    @Override
    public PaperCard getCardFromEditions(final String cardName, final CardArtPreference artPreference, int artIndex, Predicate<PaperCard> filter){
        return this.tryToGetCardFromEditions(cardName, artPreference, artIndex, filter);
    }


    /*
     * ===============================================
     * 4. SPECIALISED CARD LOOKUP BASED ON
     *    CARD ART PREFERENCE AND EDITION RELEASE DATE
     * ===============================================
     */

    @Override
    public PaperCard getCardFromEditionsReleasedBefore(String cardName, Date releaseDate){
        return this.getCardFromEditionsReleasedBefore(cardName, this.defaultCardArtPreference, PaperCard.DEFAULT_ART_INDEX, releaseDate);
    }

    @Override
    public PaperCard getCardFromEditionsReleasedBefore(String cardName, int artIndex, Date releaseDate){
        return this.getCardFromEditionsReleasedBefore(cardName, this.defaultCardArtPreference, artIndex, releaseDate);
    }

    @Override
    public PaperCard getCardFromEditionsReleasedBefore(String cardName, CardArtPreference artPreference, Date releaseDate){
        return this.getCardFromEditionsReleasedBefore(cardName, artPreference, PaperCard.DEFAULT_ART_INDEX, releaseDate);
    }

    @Override
    public PaperCard getCardFromEditionsReleasedBefore(String cardName, CardArtPreference artPreference, int artIndex, Date releaseDate){
        return this.tryToGetCardFromEditions(cardName, artPreference, artIndex, releaseDate, true, null);
    }

    @Override
    public PaperCard getCardFromEditionsReleasedAfter(String cardName, Date releaseDate){
        return this.getCardFromEditionsReleasedAfter(cardName, this.defaultCardArtPreference, PaperCard.DEFAULT_ART_INDEX, releaseDate);
    }

    @Override
    public PaperCard getCardFromEditionsReleasedAfter(String cardName, int artIndex, Date releaseDate){
        return this.getCardFromEditionsReleasedAfter(cardName, this.defaultCardArtPreference, artIndex, releaseDate);
    }

    @Override
    public PaperCard getCardFromEditionsReleasedAfter(String cardName, CardArtPreference artPreference, Date releaseDate){
        return this.getCardFromEditionsReleasedAfter(cardName, artPreference, PaperCard.DEFAULT_ART_INDEX, releaseDate);
    }

    @Override
    public PaperCard getCardFromEditionsReleasedAfter(String cardName, CardArtPreference artPreference, int artIndex, Date releaseDate){
        return this.tryToGetCardFromEditions(cardName, artPreference, artIndex, releaseDate, false, null);
    }

    // Override when there is no date and no predicate
    private PaperCard tryToGetCardFromEditions(String cardInfo, CardArtPreference artPreference, int artIndex){
        return this.tryToGetCardFromEditions(cardInfo, artPreference, artIndex, null, false, null);
    }

    // Override when there is no date
    private PaperCard tryToGetCardFromEditions(String cardInfo, CardArtPreference artPreference, int artIndex, Predicate<PaperCard> filter){
        return this.tryToGetCardFromEditions(cardInfo, artPreference, artIndex, null, false, filter);
    }

    private PaperCard tryToGetCardFromEditions(String cardInfo, CardArtPreference artPreference, int artIndex,
                                               Date releaseDate, boolean releasedBeforeFlag, Predicate<PaperCard> filter){
        if (cardInfo == null)
            return null;
        final CardRequest cr = CardRequest.fromString(cardInfo);
        // Check whether input `frame` is null. In that case, fallback to default SetPreference !-)
        final CardArtPreference artPref = artPreference != null ? artPreference : this.defaultCardArtPreference;
        cr.artIndex = Math.max(cr.artIndex, IPaperCard.DEFAULT_ART_INDEX);
        if (cr.artIndex != artIndex && artIndex > IPaperCard.DEFAULT_ART_INDEX )
            cr.artIndex = artIndex;  // 2nd cond. is to verify that some actual value has been passed in.

        List<PaperCard> cards;
<<<<<<< HEAD
        if (filter == null)
            cards = getAllCards(cr.cardName);
        else
            cards = getAllCards(cr.cardName, filter);
        if (cards.size() == 0)
            return null;  // Don't bother doing anything else

=======
>>>>>>> ad88a022
        if (releaseDate != null) {
            cards = getAllCards(cr.cardName, new Predicate<PaperCard>() {
                @Override
                public boolean apply(PaperCard c) {
                    if (c.getArtIndex() != cr.artIndex)
                        return false;  // not interested anyway!
                    CardEdition ed = editions.get(c.getEdition());
                    if (ed == null) return false;
                    if (releasedBeforeFlag)
                        return ed.getDate().before(releaseDate);
                    else
                        return ed.getDate().after(releaseDate);
                }
<<<<<<< HEAD
            }));
        }
        if (cards.size() == 0)  // Don't bother continuing! No card has been found!
            return null;
=======
            });
        } else  // filter candidates based on requested artIndex
            cards = getAllCards(cr.cardName, new Predicate<PaperCard>() {
                @Override
                public boolean apply(PaperCard card) {
                    return card.getArtIndex() == cr.artIndex;
                }
            });

        if (cards.size() == 1)  // if only one candidate, there much else we should do
            return cr.isFoil ? cards.get(0).getFoiled() : cards.get(0);
>>>>>>> ad88a022

        /* 2. Retrieve cards based of [Frame]Set Preference
           ================================================ */
        // Collect the list of all editions found for target card
        List<CardEdition> cardEditions = new ArrayList<>();
        Map<String, PaperCard> candidatesCard = new HashMap<>();
        for (PaperCard card : cards) {
            String setCode = card.getEdition();
            CardEdition ed;
            if (setCode.equals(CardEdition.UNKNOWN.getCode()))
                ed = CardEdition.UNKNOWN;
            else
                ed = editions.get(card.getEdition());
            if (ed != null) {
                cardEditions.add(ed);
                candidatesCard.put(setCode, card);
            }
        }
        if (cardEditions.isEmpty())
            return null;  // nothing to do

        // Filter Cards Editions based on set preferences
        List<CardEdition> acceptedEditions = Lists.newArrayList(Iterables.filter(cardEditions, new Predicate<CardEdition>() {
            @Override
            public boolean apply(CardEdition ed) {
                return artPref.accept(ed);
            }
        }));

        /* At this point, it may be possible that Art Preference is too-strict for the requested card!
            i.e. acceptedEditions.size() == 0!
            This may be the case of Cards Only available in NON-CORE/EXPANSIONS/REPRINT sets.
            (NOTE: We've already checked that any print of the request card exists in the DB)
            If this happens, we won't try to iterate over an empty list. Instead, we will fall back
            to original lists of editions (unfiltered, of course) AND STILL sorted according to chosen art preference.
         */
        if (acceptedEditions.isEmpty())
            acceptedEditions.addAll(cardEditions);

        if (acceptedEditions.size() > 1) {
            Collections.sort(acceptedEditions);  // CardEdition correctly sort by (release) date
            if (artPref.latestFirst)
                Collections.reverse(acceptedEditions);  // newest editions first
        }

        final Iterator<CardEdition> editionIterator = acceptedEditions.iterator();
        CardEdition ed = editionIterator.next();
        PaperCard candidate = candidatesCard.get(ed.getCode());
        while (!candidate.hasImage() && editionIterator.hasNext()) {
            ed = editionIterator.next();
            candidate = candidatesCard.get(ed.getCode());
        }
        //If any, we're sure that at least one candidate is always returned despite it having any image
        return cr.isFoil ? candidate.getFoiled() : candidate;
    }

    @Override
    public int getMaxArtIndex(String cardName) {
        if (cardName == null)
            return IPaperCard.NO_ART_INDEX;
        int max = IPaperCard.NO_ART_INDEX;
        for (PaperCard pc : getAllCards(cardName)) {
            if (max < pc.getArtIndex())
                max = pc.getArtIndex();
        }
        return max;
    }

    @Override
    public int getArtCount(String cardName, String setCode) {
        if (cardName == null || setCode == null)
            return 0;
        Collection<PaperCard> cardsInSet = getAllCards(cardName, new Predicate<PaperCard>() {
            @Override
            public boolean apply(PaperCard card) {
                return card.getEdition().equalsIgnoreCase(setCode);
            }
        });
        return cardsInSet.size();
    }

    // returns a list of all cards from their respective latest (or preferred) editions
    @Override
    public Collection<PaperCard> getUniqueCards() {
        return uniqueCardsByName.values();
    }

    public Collection<PaperCard> getUniqueCardsNoAlt() {
        return Maps.filterEntries(this.uniqueCardsByName, new Predicate<Entry<String, PaperCard>>() {
            @Override
            public boolean apply(Entry<String, PaperCard> e) {
                if (e == null)
                    return false;
                return e.getKey().equals(e.getValue().getName());
            }
        }).values();
    }

    public PaperCard getUniqueByName(final String name) {
        return uniqueCardsByName.get(getName(name));
    }

    public Collection<ICardFace> getAllFaces() {
        return facesByName.values();
    }

    public ICardFace getFaceByName(final String name) {
        return facesByName.get(getName(name));
    }

    @Override
    public Collection<PaperCard> getAllCards() {
        return Collections.unmodifiableCollection(allCardsByName.values());
    }

    public Collection<PaperCard> getAllCardsNoAlt() {
        return Multimaps.filterEntries(allCardsByName, new Predicate<Entry<String, PaperCard>>() {
            @Override
            public boolean apply(Entry<String, PaperCard> entry) {
                return entry.getKey().equals(entry.getValue().getName());
            }
        }).values();
    }

    public Collection<PaperCard> getAllNonPromoCards() {
        return Lists.newArrayList(Iterables.filter(getAllCards(), new Predicate<PaperCard>() {
            @Override
            public boolean apply(final PaperCard paperCard) {
                CardEdition edition = null;
                try {
                    edition = editions.getEditionByCodeOrThrow(paperCard.getEdition());
                } catch (Exception ex) {
                    return false;
                }
                return edition != null && edition.getType() != Type.PROMO;
            }
        }));
    }

    public Collection<PaperCard> getAllNonPromosNonReprintsNoAlt() {
        return Lists.newArrayList(Iterables.filter(getAllCardsNoAlt(), new Predicate<PaperCard>() {
            @Override
            public boolean apply(final PaperCard paperCard) {
                CardEdition edition = null;
                try {
                    edition = editions.getEditionByCodeOrThrow(paperCard.getEdition());
                    if (edition.getType() == Type.PROMO||edition.getType() == Type.REPRINT)
                        return false;
                } catch (Exception ex) {
                    return false;
                }
                return true;
            }
        }));
    }

    public String getName(final String cardName) {
        if (alternateName.containsKey(cardName)) {
            return alternateName.get(cardName);
        }
        return cardName;
    }

    @Override
    public List<PaperCard> getAllCards(String cardName) {
        return allCardsByName.get(getName(cardName));
    }

    /**
     * Returns a modifiable list of cards matching the given predicate
     */
    @Override
    public List<PaperCard> getAllCards(Predicate<PaperCard> predicate) {
        return Lists.newArrayList(Iterables.filter(getAllCards(), predicate));
    }

    @Override
    public List<PaperCard> getAllCards(final String cardName, Predicate<PaperCard> predicate){
        return Lists.newArrayList(Iterables.filter(getAllCards(cardName), predicate));
<<<<<<< HEAD
=======
    }

    /**
     * Returns a modifiable list of cards matching the given predicate
     */
    public List<PaperCard> getAllCardsNoAlt(Predicate<PaperCard> predicate) {
        return Lists.newArrayList(Iterables.filter(getAllCardsNoAlt(), predicate));
>>>>>>> ad88a022
    }

    // Do I want a foiled version of these cards?
    @Override
    public Collection<PaperCard> getAllCards(CardEdition edition) {
        List<PaperCard> cards = Lists.newArrayList();

        for (CardInSet cis : edition.getAllCardsInSet()) {
            PaperCard card = this.getCard(cis.name, edition.getCode());
            if (card == null) {
                // Just in case the card is listed in the edition file but Forge doesn't support it
                continue;
            }

            cards.add(card);
        }
        return cards;
    }

    /**
     * Returns a modifiable list of cards matching the given predicate
     */
    public List<PaperCard> getAllCardsNoAlt(Predicate<PaperCard> predicate) {
        return Lists.newArrayList(Iterables.filter(getAllCardsNoAlt(), predicate));
    }

    public List<PaperCard> getAllCardsNoAlt(String cardName) {
        return Lists.newArrayList(Multimaps.filterEntries(allCardsByName, new Predicate<Entry<String, PaperCard>>() {
            @Override
            public boolean apply(Entry<String, PaperCard> entry) {
                return entry.getKey().equals(entry.getValue().getName());
            }
        }).get(getName(cardName)));
    }

    @Override
    public boolean contains(String name) {
        return allCardsByName.containsKey(getName(name));
    }

    @Override
    public Iterator<PaperCard> iterator() {
        return getAllCards().iterator();
    }

    @Override
    public Predicate<? super PaperCard> wasPrintedInSets(List<String> setCodes) {
        return new PredicateExistsInSets(setCodes);
    }

    private class PredicateExistsInSets implements Predicate<PaperCard> {
        private final List<String> sets;

        public PredicateExistsInSets(final List<String> wantSets) {
            this.sets = wantSets; // maybe should make a copy here?
        }

        @Override
        public boolean apply(final PaperCard subject) {
            for (PaperCard c : getAllCards(subject.getName())) {
                if (sets.contains(c.getEdition())) {
                    return true;
                }
            }
            return false;
        }
    }

    // This Predicate validates if a card is legal in a given format (identified by the list of allowed sets)
    @Override
    public Predicate<? super PaperCard> isLegal(List<String> allowedSetCodes){
        return new PredicateLegalInSets(allowedSetCodes);
    }

    private class PredicateLegalInSets implements Predicate<PaperCard> {
        private final List<String> sets;

        public PredicateLegalInSets(final List<String> allowedSets){
            this.sets = allowedSets;
        }
        @Override
        public boolean apply(final PaperCard card){
            return this.sets.contains(card.getEdition());
        }
    }

    // This Predicate validates if a card was printed at [rarity], on any of its printings
    @Override
    public Predicate<? super PaperCard> wasPrintedAtRarity(CardRarity rarity) {
        return new PredicatePrintedAtRarity(rarity);
    }

    private class PredicatePrintedAtRarity implements Predicate<PaperCard> {
        private final Set<String> matchingCards;

        public PredicatePrintedAtRarity(CardRarity rarity) {
            this.matchingCards = new HashSet<>();
            for (PaperCard c : getAllCards()) {
                if (c.getRarity() == rarity) {
                    this.matchingCards.add(c.getName());
                }
            }
        }

        @Override
        public boolean apply(final PaperCard subject) {
            return matchingCards.contains(subject.getName());
        }
    }

    public StringBuilder appendCardToStringBuilder(PaperCard card, StringBuilder sb) {
        final boolean hasBadSetInfo = (card.getEdition()).equals(CardEdition.UNKNOWN.getCode()) || StringUtils.isBlank(card.getEdition());
        sb.append(card.getName());
        if (card.isFoil()) {
            sb.append(CardDb.foilSuffix);
        }

        if (!hasBadSetInfo) {
            int artCount = getArtCount(card.getName(), card.getEdition());
            sb.append(CardDb.NameSetSeparator).append(card.getEdition());
            if (artCount >= IPaperCard.DEFAULT_ART_INDEX) {
                sb.append(CardDb.NameSetSeparator).append(card.getArtIndex()); // indexes start at 1 to match image file name conventions
            }
        }

        return sb;
    }

    public PaperCard createUnsupportedCard(String cardRequest) {

        CardRequest request = CardRequest.fromString(cardRequest);
        CardEdition cardEdition = CardEdition.UNKNOWN;
        CardRarity cardRarity = CardRarity.Unknown;

        // May iterate over editions and find out if there is any card named 'cardRequest' but not implemented with Forge script.
        if (StringUtils.isBlank(request.edition)) {
            for (CardEdition edition : editions) {
                for (CardInSet cardInSet : edition.getAllCardsInSet()) {
                    if (cardInSet.name.equals(request.cardName)) {
                        cardEdition = edition;
                        cardRarity = cardInSet.rarity;
                        break;
                    }
                }
                if (cardEdition != CardEdition.UNKNOWN) {
                    break;
                }
            }
        } else {
            cardEdition = editions.get(request.edition);
            if (cardEdition != null) {
                for (CardInSet cardInSet : cardEdition.getAllCardsInSet()) {
                    if (cardInSet.name.equals(request.cardName)) {
                        cardRarity = cardInSet.rarity;
                        break;
                    }
                }
            } else {
                cardEdition = CardEdition.UNKNOWN;
            }
        }

        // Note for myself: no localisation needed here as this goes in logs
        if (cardRarity == CardRarity.Unknown) {
            System.err.println("Forge could not find this card in the Database. Any chance you might have mistyped the card name?");
        } else {
            System.err.println("We're sorry, but this card is not supported yet.");
        }

        return new PaperCard(CardRules.getUnsupportedCardNamed(request.cardName), cardEdition.getCode(), cardRarity);

    }

    private final Editor editor = new Editor();

    public Editor getEditor() {
        return editor;
    }

    public class Editor {
        private boolean immediateReindex = true;

        public CardRules putCard(CardRules rules) {
            return putCard(rules, null); /* will use data from editions folder */
        }

        public CardRules putCard(CardRules rules, List<Pair<String, CardRarity>> whenItWasPrinted) {
            // works similarly to Map<K,V>, returning prev. value
            String cardName = rules.getName();

            CardRules result = rulesByName.get(cardName);
            if (result != null && result.getName().equals(cardName)) { // change properties only
                result.reinitializeFromRules(rules);
                return result;
            }

            result = rulesByName.put(cardName, rules);

            // 1. generate all paper cards from edition data we have (either explicit, or found in res/editions, or add to unknown edition)
            List<PaperCard> paperCards = new ArrayList<>();
            if (null == whenItWasPrinted || whenItWasPrinted.isEmpty()) {
                // @friarsol: Not performant Each time we "putCard" we loop through ALL CARDS IN ALL editions
                // @leriomaggio: DONE! re-using here the same strategy implemented for lazy-loading!
                for (CardEdition e : editions.getOrderedEditions()) {
                    int artIdx = IPaperCard.DEFAULT_ART_INDEX;
                    for (CardInSet cis : e.getCardInSet(cardName))
                        paperCards.add(new PaperCard(rules, e.getCode(), cis.rarity, artIdx++, false,
                                                     cis.collectorNumber, cis.artistName));
                }
            } else {
                String lastEdition = null;
                int artIdx = 0;
                for (Pair<String, CardRarity> tuple : whenItWasPrinted) {
                    if (!tuple.getKey().equals(lastEdition)) {
                        artIdx = IPaperCard.DEFAULT_ART_INDEX;  // reset artIndex
                        lastEdition = tuple.getKey();
                    }
                    CardEdition ed = editions.get(lastEdition);
                    if (ed == null) {
                        continue;
                    }
                    List<CardInSet> cardsInSet = ed.getCardInSet(cardName);
                    if (cardsInSet.isEmpty())
                        continue;
                    int cardInSetIndex = Math.max(artIdx-1, 0); // make sure doesn't go below zero
                    CardInSet cds = cardsInSet.get(cardInSetIndex);  // use ArtIndex to get the right Coll. Number
                    paperCards.add(new PaperCard(rules, lastEdition, tuple.getValue(), artIdx++, false,
                                                 cds.collectorNumber, cds.artistName));
                }
            }
            if (paperCards.isEmpty()) {
                paperCards.add(new PaperCard(rules, CardEdition.UNKNOWN.getCode(), CardRarity.Special));
            }
            // 2. add them to db
            for (PaperCard paperCard : paperCards) {
                addCard(paperCard);
            }
            // 3. reindex can be temporary disabled and run after the whole batch of rules is added to db.
            if (immediateReindex) {
                reIndex();
            }
            return result;
        }

        public boolean isImmediateReindex() {
            return immediateReindex;
        }

        public void setImmediateReindex(boolean immediateReindex) {
            this.immediateReindex = immediateReindex;
        }
    }
}<|MERGE_RESOLUTION|>--- conflicted
+++ resolved
@@ -119,7 +119,7 @@
         }
 
         private static String preprocessCollectorNumber(String collectorNumber) {
-            if (collectorNumber == null || collectorNumber.equals(IPaperCard.NO_COLLECTOR_NUMBER))
+            if (collectorNumber == null)
                 return "";
             collectorNumber = collectorNumber.trim();
             if (!collectorNumber.startsWith("["))
@@ -561,10 +561,6 @@
         return this.getCardFromEditions(cardName, this.defaultCardArtPreference);
     }
 
-    public PaperCard getCardFromEditions(final String cardName, Predicate<PaperCard> filter) {
-        return this.getCardFromEditions(cardName, this.defaultCardArtPreference, filter);
-    }
-
     @Override
     public PaperCard getCardFromEditions(final String cardName, CardArtPreference artPreference) {
         return getCardFromEditions(cardName, artPreference, IPaperCard.NO_ART_INDEX);
@@ -574,17 +570,6 @@
     public PaperCard getCardFromEditions(final String cardInfo, final CardArtPreference artPreference, int artIndex) {
         return this.tryToGetCardFromEditions(cardInfo, artPreference, artIndex);
     }
-
-    @Override
-    public PaperCard getCardFromEditions(final String cardName, final CardArtPreference artPreference, Predicate<PaperCard> filter){
-        return this.tryToGetCardFromEditions(cardName, artPreference, IPaperCard.NO_ART_INDEX, filter);
-    }
-
-    @Override
-    public PaperCard getCardFromEditions(final String cardName, final CardArtPreference artPreference, int artIndex, Predicate<PaperCard> filter){
-        return this.tryToGetCardFromEditions(cardName, artPreference, artIndex, filter);
-    }
-
 
     /*
      * ===============================================
@@ -610,7 +595,7 @@
 
     @Override
     public PaperCard getCardFromEditionsReleasedBefore(String cardName, CardArtPreference artPreference, int artIndex, Date releaseDate){
-        return this.tryToGetCardFromEditions(cardName, artPreference, artIndex, releaseDate, true, null);
+        return this.tryToGetCardFromEditions(cardName, artPreference, artIndex, releaseDate, true);
     }
 
     @Override
@@ -630,21 +615,16 @@
 
     @Override
     public PaperCard getCardFromEditionsReleasedAfter(String cardName, CardArtPreference artPreference, int artIndex, Date releaseDate){
-        return this.tryToGetCardFromEditions(cardName, artPreference, artIndex, releaseDate, false, null);
-    }
-
-    // Override when there is no date and no predicate
+        return this.tryToGetCardFromEditions(cardName, artPreference, artIndex, releaseDate, false);
+    }
+
+    // Override when there is no date
     private PaperCard tryToGetCardFromEditions(String cardInfo, CardArtPreference artPreference, int artIndex){
-        return this.tryToGetCardFromEditions(cardInfo, artPreference, artIndex, null, false, null);
-    }
-
-    // Override when there is no date
-    private PaperCard tryToGetCardFromEditions(String cardInfo, CardArtPreference artPreference, int artIndex, Predicate<PaperCard> filter){
-        return this.tryToGetCardFromEditions(cardInfo, artPreference, artIndex, null, false, filter);
+        return this.tryToGetCardFromEditions(cardInfo, artPreference, artIndex, null, false);
     }
 
     private PaperCard tryToGetCardFromEditions(String cardInfo, CardArtPreference artPreference, int artIndex,
-                                               Date releaseDate, boolean releasedBeforeFlag, Predicate<PaperCard> filter){
+                                               Date releaseDate, boolean releasedBeforeFlag){
         if (cardInfo == null)
             return null;
         final CardRequest cr = CardRequest.fromString(cardInfo);
@@ -655,16 +635,6 @@
             cr.artIndex = artIndex;  // 2nd cond. is to verify that some actual value has been passed in.
 
         List<PaperCard> cards;
-<<<<<<< HEAD
-        if (filter == null)
-            cards = getAllCards(cr.cardName);
-        else
-            cards = getAllCards(cr.cardName, filter);
-        if (cards.size() == 0)
-            return null;  // Don't bother doing anything else
-
-=======
->>>>>>> ad88a022
         if (releaseDate != null) {
             cards = getAllCards(cr.cardName, new Predicate<PaperCard>() {
                 @Override
@@ -678,12 +648,6 @@
                     else
                         return ed.getDate().after(releaseDate);
                 }
-<<<<<<< HEAD
-            }));
-        }
-        if (cards.size() == 0)  // Don't bother continuing! No card has been found!
-            return null;
-=======
             });
         } else  // filter candidates based on requested artIndex
             cards = getAllCards(cr.cardName, new Predicate<PaperCard>() {
@@ -695,7 +659,6 @@
 
         if (cards.size() == 1)  // if only one candidate, there much else we should do
             return cr.isFoil ? cards.get(0).getFoiled() : cards.get(0);
->>>>>>> ad88a022
 
         /* 2. Retrieve cards based of [Frame]Set Preference
            ================================================ */
@@ -864,6 +827,15 @@
         return allCardsByName.get(getName(cardName));
     }
 
+    public List<PaperCard> getAllCardsNoAlt(String cardName) {
+        return Lists.newArrayList(Multimaps.filterEntries(allCardsByName, new Predicate<Entry<String, PaperCard>>() {
+            @Override
+            public boolean apply(Entry<String, PaperCard> entry) {
+                return entry.getKey().equals(entry.getValue().getName());
+            }
+        }).get(getName(cardName)));
+    }
+
     /**
      * Returns a modifiable list of cards matching the given predicate
      */
@@ -875,8 +847,6 @@
     @Override
     public List<PaperCard> getAllCards(final String cardName, Predicate<PaperCard> predicate){
         return Lists.newArrayList(Iterables.filter(getAllCards(cardName), predicate));
-<<<<<<< HEAD
-=======
     }
 
     /**
@@ -884,7 +854,6 @@
      */
     public List<PaperCard> getAllCardsNoAlt(Predicate<PaperCard> predicate) {
         return Lists.newArrayList(Iterables.filter(getAllCardsNoAlt(), predicate));
->>>>>>> ad88a022
     }
 
     // Do I want a foiled version of these cards?
@@ -904,22 +873,6 @@
         return cards;
     }
 
-    /**
-     * Returns a modifiable list of cards matching the given predicate
-     */
-    public List<PaperCard> getAllCardsNoAlt(Predicate<PaperCard> predicate) {
-        return Lists.newArrayList(Iterables.filter(getAllCardsNoAlt(), predicate));
-    }
-
-    public List<PaperCard> getAllCardsNoAlt(String cardName) {
-        return Lists.newArrayList(Multimaps.filterEntries(allCardsByName, new Predicate<Entry<String, PaperCard>>() {
-            @Override
-            public boolean apply(Entry<String, PaperCard> entry) {
-                return entry.getKey().equals(entry.getValue().getName());
-            }
-        }).get(getName(cardName)));
-    }
-
     @Override
     public boolean contains(String name) {
         return allCardsByName.containsKey(getName(name));
@@ -950,24 +903,6 @@
                 }
             }
             return false;
-        }
-    }
-
-    // This Predicate validates if a card is legal in a given format (identified by the list of allowed sets)
-    @Override
-    public Predicate<? super PaperCard> isLegal(List<String> allowedSetCodes){
-        return new PredicateLegalInSets(allowedSetCodes);
-    }
-
-    private class PredicateLegalInSets implements Predicate<PaperCard> {
-        private final List<String> sets;
-
-        public PredicateLegalInSets(final List<String> allowedSets){
-            this.sets = allowedSets;
-        }
-        @Override
-        public boolean apply(final PaperCard card){
-            return this.sets.contains(card.getEdition());
         }
     }
 
