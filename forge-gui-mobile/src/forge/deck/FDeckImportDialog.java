/*
 * Forge: Play Magic: the Gathering.
 * Copyright (C) 2011  Forge Team
 *
 * This program is free software: you can redistribute it and/or modify
 * it under the terms of the GNU General Public License as published by
 * the Free Software Foundation, either version 3 of the License, or
 * (at your option) any later version.
 * 
 * This program is distributed in the hope that it will be useful,
 * but WITHOUT ANY WARRANTY; without even the implied warranty of
 * MERCHANTABILITY or FITNESS FOR A PARTICULAR PURPOSE.  See the
 * GNU General Public License for more details.
 * 
 * You should have received a copy of the GNU General Public License
 * along with this program.  If not, see <http://www.gnu.org/licenses/>.
 */
package forge.deck;

import java.util.ArrayList;
import java.util.Arrays;
import java.util.List;

import com.google.common.collect.ImmutableList;

import forge.Forge;
import forge.Graphics;
import forge.StaticData;
import forge.deck.DeckRecognizer.TokenType;
import forge.game.GameFormat;
import forge.game.GameType;
import forge.gui.FThreads;
import forge.gui.util.SOptionPane;
import forge.toolbox.FCheckBox;
import forge.toolbox.FComboBox;
import forge.toolbox.FDialog;
import forge.toolbox.FEvent;
import forge.toolbox.FEvent.FEventHandler;
import forge.toolbox.FOptionPane;
import forge.toolbox.FTextArea;
import forge.util.Callback;
import forge.util.Localizer;


public class FDeckImportDialog extends FDialog {
    private final Callback<Deck> callback;

    private final FTextArea txtInput = add(new FTextArea(true));
    private final FCheckBox newEditionCheck = add(new FCheckBox(Localizer.getInstance().getMessage("lblImportLatestVersionCard"), false));
    private final FCheckBox dateTimeCheck = add(new FCheckBox(Localizer.getInstance().getMessage("lblUseOnlySetsReleasedBefore"), false));
    /*setting onlyCoreExpCheck to false allow the copied cards to pass the check of deck contents
      forge-core\src\main\java\forge\deck\Deck.javaDeck.java starting @ Line 320 which is called by
      forge-gui-mobile\src\forge\deck\FDeckEditor.java starting @ Line 373
      (as of latest commit: 8e6655e3ee67688cff66b422d4722c58392eaa7e)
    */
    private final FCheckBox onlyCoreExpCheck = add(new FCheckBox(Localizer.getInstance().getMessage("lblUseOnlyCoreAndExpansionSets"), false));

    private final FComboBox<String> monthDropdown = add(new FComboBox<>()); //don't need wrappers since skin can't change while this dialog is open
    private final FComboBox<Integer> yearDropdown = add(new FComboBox<>());

    private final boolean showOptions;
    private final DeckImportController controller;

    private final static ImmutableList<String> importOrCancel = ImmutableList.of(Localizer.getInstance().getMessage("lblImport"), Localizer.getInstance().getMessage("lblCancel"));

    public FDeckImportDialog(final boolean replacingDeck, final FDeckEditor.EditorType editorType, final Callback<Deck> callback0) {
        super(Localizer.getInstance().getMessage("lblImportFromClipboard"), 2);

        callback = callback0;
<<<<<<< HEAD
        controller = new DeckImportController(dateTimeCheck, monthDropdown, yearDropdown, replacingDeck);
        txtInput.setText(Forge.getClipboard().getContents()); //just pull import directly off the clipboard
=======
        controller = new DeckImportController(replacingDeck, newEditionCheck, dateTimeCheck, onlyCoreExpCheck, monthDropdown, yearDropdown);
        String contents = Forge.getClipboard().getContents();
        if (contents == null)
            contents = ""; //prevent NPE
        txtInput.setText(contents);
>>>>>>> aaeb387f

        if (FDeckEditor.editorTypesAllowsReplacement(editorType)) {
            GameType gameType = GameType.valueOf(editorType.name());
            controller.setGameFormat(gameType);
            List<DeckSection> supportedSections = new ArrayList<>();
            supportedSections.add(DeckSection.Main);
            supportedSections.add(DeckSection.Sideboard);
            if (editorType != FDeckEditor.EditorType.Constructed)
                supportedSections.add(DeckSection.Commander);
            controller.setAllowedSections(supportedSections);
        }

        onlyCoreExpCheck.setSelected(StaticData.instance().isCoreExpansionOnlyFilterSet());
        newEditionCheck.setSelected(StaticData.instance().cardArtPreferenceIsLatest());

        initButton(0, Localizer.getInstance().getMessage("lblImport"), new FEventHandler() {
            @Override
            public void handleEvent(FEvent e) {
                FThreads.invokeInBackgroundThread(new Runnable() {
                    @Override
                    public void run() {
                        List<DeckRecognizer.Token> tokens = controller.parseInput(txtInput.getText()); //ensure deck updated based on any changes to options

                        //if there are any unknown cards, let user know this and give them the option to cancel
                        StringBuilder sb = new StringBuilder();
                        for (DeckRecognizer.Token token : tokens) {
                            if ((token.getType() == TokenType.UNKNOWN_CARD) ||
                                    (token.getType() == TokenType.UNSUPPORTED_CARD)) {
                                if (sb.length() > 0) {
                                    sb.append("\n");
                                }
                                sb.append(token.getQuantity()).append(" ").append(token.getText());
                            }
                        }
                        if (sb.length() > 0) {
                            if (SOptionPane.showOptionDialog(Localizer.getInstance().getMessage("lblFollowingCardsCannotBeImported") + "\n\n" + sb.toString(), Localizer.getInstance().getMessage("lblImportRemainingCards"), SOptionPane.INFORMATION_ICON, importOrCancel) == 1) {
                                return;
                            }
                        }

                        final Deck deck = controller.accept(); //must accept in background thread in case a dialog is shown
                        if (deck == null) { return; }

                        FThreads.invokeInEdtLater(new Runnable() {
                            @Override
                            public void run() {
                                hide();
                                callback.run(deck);
                            }
                        });
                    }
                });
            }
        });
        initButton(1, Localizer.getInstance().getMessage("lblCancel"), new FEventHandler() {
            @Override
            public void handleEvent(FEvent e) {
                hide();
            }
        });

        List<DeckRecognizer.Token> tokens = controller.parseInput(txtInput.getText());
        StaticData data = StaticData.instance();
        //ensure at least one known card found on clipboard
        for (DeckRecognizer.Token token : tokens) {
            if (token.getType() == TokenType.LEGAL_CARD) {
                showOptions = true;

                dateTimeCheck.setCommand(new FEventHandler() {
                    @Override
                    public void handleEvent(FEvent e) {
                        updateDropDownEnabled();
                    }
                });
                newEditionCheck.setCommand(new FEventHandler() {
                    @Override
                    public void handleEvent(FEvent e) {setArtPreferenceInController();}
                });
                onlyCoreExpCheck.setCommand(new FEventHandler() {
                    @Override
                    public void handleEvent(FEvent e) {setArtPreferenceInController();}
                });
                updateDropDownEnabled();
                setArtPreferenceInController();
                return;
            }
        }

        showOptions = false;
        setButtonEnabled(0, false);
        txtInput.setText(Localizer.getInstance().getMessage("lblNoKnownCardsOnClipboard"));
    }

    private void setArtPreferenceInController() {
        boolean isLatest = newEditionCheck.isSelected();
        boolean coreFilter = onlyCoreExpCheck.isSelected();
        controller.setCardArtPreference(isLatest, coreFilter);
    }

    private void updateDropDownEnabled() {
        boolean enabled = dateTimeCheck.isSelected();
        monthDropdown.setEnabled(enabled);
        yearDropdown.setEnabled(enabled);
    }

    @Override
    public void drawOverlay(Graphics g) {
        super.drawOverlay(g);
        if (showOptions) {
            float y = txtInput.getTop() - FOptionPane.PADDING;
            g.drawLine(BORDER_THICKNESS, BORDER_COLOR, 0, y, getWidth(), y);
        }
    }

    @Override
    protected float layoutAndGetHeight(float width, float maxHeight) {
        float padding = FOptionPane.PADDING;
        float x = padding;
        float y = padding;
        float w = width - 2 * padding;
        float h;
        if (showOptions) {
            h = monthDropdown.getHeight();
            float fieldPadding = padding / 2;

            newEditionCheck.setBounds(x, y, w, h);
            y += h + fieldPadding;
            dateTimeCheck.setBounds(x, y, w, h);
            y += h + fieldPadding;
            
            float dropDownWidth = (w - fieldPadding) / 2;
            monthDropdown.setBounds(x, y, dropDownWidth, h);
            yearDropdown.setBounds(x + dropDownWidth + fieldPadding, y, dropDownWidth, h);
            y += h + fieldPadding;

            onlyCoreExpCheck.setBounds(x, y, w, h);
            y += h + 2 * padding;
        }
        h = txtInput.getPreferredHeight(w);
        float maxTextBoxHeight = maxHeight - y - padding;
        if (h > maxTextBoxHeight) {
            h = maxTextBoxHeight;
        }
        txtInput.setBounds(x, y, w, h);
        y += h + padding;
        if (showOptions) {
            h = newEditionCheck.getHeight();
        }
        return y;
    }
}<|MERGE_RESOLUTION|>--- conflicted
+++ resolved
@@ -67,16 +67,11 @@
         super(Localizer.getInstance().getMessage("lblImportFromClipboard"), 2);
 
         callback = callback0;
-<<<<<<< HEAD
         controller = new DeckImportController(dateTimeCheck, monthDropdown, yearDropdown, replacingDeck);
-        txtInput.setText(Forge.getClipboard().getContents()); //just pull import directly off the clipboard
-=======
-        controller = new DeckImportController(replacingDeck, newEditionCheck, dateTimeCheck, onlyCoreExpCheck, monthDropdown, yearDropdown);
         String contents = Forge.getClipboard().getContents();
         if (contents == null)
             contents = ""; //prevent NPE
         txtInput.setText(contents);
->>>>>>> aaeb387f
 
         if (FDeckEditor.editorTypesAllowsReplacement(editorType)) {
             GameType gameType = GameType.valueOf(editorType.name());
