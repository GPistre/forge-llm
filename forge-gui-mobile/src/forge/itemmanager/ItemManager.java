--- conflicted
+++ resolved
@@ -782,15 +782,10 @@
             predicates.add(advancedSearchFilter.buildPredicate(genericType));
         }
 
-<<<<<<< HEAD
-        Predicate<? super T> newFilterPredicate = predicates.size() == 0 ? null : IterableUtil.and(predicates);
-        if (filterPredicate == newFilterPredicate) { return false; }
-=======
-        Predicate<? super T> newFilterPredicate = predicates.size() == 0 ? null : Predicates.and(predicates);
+        Predicate<? super T> newFilterPredicate = predicates.isEmpty() ? null : IterableUtil.and(predicates);
         if (filterPredicate == newFilterPredicate) {
             return false;
         }
->>>>>>> ee43570a
 
         filterPredicate = newFilterPredicate;
         if (pool != null) {
