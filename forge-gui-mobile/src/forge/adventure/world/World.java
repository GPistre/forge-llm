--- conflicted
+++ resolved
@@ -53,22 +53,6 @@
 
     public boolean collidingTile(Rectangle boundingRect)
     {
-<<<<<<< HEAD
-        Set<Pair<Integer,Integer>> points=new HashSet<>();
-
-        int xLeft=(int) boundingRect.getX() / getTileSize();
-        int yTop=(int) boundingRect.getY() / getTileSize();
-        int xRight=(int) (boundingRect.getX()+boundingRect.getWidth()) / getTileSize();
-        int yBottom= (int) (boundingRect.getY()+boundingRect.getHeight()) / getTileSize();
-
-        if(getBiome(xLeft,yTop)==0)
-            return true;
-        if(getBiome(xLeft,yBottom)==0)
-            return true;
-        if(getBiome(xRight,yBottom)==0)
-            return true;
-        if(getBiome(xRight,yTop)==0)
-=======
 
         int xLeft=(int) boundingRect.getX() / getTileSize();
         int yTop=(int) boundingRect.getY() / getTileSize();
@@ -82,7 +66,6 @@
         if(isColliding(xRight,yBottom))
             return true;
         if(isColliding(xRight,yTop))
->>>>>>> 93ac9fd7
             return true;
 
         return false;
@@ -356,10 +339,7 @@
                         pix.drawPixel(x, y);
                         biomeMap[x][y] |= (1L << biomeIndex);
                         int terrainCounter=1;
-<<<<<<< HEAD
-=======
                         terrainMap[x][y]=0;
->>>>>>> 93ac9fd7
                         if(biome.terrain!=null)
                         {
                             for(BiomeTerrainData terrain:biome.terrain)
@@ -372,11 +352,8 @@
                                 terrainCounter++;
                             }
                         }
-<<<<<<< HEAD
-=======
                         if(biome.collision)
                             terrainMap[x][y]|=collisionBit;
->>>>>>> 93ac9fd7
                         if(biome.structures!=null)
                         {
                             for(BiomeStructureData data:biome.structures)
@@ -387,11 +364,6 @@
                                     structureDataMap.put(data,new BiomeStructure(data,seed,biomeWidth,biomeHeight));
                                 }
                                 structure=structureDataMap.get(data);
-<<<<<<< HEAD
-                                int structureIndex=structure.objectID(x-biomeXStart,y-biomeYStart);
-                                if(structureIndex>=0)
-                                    terrainMap[x][y]=terrainCounter+structureIndex;
-=======
                                 int structureXStart= structure.x()+beginX;
                                 int structureYStart= structure.y()+beginY;
                                 int structureIndex=structure.objectID(x-structureXStart,y-structureYStart);
@@ -405,7 +377,6 @@
                                     terrainMap[x][y]|=isStructureBit;
 
                                 }
->>>>>>> 93ac9fd7
 
                                 terrainCounter+=structure.structureObjectCount();
                             }
@@ -618,13 +589,8 @@
             for (int x = startX - 1; x < startX + 2; x++) {
                 for (int y = startY - 1; y < startY + 2; y++) {
                     if(x<0||y<=0||x>=width||y>height)continue;
-<<<<<<< HEAD
-                    biomeMap[x][height - y] |= (1L << biomeIndex);
-                    terrainMap[x][height-y]=0;
-=======
                     biomeMap[x][height - y-1] |= (1L << biomeIndex);
                     terrainMap[x][height-y-1]=0;
->>>>>>> 93ac9fd7
 
 
                     pix.drawPixel(x, height-y);
@@ -656,15 +622,6 @@
                     err = err + dx;
                     startY = startY + sy;
                 }
-<<<<<<< HEAD
-
-                if( (int)currentPoint.x<0|| (int)currentPoint.y<=0|| (int)currentPoint.x>=width|| (int)currentPoint.y>height)continue;
-                biomeMap[(int) currentPoint.x][height - (int) currentPoint.y] |= (1L << biomeIndex);
-                terrainMap[(int) currentPoint.x][height - (int) currentPoint.y]=0;
-                pix.drawPixel((int) currentPoint.x, height - (int) currentPoint.y);
-
-=======
->>>>>>> 93ac9fd7
             }
         }
 
@@ -682,8 +639,6 @@
                     BiomeSpriteData sprite = data.GetBiomeSprites().getSpriteData(name);
                     double spriteNoise = (noise.eval(x / (double) width * noiseZoom*sprite.resolution, y / (double) invertedHeight * noiseZoom*sprite.resolution) + 1) / 2;
                     if (spriteNoise >= sprite.startArea && spriteNoise <= sprite.endArea) {
-                        if(terrainMap[x][invertedHeight]>biome.terrain.length)
-                            continue;
                         if (random.nextFloat() <= sprite.density) {
                             String spriteKey = sprite.key();
                             int key;
