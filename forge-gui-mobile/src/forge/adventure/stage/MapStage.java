--- conflicted
+++ resolved
@@ -2,8 +2,6 @@
 
 
 import com.badlogic.gdx.Gdx;
-import com.badlogic.gdx.Input;
-import com.badlogic.gdx.controllers.Controllers;
 import com.badlogic.gdx.graphics.Texture;
 import com.badlogic.gdx.graphics.g2d.Batch;
 import com.badlogic.gdx.graphics.g2d.TextureAtlas;
@@ -17,7 +15,6 @@
 import com.badlogic.gdx.maps.tiled.objects.TiledMapTileMapObject;
 import com.badlogic.gdx.math.Rectangle;
 import com.badlogic.gdx.math.Vector2;
-import com.badlogic.gdx.scenes.scene2d.Actor;
 import com.badlogic.gdx.scenes.scene2d.Group;
 import com.badlogic.gdx.scenes.scene2d.InputEvent;
 import com.badlogic.gdx.scenes.scene2d.Stage;
@@ -28,9 +25,7 @@
 import com.badlogic.gdx.scenes.scene2d.ui.TextButton;
 import com.badlogic.gdx.utils.Align;
 import com.badlogic.gdx.utils.Array;
-import com.badlogic.gdx.utils.ObjectMap;
 import com.badlogic.gdx.utils.Scaling;
-import com.badlogic.gdx.utils.Timer;
 import com.github.tommyettinger.textra.TypingAdapter;
 import com.github.tommyettinger.textra.TypingLabel;
 import forge.Forge;
@@ -85,14 +80,10 @@
     //These maps are defined as embedded properties within the Tiled maps.
     private EffectData effect;             //"Dungeon Effect": Character Effect applied to all adversaries within the map.
     private boolean preventEscape = false; //Prevents player from escaping the dungeon by any means that aren't an exit.
-<<<<<<< HEAD
-    private boolean foundPlayerSpawn;
-=======
     private ObjectMap<Integer, TextButton> dialogButtonMap;
     private int selected = 0;
     public InputEvent eventEnter, eventExit, eventTouchDown, eventTouchUp;
     TextButton selectedKey;
->>>>>>> 6f64c785
 
 
     public boolean getDialogOnlyInput() {
@@ -132,15 +123,6 @@
 
     private MapStage()
     {
-        dialog = Controls.newDialog("");
-    }
-    public static MapStage getInstance() {
-        return instance == null ? instance = new MapStage() : instance;
-    }
-
-<<<<<<< HEAD
-=======
-    public void resLoaded() {
         dialog = Controls.newDialog("");
         eventTouchDown = new InputEvent();
         eventTouchDown.setPointer(-1);
@@ -155,7 +137,9 @@
         eventExit.setPointer(-1);
         eventExit.setType(InputEvent.Type.exit);
     }
->>>>>>> 6f64c785
+    public static MapStage getInstance() {
+        return instance == null ? instance = new MapStage() : instance;
+    }
 
     public void addMapActor(MapObject obj, MapActor newActor) {
         newActor.setWidth(Float.parseFloat(obj.getProperties().get("width").toString()));
@@ -452,7 +436,7 @@
                         float y = Float.parseFloat(prop.get("y").toString());
                         float w = Float.parseFloat(prop.get("width").toString());
                         float h = Float.parseFloat(prop.get("height").toString());
-                        
+
                         String targetMap=prop.get("teleport").toString();
                         boolean spawnPlayerThere=(targetMap==null||targetMap.isEmpty()&&sourceMap.isEmpty())||//if target is null and "from world"
                                 !sourceMap.isEmpty()&&targetMap.equals(sourceMap);
