package forge.adventure.scene;

import com.badlogic.gdx.Gdx;
import com.badlogic.gdx.Input;
import com.badlogic.gdx.scenes.scene2d.ui.Dialog;
import com.badlogic.gdx.scenes.scene2d.ui.TextButton;
import com.badlogic.gdx.utils.Align;
import forge.Forge;
import forge.adventure.stage.GameHUD;
import forge.adventure.stage.GameStage;
import forge.adventure.stage.MapStage;
import forge.adventure.util.Config;
import forge.adventure.util.Controls;
import forge.adventure.util.Current;
import forge.adventure.world.WorldSave;
import forge.screens.TransitionScreen;

/**
 * First scene after the splash screen
 */
public class StartScene extends UIScene {

    TextButton saveButton, resumeButton, continueButton, newGameButton, newGameButtonPlus, loadButton, settingsButton, exitButton, switchButton, dialogOk, dialogCancel, dialogButtonSelected;
    Dialog dialog;
    private int selected = -1;

    private StartScene() {
        super(Forge.isLandscapeMode() ? "ui/start_menu.json" : "ui/start_menu_portrait.json");
        ui.onButtonPress("Start", () -> StartScene.this.NewGame());
        ui.onButtonPress("Start+", () -> NewGamePlus());
        ui.onButtonPress("Load", () -> StartScene.this.Load());
        ui.onButtonPress("Save", () -> StartScene.this.Save());
        ui.onButtonPress("Resume", () -> StartScene.this.Resume());
        ui.onButtonPress("Continue", () -> StartScene.this.Continue());
        ui.onButtonPress("Settings", () -> StartScene.this.settings());
        ui.onButtonPress("Exit", () -> StartScene.this.Exit());
        ui.onButtonPress("Switch", () -> Forge.switchToClassic());

        newGameButton = ui.findActor("Start");
        newGameButton.getLabel().setText(Forge.getLocalizer().getMessage("lblNewGame"));
        newGameButtonPlus = ui.findActor("Start+");
        newGameButtonPlus.getLabel().setText(Forge.getLocalizer().getMessage("lblNewGame") + "+");
        loadButton = ui.findActor("Load");
        loadButton.getLabel().setText(Forge.getLocalizer().getMessage("lblLoad"));
        saveButton = ui.findActor("Save");
        saveButton.getLabel().setText(Forge.getLocalizer().getMessage("lblSave"));
        resumeButton = ui.findActor("Resume");
        resumeButton.getLabel().setText(Forge.getLocalizer().getMessage("lblResume"));
        continueButton = ui.findActor("Continue");
        continueButton.getLabel().setText(Forge.getLocalizer().getMessage("lblContinue"));
        settingsButton = ui.findActor("Settings");
        settingsButton.getLabel().setText(Forge.getLocalizer().getMessage("lblSettings"));
        exitButton = ui.findActor("Exit");
        exitButton.getLabel().setText(Forge.getLocalizer().getMessage("lblExit"));
        switchButton = ui.findActor("Switch");
        switchButton.getLabel().setText(Forge.getLocalizer().getMessage("lblClassic"));

        saveButton.setVisible(false);
        resumeButton.setVisible(false);
        dialog = Controls.newDialog(Forge.getLocalizer().getMessage("lblExitForge"));
        dialog.getButtonTable().add(Controls.newLabel(Forge.getLocalizer().getMessage("lblAreYouSureYouWishExitForge"))).colspan(2).pad(2, 15, 2, 15);
        dialog.getButtonTable().row();
        dialog.getButtonTable().add(Controls.newTextButton(Forge.getLocalizer().getMessage("lblExit"), () -> Forge.exit(true))).width(60).align(Align.left).padLeft(15);
        dialog.getButtonTable().add(Controls.newTextButton(Forge.getLocalizer().getMessage("lblCancel"), () -> dialog.hide())).width(60).align(Align.right).padRight(15);
        dialog.getColor().a = 0;
    }


    private static StartScene object;

    public static StartScene instance() {
        if(object==null)
            object=new StartScene();
        return object;
    }
    public boolean NewGame() {
        Forge.switchScene(NewGameScene.instance());
        return true;
    }

    public boolean Save() {
        SaveLoadScene.instance().setMode(SaveLoadScene.Modes.Save);
        Forge.switchScene(SaveLoadScene.instance());
        return true;
    }

    public boolean Load() {
        SaveLoadScene.instance().setMode(SaveLoadScene.Modes.Load);
        Forge.switchScene(SaveLoadScene.instance());
        return true;
    }

    public boolean Resume() {
        if (MapStage.getInstance().isInMap())
            Forge.switchScene(TileMapScene.instance());
        else
            Forge.switchScene(GameScene.instance());
        GameHUD.getInstance().getTouchpad().setVisible(false);
        return true;
    }

    public boolean Continue() {
        final String lastActiveSave = Config.instance().getSettingData().lastActiveSave;

        if (WorldSave.isSafeFile(lastActiveSave)) {
            try {
                Forge.setTransitionScreen(new TransitionScreen(() -> {
                    if (WorldSave.load(WorldSave.filenameToSlot(lastActiveSave))) {
                        Forge.switchScene(GameScene.instance());
                    } else {
                        Forge.clearTransitionScreen();
                    }
                }, null, false, true, "Loading World..."));
            } catch (Exception e) {
                Forge.clearTransitionScreen();
            }
        }

        return true;
    }

    public boolean settings() {
        Forge.switchScene(SettingsScene.instance());
        return true;
    }

    public boolean Exit() {
        if (dialog != null)
            dialog.show(stage);
        if (showGamepadSelector)
            dialogOk.fire(eventEnter);
        return true;
    }

    @Override
    public void enter() {
        boolean hasSaveButton = WorldSave.getCurrentSave().getWorld().getData() != null;
        if (hasSaveButton) {
            TileMapScene scene =  TileMapScene.instance();
            hasSaveButton = !scene.currentMap().isInMap() || scene.inTown();
        }
        saveButton.setVisible(hasSaveButton);

        boolean hasResumeButton = WorldSave.getCurrentSave().getWorld().getData() != null;
        resumeButton.setVisible(hasResumeButton);

        // Continue button mutually exclusive with resume button
        if (Config.instance().getSettingData().lastActiveSave != null && !hasResumeButton) {
            continueButton.setVisible(true);
            if (!Forge.isLandscapeMode()) {
                continueButton.setX(resumeButton.getX());
                continueButton.setY(resumeButton.getY());
            }
        } else {
            continueButton.setVisible(false);
        }

        Gdx.input.setInputProcessor(stage); //Start taking input from the ui

        if(Forge.createNewAdventureMap)
        {
            this.NewGame();
            Current.setDebug(true);
            GameStage.maximumScrollDistance=4f;
        }
    }

    @Override
    public void create() {

    }

    @Override
    public boolean pointerMoved(int screenX, int screenY) {
        ui.screenToLocalCoordinates(pointer.set(screenX,screenY));
        if (showGamepadSelector) {
            unSelectAll();
            showGamepadSelector = false;
        }
        updateSelected();
        return super.pointerMoved(screenX, screenY);
    }

    @Override
    public boolean keyPressed(int keycode) {
        if (Forge.hasGamepad())
            showGamepadSelector = true;
        if (dialog.getColor().a != 1) {
            if (keycode == Input.Keys.ESCAPE || keycode == Input.Keys.BACK) {
                if (WorldSave.getCurrentSave().getWorld().getData() != null) {
                    if (showGamepadSelector)
                        performTouch(resumeButton);
                    else
                        Resume();
                }
            }
            if (keycode == Input.Keys.DPAD_DOWN) {
                selected++;
                if (selected == 1 && Forge.isLandscapeMode())
                    selected++;
                if (!saveButton.isVisible() && selected == 3)
                    selected++;
                if (!resumeButton.isVisible() && selected == 4)
                    selected++;
                if (!continueButton.isVisible() && selected == 5)
                    selected++;
                if (selected > 7 && Forge.isLandscapeMode())
                    selected = 0;
                if (selected > 8 && !Forge.isLandscapeMode())
                    selected = 8;
                setSelected(selected, false);
            } else if (keycode == Input.Keys.DPAD_UP) {
                selected--;
                if (selected == 7 && Forge.isLandscapeMode())
                    selected--;
                if (!continueButton.isVisible() && selected == 5)
                    selected--;
                if (!resumeButton.isVisible() && selected == 4)
                    selected--;
                if (!saveButton.isVisible() && selected == 3)
                    selected--;
                if (selected == 1 && Forge.isLandscapeMode())
                    selected--;
                if (selected < 0)
                    selected = Forge.isLandscapeMode() ? 7 : 0;
                setSelected(selected, false);
            } else if (keycode == Input.Keys.DPAD_RIGHT && Forge.isLandscapeMode()) {
                if (selected == 0 || selected == 7)
                    selected++;
                if (selected > 8)
                    selected = 8;
                setSelected(selected, false);
            } else if (keycode == Input.Keys.DPAD_LEFT && Forge.isLandscapeMode()) {
                if (selected == 1 || selected == 8)
                    selected--;
                if (selected < 0)
                    selected = 0;
                setSelected(selected, false);
            } else if (keycode == Input.Keys.BUTTON_A)
                setSelected(selected, true);
        } else {
            if (keycode == Input.Keys.DPAD_RIGHT) {
                dialogOk.fire(eventExit);
                dialogCancel.fire(eventEnter);
                dialogButtonSelected  = dialogCancel;
            } else if (keycode == Input.Keys.DPAD_LEFT) {
                dialogOk.fire(eventEnter);
                dialogCancel.fire(eventExit);
                dialogButtonSelected = dialogOk;
            } else if (keycode == Input.Keys.BUTTON_A) {
                dialogOk.fire(eventExit);
                dialogCancel.fire(eventExit);
                performTouch(dialogButtonSelected);
            }
        }
        return true;
    }
<<<<<<< HEAD

=======
    private void setSelected(int select, boolean press) {
        if (!showGamepadSelector)
            return;
        unSelectAll();
        switch (select) {
            case 0:
                newGameButton.fire(eventEnter);
                if (press)
                    performTouch(newGameButton);
                break;
            case 1:
                newGameButtonPlus.fire(eventEnter);
                if (press)
                    performTouch(newGameButtonPlus);
                break;
            case 2:
                loadButton.fire(eventEnter);
                if (press)
                    performTouch(loadButton);
                break;
            case 3:
                saveButton.fire(eventEnter);
                if (press)
                    performTouch(saveButton);
                break;
            case 4:
                resumeButton.fire(eventEnter);
                if (press)
                    performTouch(resumeButton);
                break;
            case 5:
                continueButton.fire(eventEnter);
                if (press) {
                    performTouch(continueButton);
                    setSelected(4, false);
                    selected = 4;
                }
                break;
            case 6:
                settingsButton.fire(eventEnter);
                if (press)
                    performTouch(settingsButton);
                break;
            case 7:
                if (Forge.isLandscapeMode()) {
                    exitButton.fire(eventEnter);
                    if (press)
                        performTouch(exitButton);
                } else {
                    switchButton.fire(eventEnter);
                    if (press)
                        performTouch(switchButton);
                }
                break;
            case 8:
                if (Forge.isLandscapeMode()) {
                    switchButton.fire(eventEnter);
                    if (press)
                        performTouch(switchButton);
                } else {
                    exitButton.fire(eventEnter);
                    if (press)
                        performTouch(exitButton);
                }
                break;
            default:
                break;
        }
    }
    private void unSelectAll() {
        if (!showGamepadSelector)
            return;
        newGameButton.fire(eventExit);
        newGameButtonPlus.fire(eventExit);
        loadButton.fire(eventExit);
        saveButton.fire(eventExit);
        resumeButton.fire(eventExit);
        continueButton.fire(eventExit);
        settingsButton.fire(eventExit);
        exitButton.fire(eventExit);
        switchButton.fire(eventExit);
        dialogOk.fire(eventExit);
        dialogCancel.fire(eventExit);
    }
    private void updateSelected() {
        if (dialog.getColor().a == 1) {
            if (Controls.actorContainsVector(dialogOk, pointer)) {
                dialogCancel.fire(eventExit);
                dialogOk.fire(eventEnter);
                dialogButtonSelected = dialogOk;
            }
            if (Controls.actorContainsVector(dialogCancel, pointer)) {
                dialogOk.fire(eventExit);
                dialogCancel.fire(eventEnter);
                dialogButtonSelected = dialogCancel;
            }
            return;
        }
        if (Controls.actorContainsVector(newGameButton, pointer)) {
            newGameButton.fire(eventEnter);
            selected = 0;
        }
        if (Controls.actorContainsVector(newGameButtonPlus, pointer)) {
            newGameButtonPlus.fire(eventEnter);
            selected = 1;
        }
        if (Controls.actorContainsVector(loadButton, pointer)) {
            loadButton.fire(eventEnter);
            selected = 2;
        }
        if (Controls.actorContainsVector(saveButton, pointer)) {
            saveButton.fire(eventEnter);
            selected = 3;
        }
        if (Controls.actorContainsVector(resumeButton, pointer)) {
            resumeButton.fire(eventEnter);
            selected = 4;
        }
        if (Controls.actorContainsVector(continueButton, pointer)) {
            continueButton.fire(eventEnter);
            selected = 5;
        }
        if (Controls.actorContainsVector(settingsButton, pointer)) {
            settingsButton.fire(eventEnter);
            selected = 6;
        }
        if (Controls.actorContainsVector(exitButton, pointer)) {
            exitButton.fire(eventEnter);
            selected = Forge.isLandscapeMode() ? 7 : 8;
        }
        if (Controls.actorContainsVector(switchButton, pointer)) {
            switchButton.fire(eventEnter);
            selected = Forge.isLandscapeMode() ? 8 : 7;
        }
    }
    @Override
    public void resLoaded() {
        super.resLoaded();
        ui.onButtonPress("Start", () -> StartScene.this.NewGame());
        ui.onButtonPress("Start+", () -> NewGamePlus());
        ui.onButtonPress("Load", () -> StartScene.this.Load());
        ui.onButtonPress("Save", () -> StartScene.this.Save());
        ui.onButtonPress("Resume", () -> StartScene.this.Resume());
        ui.onButtonPress("Continue", () -> StartScene.this.Continue());
        ui.onButtonPress("Settings", () -> StartScene.this.settings());
        ui.onButtonPress("Exit", () -> StartScene.this.Exit());
        ui.onButtonPress("Switch", () -> Forge.switchToClassic());

        newGameButton = ui.findActor("Start");
        newGameButton.getLabel().setText(Forge.getLocalizer().getMessage("lblNewGame"));
        newGameButtonPlus = ui.findActor("Start+");
        newGameButtonPlus.getLabel().setText(Forge.getLocalizer().getMessage("lblNewGame") + "+");
        loadButton = ui.findActor("Load");
        loadButton.getLabel().setText(Forge.getLocalizer().getMessage("lblLoad"));
        saveButton = ui.findActor("Save");
        saveButton.getLabel().setText(Forge.getLocalizer().getMessage("lblSave"));
        resumeButton = ui.findActor("Resume");
        resumeButton.getLabel().setText(Forge.getLocalizer().getMessage("lblResume"));
        continueButton = ui.findActor("Continue");
        continueButton.getLabel().setText(Forge.getLocalizer().getMessage("lblContinue"));
        settingsButton = ui.findActor("Settings");
        settingsButton.getLabel().setText(Forge.getLocalizer().getMessage("lblSettings"));
        exitButton = ui.findActor("Exit");
        exitButton.getLabel().setText(Forge.getLocalizer().getMessage("lblExit"));
        switchButton = ui.findActor("Switch");
        switchButton.getLabel().setText(Forge.getLocalizer().getMessage("lblClassic"));

        saveButton.setVisible(false);
        resumeButton.setVisible(false);
        dialog = Controls.newDialog(Forge.getLocalizer().getMessage("lblExitForge"));
        dialog.getButtonTable().add(Controls.newLabel(Forge.getLocalizer().getMessage("lblAreYouSureYouWishExitForge"))).colspan(2).pad(2, 15, 2, 15);
        dialog.getButtonTable().row();
        dialogOk = Controls.newTextButton(Forge.getLocalizer().getMessage("lblExit"), () -> Forge.exit(true));
        dialogButtonSelected = dialogOk;
        dialog.getButtonTable().add(dialogOk).width(60).align(Align.left).padLeft(15);
        dialogCancel = Controls.newTextButton(Forge.getLocalizer().getMessage("lblCancel"), () -> dialog.hide());
        dialog.getButtonTable().add(dialogCancel).width(60).align(Align.right).padRight(15);
        dialog.getColor().a = 0;
    }
>>>>>>> 6f64c785

    private void NewGamePlus() {
        SaveLoadScene.instance().setMode(SaveLoadScene.Modes.NewGamePlus);
        Forge.switchScene(SaveLoadScene.instance());
    }
}<|MERGE_RESOLUTION|>--- conflicted
+++ resolved
@@ -20,11 +20,10 @@
  */
 public class StartScene extends UIScene {
 
-    TextButton saveButton, resumeButton, continueButton, newGameButton, newGameButtonPlus, loadButton, settingsButton, exitButton, switchButton, dialogOk, dialogCancel, dialogButtonSelected;
+    TextButton saveButton, resumeButton, continueButton, newGameButton, newGameButtonPlus, loadButton, settingsButton, exitButton, switchButton;
     Dialog dialog;
-    private int selected = -1;
-
-    private StartScene() {
+
+    public StartScene() {
         super(Forge.isLandscapeMode() ? "ui/start_menu.json" : "ui/start_menu_portrait.json");
         ui.onButtonPress("Start", () -> StartScene.this.NewGame());
         ui.onButtonPress("Start+", () -> NewGamePlus());
@@ -60,19 +59,14 @@
         dialog = Controls.newDialog(Forge.getLocalizer().getMessage("lblExitForge"));
         dialog.getButtonTable().add(Controls.newLabel(Forge.getLocalizer().getMessage("lblAreYouSureYouWishExitForge"))).colspan(2).pad(2, 15, 2, 15);
         dialog.getButtonTable().row();
-        dialog.getButtonTable().add(Controls.newTextButton(Forge.getLocalizer().getMessage("lblExit"), () -> Forge.exit(true))).width(60).align(Align.left).padLeft(15);
-        dialog.getButtonTable().add(Controls.newTextButton(Forge.getLocalizer().getMessage("lblCancel"), () -> dialog.hide())).width(60).align(Align.right).padRight(15);
+        dialogOk = Controls.newTextButton(Forge.getLocalizer().getMessage("lblExit"), () -> Forge.exit(true));
+        dialogButtonSelected = dialogOk;
+        dialog.getButtonTable().add(dialogOk).width(60).align(Align.left).padLeft(15);
+        dialogCancel = Controls.newTextButton(Forge.getLocalizer().getMessage("lblCancel"), () -> dialog.hide());
+        dialog.getButtonTable().add(dialogCancel).width(60).align(Align.right).padRight(15);
         dialog.getColor().a = 0;
     }
 
-
-    private static StartScene object;
-
-    public static StartScene instance() {
-        if(object==null)
-            object=new StartScene();
-        return object;
-    }
     public boolean NewGame() {
         Forge.switchScene(NewGameScene.instance());
         return true;
@@ -127,8 +121,6 @@
     public boolean Exit() {
         if (dialog != null)
             dialog.show(stage);
-        if (showGamepadSelector)
-            dialogOk.fire(eventEnter);
         return true;
     }
 
@@ -168,17 +160,6 @@
     @Override
     public void create() {
 
-    }
-
-    @Override
-    public boolean pointerMoved(int screenX, int screenY) {
-        ui.screenToLocalCoordinates(pointer.set(screenX,screenY));
-        if (showGamepadSelector) {
-            unSelectAll();
-            showGamepadSelector = false;
-        }
-        updateSelected();
-        return super.pointerMoved(screenX, screenY);
     }
 
     @Override
@@ -255,9 +236,6 @@
         }
         return true;
     }
-<<<<<<< HEAD
-
-=======
     private void setSelected(int select, boolean press) {
         if (!showGamepadSelector)
             return;
@@ -393,51 +371,6 @@
             selected = Forge.isLandscapeMode() ? 8 : 7;
         }
     }
-    @Override
-    public void resLoaded() {
-        super.resLoaded();
-        ui.onButtonPress("Start", () -> StartScene.this.NewGame());
-        ui.onButtonPress("Start+", () -> NewGamePlus());
-        ui.onButtonPress("Load", () -> StartScene.this.Load());
-        ui.onButtonPress("Save", () -> StartScene.this.Save());
-        ui.onButtonPress("Resume", () -> StartScene.this.Resume());
-        ui.onButtonPress("Continue", () -> StartScene.this.Continue());
-        ui.onButtonPress("Settings", () -> StartScene.this.settings());
-        ui.onButtonPress("Exit", () -> StartScene.this.Exit());
-        ui.onButtonPress("Switch", () -> Forge.switchToClassic());
-
-        newGameButton = ui.findActor("Start");
-        newGameButton.getLabel().setText(Forge.getLocalizer().getMessage("lblNewGame"));
-        newGameButtonPlus = ui.findActor("Start+");
-        newGameButtonPlus.getLabel().setText(Forge.getLocalizer().getMessage("lblNewGame") + "+");
-        loadButton = ui.findActor("Load");
-        loadButton.getLabel().setText(Forge.getLocalizer().getMessage("lblLoad"));
-        saveButton = ui.findActor("Save");
-        saveButton.getLabel().setText(Forge.getLocalizer().getMessage("lblSave"));
-        resumeButton = ui.findActor("Resume");
-        resumeButton.getLabel().setText(Forge.getLocalizer().getMessage("lblResume"));
-        continueButton = ui.findActor("Continue");
-        continueButton.getLabel().setText(Forge.getLocalizer().getMessage("lblContinue"));
-        settingsButton = ui.findActor("Settings");
-        settingsButton.getLabel().setText(Forge.getLocalizer().getMessage("lblSettings"));
-        exitButton = ui.findActor("Exit");
-        exitButton.getLabel().setText(Forge.getLocalizer().getMessage("lblExit"));
-        switchButton = ui.findActor("Switch");
-        switchButton.getLabel().setText(Forge.getLocalizer().getMessage("lblClassic"));
-
-        saveButton.setVisible(false);
-        resumeButton.setVisible(false);
-        dialog = Controls.newDialog(Forge.getLocalizer().getMessage("lblExitForge"));
-        dialog.getButtonTable().add(Controls.newLabel(Forge.getLocalizer().getMessage("lblAreYouSureYouWishExitForge"))).colspan(2).pad(2, 15, 2, 15);
-        dialog.getButtonTable().row();
-        dialogOk = Controls.newTextButton(Forge.getLocalizer().getMessage("lblExit"), () -> Forge.exit(true));
-        dialogButtonSelected = dialogOk;
-        dialog.getButtonTable().add(dialogOk).width(60).align(Align.left).padLeft(15);
-        dialogCancel = Controls.newTextButton(Forge.getLocalizer().getMessage("lblCancel"), () -> dialog.hide());
-        dialog.getButtonTable().add(dialogCancel).width(60).align(Align.right).padRight(15);
-        dialog.getColor().a = 0;
-    }
->>>>>>> 6f64c785
 
     private void NewGamePlus() {
         SaveLoadScene.instance().setMode(SaveLoadScene.Modes.NewGamePlus);
