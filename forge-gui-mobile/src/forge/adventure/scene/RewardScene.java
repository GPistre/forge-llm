package forge.adventure.scene;

import com.badlogic.gdx.Gdx;
import com.badlogic.gdx.Input;
import com.badlogic.gdx.scenes.scene2d.Actor;
import com.badlogic.gdx.scenes.scene2d.InputEvent;
import com.badlogic.gdx.scenes.scene2d.ui.Label;
import com.badlogic.gdx.scenes.scene2d.ui.TextButton;
import com.badlogic.gdx.scenes.scene2d.utils.ClickListener;
import com.badlogic.gdx.utils.Array;
import com.badlogic.gdx.utils.Timer;
import forge.Forge;
import forge.adventure.character.ShopActor;
import forge.adventure.player.AdventurePlayer;
import forge.adventure.pointofintrest.PointOfInterestChanges;
import forge.adventure.stage.GameHUD;
import forge.adventure.util.*;
import forge.adventure.world.WorldSave;
import forge.assets.ImageCache;
import forge.sound.SoundEffectType;
import forge.sound.SoundSystem;

/**
 * Displays the rewards of a fight or a treasure
 */
public class RewardScene extends UIScene {
    private TextButton doneButton;
    private Label goldLabel;
<<<<<<< HEAD

    private static RewardScene object;

    public static RewardScene instance() {
        if(object==null)
            object=new RewardScene();
        return object;
    }

=======
    private boolean showTooltips = false;
>>>>>>> 6f64c785
    public enum Type {
        Shop,
        Loot
    }

    Type type;
    Array<Actor> generated = new Array<>();
    static public final float CARD_WIDTH =550f ;
    static public final float CARD_HEIGHT = 400f;
    static public final float CARD_WIDTH_TO_HEIGHT = CARD_WIDTH / CARD_HEIGHT;

    private RewardScene() {

        super(Forge.isLandscapeMode() ? "ui/items.json" : "ui/items_portrait.json");

        goldLabel=ui.findActor("gold");
        ui.onButtonPress("done", () -> RewardScene.this.done());
        doneButton = ui.findActor("done");
    }

    boolean doneClicked = false, shown = false;
    float flipCountDown = 1.0f;
    float exitCountDown = 0.0f; //Serves as additional check for when scene is exiting, so you can't double tap too fast.

    public void quitScene() {
        //There were reports of memory leaks after using the shop many times, so remove() everything on exit to be sure.
        for(Actor A: new Array.ArrayIterator<>(generated)) {
            if(A instanceof RewardActor){
                ((RewardActor) A).removeTooltip();
                ((RewardActor) A).dispose();
                A.remove();
            }
        }
        //save RAM
        ImageCache.unloadCardTextures(true);
        Forge.switchToLast();
    }

    public boolean done() {
        GameHUD.getInstance().getTouchpad().setVisible(false);
        if (doneClicked) {
            if(exitCountDown > 0.2f) {
                clearGenerated();
                quitScene();
            }
            return true;
        }

        if (type == Type.Loot) {
            boolean wait = false;
            for (Actor actor : new Array.ArrayIterator<>(generated)) {
                if (!(actor instanceof RewardActor)) {
                    continue;
                }
                RewardActor reward = (RewardActor) actor;
                AdventurePlayer.current().addReward(reward.getReward());
                if (!reward.isFlipped()) {
                    wait = true;
                    reward.flip();
                }
            }
            if (wait) {
                flipCountDown = Math.min(1.0f + (generated.size * 0.3f), 5.0f);
                exitCountDown = 0.0f;
                doneClicked = true;
            } else {
                clearGenerated();
                quitScene();
            }
        } else {
            clearGenerated();
            quitScene();
        }
        return true;
    }
    void clearGenerated() {
        for (Actor actor : new Array.ArrayIterator<>(generated)) {
            if (!(actor instanceof RewardActor)) {
                continue;
            }
            RewardActor reward = (RewardActor) actor;
            reward.clearHoldToolTip();
            try {
                stage.getActors().removeValue(reward, true);
            } catch (Exception e) {}
        }
    }

    @Override
    public void act(float delta) {
        stage.act(delta);
        ImageCache.allowSingleLoad();
        if (doneClicked) {
            if (type == Type.Loot) {
                flipCountDown -= Gdx.graphics.getDeltaTime();
                exitCountDown += Gdx.graphics.getDeltaTime();
            }
            if (flipCountDown <= 0) {
                clearGenerated();
                quitScene();
            }
        }
    }


    @Override
    public boolean keyPressed(int keycode) {
        if (keycode == Input.Keys.ESCAPE || keycode == Input.Keys.BACK) {
            done();
        }
        if (keycode == Input.Keys.BUTTON_B || keycode == Input.Keys.BUTTON_START)
            showLootOrDone();
        else if (keycode == Input.Keys.BUTTON_A)
            performTouch(selectedActor);
        else if (keycode == Input.Keys.DPAD_RIGHT) {
            hideTooltips();
            selectNextActor(false);
            if (selectedActor != null && Type.Loot == type) {
                selectedActor.fire(eventEnter);
            }
            showHideTooltips();
        } else if (keycode == Input.Keys.DPAD_LEFT) {
            hideTooltips();
            selectPreviousActor(false);
            if (selectedActor != null && Type.Loot == type) {
                selectedActor.fire(eventEnter);
            }
            showHideTooltips();
        } else if (keycode == Input.Keys.BUTTON_Y) {
            showTooltips = !showTooltips;
            showHideTooltips();
        }
        return true;
    }
    private void showHideTooltips() {
        if (selectedActor instanceof RewardActor) {
            if (showTooltips) {
                if (((RewardActor) selectedActor).isFlipped())
                    ((RewardActor) selectedActor).showTooltip();
            } else {
                ((RewardActor) selectedActor).hideTooltip();
            }
        } else if (selectedActor instanceof BuyButton) {
            if (showTooltips)
                ((BuyButton) selectedActor).reward.showTooltip();
            else
                ((BuyButton) selectedActor).reward.hideTooltip();
        }
    }
    private void hideTooltips() {
        if (selectedActor instanceof RewardActor) {
            ((RewardActor) selectedActor).hideTooltip();
        } else if (selectedActor instanceof BuyButton) {
            ((BuyButton) selectedActor).reward.hideTooltip();
        }
    }
    private void showLootOrDone() {
        boolean exit = true;
        for (Actor actor : new Array.ArrayIterator<>(generated)) {
            if (!(actor instanceof RewardActor)) {
                continue;
            }
            RewardActor reward = (RewardActor) actor;
            if (!reward.isFlipped()) {
                exit = false;
                break;
            }
        }
        if (exit)
            performTouch(doneButton);
        else if (type == Type.Loot && !shown) {
            shown = true;
            for (Actor actor : new Array.ArrayIterator<>(generated)) {
                if (!(actor instanceof RewardActor)) {
                    continue;
                }
                RewardActor reward = (RewardActor) actor;
                AdventurePlayer.current().addReward(reward.getReward());
                if (!reward.isFlipped()) {
                    Timer.schedule(new Timer.Task() {
                        @Override
                        public void run() {
                            reward.flip();
                        }
                    }, 0.09f);
                }
            }
        } else {
            performTouch(doneButton);
        }
    }


    public void loadRewards(Array<Reward> newRewards, Type type, ShopActor shopActor) {
        clearActorObjects();
        this.type   = type;
        doneClicked = false;
        for (Actor actor : new Array.ArrayIterator<>(generated)) {
            actor.remove();
            if (actor instanceof RewardActor) {
                ((RewardActor) actor).dispose();
            }
        }
        generated.clear();


        Actor card = ui.findActor("cards");
        if(type==Type.Shop) {
            goldLabel.setText("Gold:"+Current.player().getGold());
            Actor background = ui.findActor("market_background");
            if(background!=null)
                background.setVisible(true);
        } else {
            goldLabel.setText("");
            Actor background = ui.findActor("market_background");
            if(background!=null)
                background.setVisible(false);
        }
        // card.setDrawable(new TextureRegionDrawable(new Texture(Res.CurrentRes.GetFile("ui/transition.png"))));

        float targetWidth = card.getWidth();
        float targetHeight = card.getHeight();
        float xOff = card.getX();
        float yOff = card.getY();

        int numberOfRows = 0;
        float cardWidth = 0;
        float cardHeight = 0;
        float bestCardHeight = 0;
        int numberOfColumns = 0;
        float targetArea = targetHeight * targetWidth;
        float oldCardArea = 0;
        float newArea = 0;

        switch (type) {
            case Shop:
                doneButton.setText(Forge.getLocalizer().getMessage("lblLeave"));
                goldLabel.setText("Gold:"+Current.player().getGold());
                break;
            case Loot:
                goldLabel.setText("");
                doneButton.setText(Forge.getLocalizer().getMessage("lblDone"));
                break;
        }
        for (int h = 1; h < targetHeight; h++) {
            cardHeight = h;
            if (type == Type.Shop) {
                cardHeight += doneButton.getHeight();
            }
            //cardHeight=targetHeight/i;
            cardWidth = h / CARD_WIDTH_TO_HEIGHT;
            newArea = newRewards.size * cardWidth * cardHeight;

            int rows = (int) (targetHeight / cardHeight);
            int cols = (int) Math.ceil(newRewards.size / (double) rows);
            if (newArea > oldCardArea && newArea <= targetArea && rows * cardHeight < targetHeight && cols * cardWidth < targetWidth) {
                oldCardArea = newArea;
                numberOfRows = rows;
                numberOfColumns = cols;
                bestCardHeight = h;
            }
        }
        float AR = 480f/270f;
        int x = Forge.getDeviceAdapter().getRealScreenSize(false).getLeft();
        int y = Forge.getDeviceAdapter().getRealScreenSize(false).getRight();
        int realX = Forge.getDeviceAdapter().getRealScreenSize(true).getLeft();
        int realY = Forge.getDeviceAdapter().getRealScreenSize(true).getRight();
        float fW = x > y ? x : y;
        float fH = x > y ? y : x;
        float mul = fW/fH < AR ? AR/(fW/fH) : (fW/fH)/AR;
        if (fW/fH >= 2f) {//tall display
            mul = (fW/fH) - ((fW/fH)/AR);
            if ((fW/fH) >= 2.1f && (fW/fH) < 2.2f)
                mul *= 0.9f;
            else if ((fW/fH) > 2.2f) //ultrawide 21:9 Galaxy Fold, Huawei X2, Xperia 1
                mul *= 0.8f;
        }
        cardHeight = bestCardHeight * 0.90f ;
        Float custom = Forge.isLandscapeMode() ? Config.instance().getSettingData().rewardCardAdjLandscape : Config.instance().getSettingData().rewardCardAdj;
        if (custom != null && custom != 1f) {
            mul *= custom;
        } else {
            if (realX > x || realY > y) {
                mul *= Forge.isLandscapeMode() ? 0.95f : 1.05f;
            } else {
                //immersive | no navigation and/or showing cutout cam
                if (fW/fH > 2.2f)
                    mul *= Forge.isLandscapeMode() ? 1.1f : 1.6f;
                else if (fW/fH >= 2.1f)
                    mul *= Forge.isLandscapeMode() ? 1.05f : 1.5f;
                else if (fW/fH >= 2f)
                    mul *= Forge.isLandscapeMode() ? 1f : 1.4f;

            }
        }
        cardWidth = (cardHeight / CARD_WIDTH_TO_HEIGHT)*mul;

        yOff += (targetHeight - (cardHeight * numberOfRows)) / 2f;
        xOff += (targetWidth - (cardWidth * numberOfColumns)) / 2f;

        float spacing = 2;
        int i = 0;
        for (Reward reward : new Array.ArrayIterator<>(newRewards)) {
            boolean skipCard = false;
            if (type == Type.Shop) {
                if (shopActor.getMapStage().getChanges().wasCardBought(shopActor.getObjectId(), i)) {
                    skipCard = true;
                }
            }


            int currentRow = (i / numberOfColumns);
            float lastRowXAdjust = 0;
            if (currentRow == numberOfRows - 1) {
                int lastRowCount = newRewards.size % numberOfColumns;
                if (lastRowCount != 0)
                    lastRowXAdjust = ((numberOfColumns * cardWidth) - (lastRowCount * cardWidth)) / 2;
            }
            RewardActor actor = new RewardActor(reward, type == Type.Loot);
            actor.setBounds(lastRowXAdjust + xOff + cardWidth * (i % numberOfColumns) + spacing, yOff + cardHeight * currentRow + spacing, cardWidth - spacing * 2, cardHeight - spacing * 2);

            if (type == Type.Shop) {
                if (currentRow != ((i + 1) / numberOfColumns))
                    yOff += doneButton.getHeight();

                TextButton buyCardButton = new BuyButton(shopActor.getObjectId(), i, shopActor.isUnlimited()?null:shopActor.getMapStage().getChanges(), actor, doneButton);
                generated.add(buyCardButton);
                if (!skipCard) {
                    stage.addActor(buyCardButton);
                    addActorObject(buyCardButton);
                }
            } else {
                addActorObject(actor);
            }
            generated.add(actor);
            if (!skipCard) {
                stage.addActor(actor);
            }
            i++;
        }
        updateBuyButtons();
    }

    private void updateBuyButtons() {
        for (Actor actor : new Array.ArrayIterator<>(generated)) {
            if (actor instanceof BuyButton) {
                ((BuyButton) actor).update();
            }
        }
    }

    private class BuyButton extends TextButton {
        private final int objectID;
        private final int index;
        private final PointOfInterestChanges changes;
        RewardActor reward;
        int price;

        void update() {
            setDisabled(WorldSave.getCurrentSave().getPlayer().getGold() < price);
        }

        public BuyButton(int id, int i, PointOfInterestChanges ch, RewardActor actor, TextButton style) {
            super("", style.getStyle());
            this.objectID = id;
            this.index = i;
            this.changes = ch;
            reward = actor;
            setHeight(style.getHeight());
            setWidth(actor.getWidth());
            setX(actor.getX());
            setY(actor.getY() - getHeight());
            price = CardUtil.getRewardPrice(actor.getReward());
            price *= Current.player().goldModifier();
            setText("$ " + price);
            addListener(new ClickListener() {
                @Override
                public void clicked(InputEvent event, float x, float y) {
                if (Current.player().getGold() >= price) {
                    if(changes!=null)
                        changes.buyCard(objectID, index);
                    Current.player().takeGold(price);
                    Current.player().addReward(reward.getReward());

                    Gdx.input.vibrate(5);
                    SoundSystem.instance.play(SoundEffectType.FlipCoin, false);

                    updateBuyButtons();
                    goldLabel.setText("Gold: " + String.valueOf(AdventurePlayer.current().getGold()));
                    if(changes==null)
                        return;
                    setDisabled(true);
                    reward.sold();
                    getColor().a = 0.5f;
                    setText("SOLD");
                    removeListener(this);
                }
                }
            });
        }
    }
}<|MERGE_RESOLUTION|>--- conflicted
+++ resolved
@@ -8,7 +8,6 @@
 import com.badlogic.gdx.scenes.scene2d.ui.TextButton;
 import com.badlogic.gdx.scenes.scene2d.utils.ClickListener;
 import com.badlogic.gdx.utils.Array;
-import com.badlogic.gdx.utils.Timer;
 import forge.Forge;
 import forge.adventure.character.ShopActor;
 import forge.adventure.player.AdventurePlayer;
@@ -26,7 +25,6 @@
 public class RewardScene extends UIScene {
     private TextButton doneButton;
     private Label goldLabel;
-<<<<<<< HEAD
 
     private static RewardScene object;
 
@@ -36,9 +34,7 @@
         return object;
     }
 
-=======
     private boolean showTooltips = false;
->>>>>>> 6f64c785
     public enum Type {
         Shop,
         Loot
