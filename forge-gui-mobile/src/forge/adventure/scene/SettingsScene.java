--- conflicted
+++ resolved
@@ -27,10 +27,7 @@
     TextButton back;
     ScrollPane scrollPane;
 
-<<<<<<< HEAD
     private SettingsScene() {
-=======
-    public SettingsScene() {
         super(Forge.isLandscapeMode() ? "ui/settings.json" : "ui/settings_portrait.json");
     }
 
@@ -116,9 +113,34 @@
         addLabel(name);
         settingGroup.add(slide).align(Align.right);
     }
->>>>>>> 6f64c785
-
-        super(Forge.isLandscapeMode() ? "ui/settings.json" : "ui/settings_portrait.json");
+
+    private void addSettingField(String name, boolean value, ChangeListener change) {
+        CheckBox box = Controls.newCheckBox("");
+        box.setChecked(value);
+        box.addListener(change);
+        addLabel(name);
+        settingGroup.add(box).align(Align.right);
+    }
+
+    private void addSettingField(String name, int value, ChangeListener change) {
+        TextField text = Controls.newTextField(String.valueOf(value));
+        text.setTextFieldFilter((textField, c) -> Character.isDigit(c));
+        text.addListener(change);
+        addLabel(name);
+        settingGroup.add(text).align(Align.right);
+    }
+
+    void addLabel(String name) {
+        Label label = Controls.newLabel(name);
+        label.setWrap(true);
+        settingGroup.row().space(5);
+        int w = Forge.isLandscapeMode() ? 160 : 80;
+        settingGroup.add(label).align(Align.left).pad(2, 2, 2, 5).width(w).expand();
+    }
+
+    @Override
+    public void resLoaded() {
+        super.resLoaded();
         settingGroup = new Table();
         if (Preference == null) {
             Preference = new ForgePreferences();
@@ -253,7 +275,7 @@
         back.getLabel().setText(Forge.getLocalizer().getMessage("lblBack"));
         ui.onButtonPress("return", SettingsScene.this::back);
 
-        scrollPane = ui.findActor("settings");
+        ScrollPane scrollPane = ui.findActor("settings");
         scrollPane.setActor(settingGroup);
     }
 
