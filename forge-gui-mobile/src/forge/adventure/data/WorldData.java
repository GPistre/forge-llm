package forge.adventure.data;

import com.badlogic.gdx.files.FileHandle;
import com.badlogic.gdx.utils.Array;
import com.badlogic.gdx.utils.Json;
import com.badlogic.gdx.utils.SerializationException;
import forge.adventure.util.Config;
import forge.adventure.util.Paths;
import forge.adventure.world.BiomeSprites;

import java.io.Serializable;
import java.util.ArrayList;
import java.util.List;
/**
 * Data class that will be used to read Json configuration files
 * UIData
 * contains the definition of the world
 */
public class WorldData implements Serializable {

    public int width;
    public int height;
    public float playerStartPosX;
    public float playerStartPosY;
    public float noiseZoomBiome;
    public int tileSize;
    public BiomeData roadTileset;
    public String biomesSprites;
    public float maxRoadDistance;
<<<<<<< HEAD
    public List<String> biomesNames;
=======
    public String[] biomesNames;
>>>>>>> 93ac9fd7


    private BiomeSprites sprites;
    private List<BiomeData> biomes;

    private static Array<EnemyData> allEnemies;
    private static Array<ShopData> shopList;


    public static Array<ShopData> getShopList() {
        if (shopList == null) {
            shopList = new Array<>();
            Json json = new Json();
            FileHandle handle = Config.instance().getFile(Paths.SHOPS);
            if (handle.exists())
            {

                Array readList = json.fromJson(Array.class, ShopData.class, handle);
                shopList = readList;
            }
        }
        return shopList;
    }
    static public Array<EnemyData> getAllEnemies() {
        if (allEnemies == null) {
            Json json = new Json();
            FileHandle handle = Config.instance().getFile(Paths.ENEMIES);
            if (handle.exists()) {
                Array readList =  json.fromJson(Array.class, EnemyData.class, handle);
                allEnemies = readList;
            }
        }
        return allEnemies;
    }

    public static EnemyData getEnemy(String enemy) {
        for(EnemyData data: new Array.ArrayIterator<>(getAllEnemies())) {
            if(data.name.equals(enemy))
                return data;
        }
        return null;
    }

    public BiomeSprites GetBiomeSprites() {
        if (sprites == null) {
            Json json = new Json();
            sprites = (json.fromJson(BiomeSprites.class, Config.instance().getFile(biomesSprites)));
        }
        return sprites;
    }

    public List<BiomeData> GetBiomes() {
        if (biomes == null) {
            try
            {
                biomes = new ArrayList<BiomeData>();
                Json json = new Json();
                for (String name : biomesNames) {
                    biomes.add(json.fromJson(BiomeData.class, Config.instance().getFile(name)));
                }
            }
            catch (SerializationException ex) {
                ex.printStackTrace();
            }
        }
        return biomes;
    }

}<|MERGE_RESOLUTION|>--- conflicted
+++ resolved
@@ -27,11 +27,7 @@
     public BiomeData roadTileset;
     public String biomesSprites;
     public float maxRoadDistance;
-<<<<<<< HEAD
-    public List<String> biomesNames;
-=======
     public String[] biomesNames;
->>>>>>> 93ac9fd7
 
 
     private BiomeSprites sprites;
