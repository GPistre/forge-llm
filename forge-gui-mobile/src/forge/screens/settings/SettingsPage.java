--- conflicted
+++ resolved
@@ -234,12 +234,8 @@
                 localizer.getMessage("nlLoadHistoricFormats")),
                 3);
         lstSettings.addItem(new BooleanSetting(FPref.UI_LOAD_UNKNOWN_CARDS,
-<<<<<<< HEAD
                         localizer.getMessage("lblEnableUnknownCards"),
-                        localizer.getMessage("nlEnableUnknownCards")),
-=======
-                        "Enable Unknown Cards",
-                        "Enable Unknown Cards to be loaded to Unknown Set. (Requires restart)") {
+                        localizer.getMessage("nlEnableUnknownCards")) {
                                 @Override
                                 public void select() {
                                     super.select();
@@ -267,7 +263,6 @@
                                     GuiBase.enablePropertyConfig(FModel.getPreferences().getPrefBoolean(FPref.UI_NETPLAY_COMPAT));
                                 }
                             },
->>>>>>> a43b2a85
                 3);
 
         //Graphic Options
