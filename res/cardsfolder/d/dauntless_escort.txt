--- conflicted
+++ resolved
@@ -4,11 +4,7 @@
 Text:no text
 PT:3/3
 A:AB$ Effect | Cost$ Sac<1/CARDNAME> | Name$ Dauntless Escort Effect | StaticAbilities$ KWPump | SpellDescription$ Creatures you control are indestructible this turn.
-<<<<<<< HEAD
-SVar:KWPump:Mode$ Continuous | EffectZone$ Command | AffectedZone$ Battlefield | Affected$ Creature.YouCtrl | AddHiddenKeyword$ HIDDEN Indestructible | Description$ Creatures you control are indestructible this turn.
-=======
-SVar:KWPump:Mode$ Continuous | Affected$ Creature.YouCtrl | AddHiddenKeyword$ Indestructible | Description$ Creatures you control are indestructible this turn.
->>>>>>> f569dd78
+SVar:KWPump:Mode$ Continuous | EffectZone$ Command | AffectedZone$ Battlefield | Affected$ Creature.YouCtrl | AddHiddenKeyword$ Indestructible | Description$ Creatures you control are indestructible this turn.
 SVar:RemAIDeck:True
 SVar:Rarity:Rare
 SVar:Picture:http://www.wizards.com/global/images/magic/general/dauntless_escort.jpg
