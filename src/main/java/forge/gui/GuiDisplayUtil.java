/*
 * Forge: Play Magic: the Gathering.
 * Copyright (C) 2011  Forge Team
 *
 * This program is free software: you can redistribute it and/or modify
 * it under the terms of the GNU General Public License as published by
 * the Free Software Foundation, either version 3 of the License, or
 * (at your option) any later version.
 * 
 * This program is distributed in the hope that it will be useful,
 * but WITHOUT ANY WARRANTY; without even the implied warranty of
 * MERCHANTABILITY or FITNESS FOR A PARTICULAR PURPOSE.  See the
 * GNU General Public License for more details.
 * 
 * You should have received a copy of the GNU General Public License
 * along with this program.  If not, see <http://www.gnu.org/licenses/>.
 */
package forge.gui;

import java.awt.Color;
import java.awt.Rectangle;
import java.io.BufferedReader;
import java.io.DataInputStream;
import java.io.FileInputStream;
import java.io.FileNotFoundException;
import java.io.InputStreamReader;
import java.util.ArrayList;
import java.util.Collections;
import java.util.HashMap;
import java.util.List;
import java.util.Map;

import javax.swing.BorderFactory;
import javax.swing.JFileChooser;
import javax.swing.JOptionPane;
import javax.swing.border.Border;

import com.google.common.collect.Lists;

import forge.Card;
import forge.CardCharacteristicName;

import forge.CardUtil;
import forge.Constant;
import forge.CounterType;
import forge.Singletons;
import forge.card.spellability.AbilityManaPart;
import forge.card.spellability.SpellAbility;
import forge.card.trigger.TriggerType;
import forge.game.GameState;
import forge.game.player.Player;
import forge.game.zone.PlayerZone;
import forge.game.zone.ZoneType;
import forge.item.CardDb;
import forge.item.CardPrinted;
import forge.view.arcane.PlayArea;
import forge.view.arcane.util.Animation;

/**
 * <p>
 * GuiDisplayUtil class.
 * </p>
 * 
 * @author Forge
 * @version $Id$
 */
public final class GuiDisplayUtil {

    private GuiDisplayUtil() {
        throw new AssertionError();
    }

    /**
     * <p>
     * getBorder.
     * </p>
     * 
     * @param card
     *            a {@link forge.Card} object.
     * @return a {@link javax.swing.border.Border} object.
     */
    public static Border getBorder(final Card card) {
        // color info
        if (card == null) {
            return BorderFactory.createEmptyBorder(2, 2, 2, 2);
        }
        java.awt.Color color;
        final List<String> list = CardUtil.getColors(card);

        if (card.isFaceDown()) {
            color = Color.gray;
        } else if (list.size() > 1) {
            color = Color.orange;
        } else if (list.get(0).equals(Constant.Color.BLACK)) {
            color = Color.black;
        } else if (list.get(0).equals(Constant.Color.GREEN)) {
            color = new Color(0, 220, 39);
        } else if (list.get(0).equals(Constant.Color.WHITE)) {
            color = Color.white;
        } else if (list.get(0).equals(Constant.Color.RED)) {
            color = Color.red;
        } else if (list.get(0).equals(Constant.Color.BLUE)) {
            color = Color.blue;
        } else if (list.get(0).equals(Constant.Color.COLORLESS)) {
            color = Color.gray;
        } else {
            color = new Color(200, 0, 230); // If your card has a violet border,
                                            // something is wrong
        }

        if (color != Color.gray) {

            int r = color.getRed();
            int g = color.getGreen();
            int b = color.getBlue();

            final int shade = 10;

            r -= shade;
            g -= shade;
            b -= shade;

            r = Math.max(0, r);
            g = Math.max(0, g);
            b = Math.max(0, b);

            color = new Color(r, g, b);

            return BorderFactory.createLineBorder(color, 2);
        } else {
            return BorderFactory.createLineBorder(Color.gray, 2);
        }
    }

    /**
     * <p>
     * devModeGenerateMana.
     * </p>
     */
    public static void devModeGenerateMana() {
        final Card dummy = new Card();
        final Player human = Singletons.getControl().getPlayer();
        dummy.setOwner(human);
        dummy.addController(human);
        Map<String, String> produced = new HashMap<String, String>();
        produced.put("Produced", "W W W W W W W U U U U U U U B B B B B B B G G G G G G G R R R R R R R 7");
        final AbilityManaPart abMana = new AbilityManaPart(dummy, produced);
        abMana.produceMana(null);
    }

    /**
     * <p>
     * formatCardType.
     * </p>
     * 
     * @param card
     *            a {@link forge.Card} object.
     * @return a {@link java.lang.String} object.
     */
    public static String formatCardType(final Card card) {
        final ArrayList<String> list = card.getType();
        final StringBuilder sb = new StringBuilder();

        final ArrayList<String> superTypes = new ArrayList<String>();
        final ArrayList<String> cardTypes = new ArrayList<String>();
        final ArrayList<String> subTypes = new ArrayList<String>();
        final boolean allCreatureTypes = list.contains("AllCreatureTypes");

        for (final String t : list) {
            if (allCreatureTypes && t.equals("AllCreatureTypes")) {
                continue;
            }
            if (CardUtil.isASuperType(t) && !superTypes.contains(t)) {
                superTypes.add(t);
            }
            if (CardUtil.isACardType(t) && !cardTypes.contains(t)) {
                cardTypes.add(t);
            }
            if (CardUtil.isASubType(t) && !subTypes.contains(t) && (!allCreatureTypes || !CardUtil.isACreatureType(t))) {
                subTypes.add(t);
            }
        }

        for (final String type : superTypes) {
            sb.append(type).append(" ");
        }
        for (final String type : cardTypes) {
            sb.append(type).append(" ");
        }
        if (!subTypes.isEmpty() || allCreatureTypes) {
            sb.append("- ");
        }
        if (allCreatureTypes) {
            sb.append("All creature types ");
        }
        for (final String type : subTypes) {
            sb.append(type).append(" ");
        }

        return sb.toString();
    }

    /**
     * <p>
     * cleanString.
     * </p>
     * 
     * @param in
     *            a {@link java.lang.String} object.
     * @return a {@link java.lang.String} object.
     */
    public static String cleanString(final String in) {
        final StringBuffer out = new StringBuffer();
        char c;
        for (int i = 0; i < in.length(); i++) {
            c = in.charAt(i);
            if ((c == ' ') || (c == '-')) {
                out.append('_');
            } else if (Character.isLetterOrDigit(c) || (c == '_')) {
                out.append(c);
            }
        }
        return out.toString().toLowerCase();
    }

    /**
     * <p>
     * cleanStringMWS.
     * </p>
     * 
     * @param in
     *            a {@link java.lang.String} object.
     * @return a {@link java.lang.String} object.
     */
    public static String cleanStringMWS(final String in) {
        final StringBuffer out = new StringBuffer();
        char c;
        for (int i = 0; i < in.length(); i++) {
            c = in.charAt(i);
            if ((c == '"') || (c == '/') || (c == ':')) {
                out.append("");
            } else {
                out.append(c);
            }
        }
        return out.toString();
    }


    /**
     * <p>
     * setupPlayZone.
     * </p>
     * 
     * @param p
     *            a {@link forge.view.arcane.PlayArea} object.
     * @param c
     *            an array of {@link forge.Card} objects.
     */
    public static void setupPlayZone(final PlayArea p, final List<Card> c) {
        List<Card> tmp, diff;
        tmp = new ArrayList<Card>();
        for (final forge.view.arcane.CardPanel cpa : p.getCardPanels()) {
            tmp.add(cpa.getGameCard());
        }
        diff = new ArrayList<Card>(tmp);
        diff.removeAll(c);
        if (diff.size() == p.getCardPanels().size()) {
            p.clear();
        } else {
            for (final Card card : diff) {
                p.removeCardPanel(p.getCardPanel(card.getUniqueNumber()));
            }
        }
        diff = new ArrayList<Card>(c);
        diff.removeAll(tmp);

        List<forge.view.arcane.CardPanel> panelList = new ArrayList<forge.view.arcane.CardPanel>();
        for (final Card card : diff) {
            panelList.add(p.addCard(card));
        }
<<<<<<< HEAD
        p.doLayout();
=======
        if (!diff.isEmpty()) {
            p.doLayout();
        }
>>>>>>> d882046d
        for (final forge.view.arcane.CardPanel toPanel : panelList) {
            p.scrollRectToVisible(new Rectangle(toPanel.getCardX(), toPanel.getCardY(), toPanel
                    .getCardWidth(), toPanel.getCardHeight()));
            Animation.moveCard(toPanel);
        }

        for (final Card card : c) {
            final forge.view.arcane.CardPanel toPanel = p.getCardPanel(card.getUniqueNumber());
            if (card.isTapped()) {
                toPanel.setTapped(true);
                toPanel.setTappedAngle(forge.view.arcane.CardPanel.TAPPED_ANGLE);
            } else {
                toPanel.setTapped(false);
                toPanel.setTappedAngle(0);
            }
            toPanel.getAttachedPanels().clear();
            if (card.isEnchanted()) {
                final ArrayList<Card> enchants = card.getEnchantedBy();
                for (final Card e : enchants) {
                    final forge.view.arcane.CardPanel cardE = p.getCardPanel(e.getUniqueNumber());
                    if (cardE != null) {
                        toPanel.getAttachedPanels().add(cardE);
                    }
                }
            }

            if (card.isEquipped()) {
                final ArrayList<Card> enchants = card.getEquippedBy();
                for (final Card e : enchants) {
                    final forge.view.arcane.CardPanel cardE = p.getCardPanel(e.getUniqueNumber());
                    if (cardE != null) {
                        toPanel.getAttachedPanels().add(cardE);
                    }
                }
            }

            if (card.isEnchantingCard()) {
                toPanel.setAttachedToPanel(p.getCardPanel(card.getEnchantingCard().getUniqueNumber()));
            } else if (card.isEquipping()) {
                toPanel.setAttachedToPanel(p.getCardPanel(card.getEquipping().get(0).getUniqueNumber()));
            } else {
                toPanel.setAttachedToPanel(null);
            }

            toPanel.setCard(toPanel.getGameCard());
        }
        p.invalidate();
        p.repaint();
    }

    /**
     * <p>
     * updateGUI.
     * </p>
     */
    public static void updateGUI() {
        for( Player p : Singletons.getModel().getGame().getRegisteredPlayers())
        {
            // why was it written twice?
            p.getZone(ZoneType.Battlefield).updateObservers();
        }
    }

    /**
     * <p>
     * devSetupGameState.
     * </p>
     */
    public static void devSetupGameState() {
        String tHumanLife = "-1";
        String tComputerLife = "-1";
        String tHumanSetupCardsInPlay = "NONE";
        String tComputerSetupCardsInPlay = "NONE";
        String tHumanSetupCardsInHand = "NONE";
        String tComputerSetupCardsInHand = "NONE";
        String tHumanSetupGraveyard = "NONE";
        String tComputerSetupGraveyard = "NONE";
        String tHumanSetupLibrary = "NONE";
        String tComputerSetupLibrary = "NONE";
        String tHumanSetupExile = "NONE";
        String tComputerSetupExile = "NONE";
        String tChangePlayer = "NONE";
        String tChangePhase = "NONE";

        final String wd = ".";
        final JFileChooser fc = new JFileChooser(wd);
        final int rc = fc.showDialog(null, "Select Game State File");
        if (rc != JFileChooser.APPROVE_OPTION) {
            return;
        }

        try {
            final FileInputStream fstream = new FileInputStream(fc.getSelectedFile().getAbsolutePath());
            final DataInputStream in = new DataInputStream(fstream);
            final BufferedReader br = new BufferedReader(new InputStreamReader(in));

            String temp = "";

            while ((temp = br.readLine()) != null) {
                final String[] tempData = temp.split("=");

                if (tempData.length < 2) {
                    continue;
                }
                if (tempData[0].toCharArray()[0] == '#') {
                    continue;
                }

                final String categoryName = tempData[0];
                final String categoryValue = tempData[1];

                if (categoryName.toLowerCase().equals("humanlife")) {
                    tHumanLife = categoryValue;
                } else if (categoryName.toLowerCase().equals("ailife")) {
                    tComputerLife = categoryValue;
                } else if (categoryName.toLowerCase().equals("humancardsinplay")) {
                    tHumanSetupCardsInPlay = categoryValue;
                } else if (categoryName.toLowerCase().equals("aicardsinplay")) {
                    tComputerSetupCardsInPlay = categoryValue;
                } else if (categoryName.toLowerCase().equals("humancardsinhand")) {
                    tHumanSetupCardsInHand = categoryValue;
                } else if (categoryName.toLowerCase().equals("aicardsinhand")) {
                    tComputerSetupCardsInHand = categoryValue;
                } else if (categoryName.toLowerCase().equals("humancardsingraveyard")) {
                    tHumanSetupGraveyard = categoryValue;
                } else if (categoryName.toLowerCase().equals("aicardsingraveyard")) {
                    tComputerSetupGraveyard = categoryValue;
                } else if (categoryName.toLowerCase().equals("humancardsinlibrary")) {
                    tHumanSetupLibrary = categoryValue;
                } else if (categoryName.toLowerCase().equals("aicardsinlibrary")) {
                    tComputerSetupLibrary = categoryValue;
                } else if (categoryName.toLowerCase().equals("humancardsinexile")) {
                    tHumanSetupExile = categoryValue;
                } else if (categoryName.toLowerCase().equals("aicardsinexile")) {
                    tComputerSetupExile = categoryValue;
                } else if (categoryName.toLowerCase().equals("activeplayer")) {
                    tChangePlayer = categoryValue;
                } else if (categoryName.toLowerCase().equals("activephase")) {
                    tChangePhase = categoryValue;
                }
            }

            in.close();
        } catch (final FileNotFoundException fnfe) {
            JOptionPane.showMessageDialog(null, "File not found: " + fc.getSelectedFile().getAbsolutePath());
        } catch (final Exception e) {
            JOptionPane.showMessageDialog(null, "Error loading battle setup file!");
            return;
        }

        final int setHumanLife = Integer.parseInt(tHumanLife);
        final int setComputerLife = Integer.parseInt(tComputerLife);

        final String[] humanSetupCardsInPlay = tHumanSetupCardsInPlay.split(";");
        final String[] computerSetupCardsInPlay = tComputerSetupCardsInPlay.split(";");
        final String[] humanSetupCardsInHand = tHumanSetupCardsInHand.split(";");
        final String[] computerSetupCardsInHand = tComputerSetupCardsInHand.split(";");
        final String[] humanSetupGraveyard = tHumanSetupGraveyard.split(";");
        final String[] computerSetupGraveyard = tComputerSetupGraveyard.split(";");
        final String[] humanSetupLibrary = tHumanSetupLibrary.split(";");
        final String[] computerSetupLibrary = tComputerSetupLibrary.split(";");
        final String[] humanSetupExile = tHumanSetupExile.split(";");
        final String[] computerSetupExile = tComputerSetupExile.split(";");

        List<Card> humanDevSetup = new ArrayList<Card>();
        List<Card> computerDevSetup = new ArrayList<Card>();
        List<Card> humanDevHandSetup = new ArrayList<Card>();
        List<Card> computerDevHandSetup = new ArrayList<Card>();
        List<Card> humanDevGraveyardSetup = new ArrayList<Card>();
        List<Card> computerDevGraveyardSetup = new ArrayList<Card>();
        List<Card> humanDevLibrarySetup = new ArrayList<Card>();
        List<Card> computerDevLibrarySetup = new ArrayList<Card>();
        List<Card> humanDevExileSetup = new ArrayList<Card>();
        List<Card> computerDevExileSetup = new ArrayList<Card>();

        final Player human = Singletons.getControl().getPlayer();
        final Player ai = human.getOpponent();
        
        if (!tChangePlayer.trim().toLowerCase().equals("none")) {
            if (tChangePlayer.trim().toLowerCase().equals("human")) {
                Singletons.getModel().getGame().getPhaseHandler().setPlayerTurn(human);
            }
            if (tChangePlayer.trim().toLowerCase().equals("ai")) {
                Singletons.getModel().getGame().getPhaseHandler().setPlayerTurn(ai);
            }
        }


        
        if (!tChangePhase.trim().toLowerCase().equals("none")) {
            Singletons.getModel().getGame().getPhaseHandler().setDevPhaseState(forge.game.phase.PhaseType.smartValueOf(tChangePhase));
        }

        if (!tHumanSetupCardsInPlay.trim().toLowerCase().equals("none")) {
            humanDevSetup = GuiDisplayUtil.devProcessCardsForZone(humanSetupCardsInPlay, human);
        }

        if (!tHumanSetupCardsInHand.trim().toLowerCase().equals("none")) {
            humanDevHandSetup = GuiDisplayUtil.devProcessCardsForZone(humanSetupCardsInHand, human);
        }

        if (!tComputerSetupCardsInPlay.trim().toLowerCase().equals("none")) {
            computerDevSetup = GuiDisplayUtil.devProcessCardsForZone(computerSetupCardsInPlay, ai);
        }

        if (!tComputerSetupCardsInHand.trim().toLowerCase().equals("none")) {
            computerDevHandSetup = GuiDisplayUtil.devProcessCardsForZone(computerSetupCardsInHand, ai);
        }

        if (!tComputerSetupGraveyard.trim().toLowerCase().equals("none")) {
            computerDevGraveyardSetup = GuiDisplayUtil.devProcessCardsForZone(computerSetupGraveyard, ai);
        }

        if (!tHumanSetupGraveyard.trim().toLowerCase().equals("none")) {
            humanDevGraveyardSetup = GuiDisplayUtil.devProcessCardsForZone(humanSetupGraveyard, human);
        }

        if (!tHumanSetupLibrary.trim().toLowerCase().equals("none")) {
            humanDevLibrarySetup = GuiDisplayUtil.devProcessCardsForZone(humanSetupLibrary, human);
        }

        if (!tComputerSetupLibrary.trim().toLowerCase().equals("none")) {
            computerDevLibrarySetup = GuiDisplayUtil.devProcessCardsForZone(computerSetupLibrary, ai);
        }

        if (!tHumanSetupExile.trim().toLowerCase().equals("none")) {
            humanDevExileSetup = GuiDisplayUtil.devProcessCardsForZone(humanSetupExile, human);
        }

        if (!tComputerSetupExile.trim().toLowerCase().equals("none")) {
            computerDevExileSetup = GuiDisplayUtil.devProcessCardsForZone(computerSetupExile, ai);
        }

        Singletons.getModel().getGame().getTriggerHandler().suppressMode(TriggerType.ChangesZone);
        Singletons.getModel().getGame().getCombat().reset();
        for (final Card c : humanDevSetup) {
            human.getZone(ZoneType.Hand).add(c);
            Singletons.getModel().getGame().getAction().moveToPlay(c);
            c.setSickness(false);
        }

        for (final Card c : computerDevSetup) {
            ai.getZone(ZoneType.Hand).add(c);
            Singletons.getModel().getGame().getAction().moveToPlay(c);
            c.setSickness(false);
        }

        if (computerDevGraveyardSetup.size() > 0) {
            ai.getZone(ZoneType.Graveyard).setCards(computerDevGraveyardSetup);
        }
        if (humanDevGraveyardSetup.size() > 0) {
            human.getZone(ZoneType.Graveyard).setCards(humanDevGraveyardSetup);
        }

        if (computerDevHandSetup.size() > 0) {
            ai.getZone(ZoneType.Hand).setCards(computerDevHandSetup);
        }
        if (humanDevHandSetup.size() > 0) {
            human.getZone(ZoneType.Hand).setCards(humanDevHandSetup);
        }

        if (humanDevLibrarySetup.size() > 0) {
            human.getZone(ZoneType.Library).setCards(humanDevLibrarySetup);
        }
        if (computerDevLibrarySetup.size() > 0) {
            ai.getZone(ZoneType.Library).setCards(computerDevLibrarySetup);
        }

        if (humanDevExileSetup.size() > 0) {
            human.getZone(ZoneType.Exile).setCards(humanDevExileSetup);
        }
        if (computerDevExileSetup.size() > 0) {
            ai.getZone(ZoneType.Exile).setCards(computerDevExileSetup);
        }

        Singletons.getModel().getGame().getTriggerHandler().clearSuppression(TriggerType.ChangesZone);

        if (setComputerLife > 0) {
            ai.setLife(setComputerLife, null);
        }
        if (setHumanLife > 0) {
            human.setLife(setHumanLife, null);
        }

        Singletons.getModel().getGame().getAction().checkStateEffects();
        Singletons.getModel().getGame().getPhaseHandler().updateObservers();
        updateGUI();
    }

    /**
     * <p>
     * devProcessCardsForZone.
     * </p>
     * 
     * @param data
     *            an array of {@link java.lang.String} objects.
     * @param player
     *            a {@link forge.game.player.Player} object.
     * @return a {@link forge.CardList} object.
     */
    public static List<Card> devProcessCardsForZone(final String[] data, final Player player) {
        final List<Card> cl = new ArrayList<Card>();
        for (final String element : data) {
            final String[] cardinfo = element.trim().split("\\|");

            final Card c = Singletons.getModel().getCardFactory().getCard(CardDb.instance().getCard(cardinfo[0]), player);

            boolean hasSetCurSet = false;
            for (final String info : cardinfo) {
                if (info.startsWith("Set:")) {
                    c.setCurSetCode(info.substring(info.indexOf(':') + 1));
                    hasSetCurSet = true;
                } else if (info.equalsIgnoreCase("Tapped:True")) {
                    c.tap();
                } else if (info.startsWith("Counters:")) {
                    final String[] counterStrings = info.substring(info.indexOf(':') + 1).split(",");
                    for (final String counter : counterStrings) {
                        c.addCounter(CounterType.valueOf(counter), 1, true);
                    }
                } else if (info.equalsIgnoreCase("SummonSick:True")) {
                    c.setSickness(true);
                } else if (info.equalsIgnoreCase("FaceDown:True")) {
                    c.setState(CardCharacteristicName.FaceDown);
                }
            }

            if (!hasSetCurSet) {
                c.setCurSetCode(c.getMostRecentSet());
            }

            c.setImageFilename(CardUtil.buildFilename(c));
            cl.add(c);
        }
        return cl;
    }

    /**
     * <p>
     * devModeTutor.
     * </p>
     * 
     * @since 1.0.15
     */
    public static void devModeTutor() {
        final List<Card> lib = Singletons.getControl().getPlayer().getCardsIn(ZoneType.Library);
        final Object o = GuiChoose.oneOrNone("Choose a card", lib);
        if (null == o) {
            return;
        } else {
            final Card c = (Card) o;
            Singletons.getModel().getGame().getAction().moveToHand(c);
        }
    }

    /**
     * <p>
     * devModeAddCounter.
     * </p>
     * 
     * @since 1.0.15
     */
    public static void devModeAddCounter() {
        final Card o = GuiChoose.oneOrNone("Add counters to which card?", Singletons.getModel().getGame().getCardsIn(ZoneType.Battlefield));
        if (null == o) {
            return;
        } else {
            final Card c = o;
            final CounterType counter = GuiChoose.oneOrNone("Which type of counter?", CounterType.values());
            if (null == counter) {
                return;
            } else {
                final Integer[] integers = new Integer[99];
                for (int j = 0; j < 99; j++) {
                    integers[j] = Integer.valueOf(j);
                }
                final Integer i = GuiChoose.oneOrNone("How many counters?", integers);
                if (null == i) {
                    return;
                } else {
                    c.addCounter(counter, i, false);
                }
            }
        }
    }

    /**
     * <p>
     * devModeTapPerm.
     * </p>
     * 
     * @since 1.0.15
     */
    public static void devModeTapPerm() {
        final List<Card> play = Singletons.getModel().getGame().getCardsIn(ZoneType.Battlefield);
        final Object o = GuiChoose.oneOrNone("Choose a permanent", play);
        if (null == o) {
            return;
        } else {
            final Card c = (Card) o;
            c.tap();
        }
    }

    /**
     * <p>
     * devModeUntapPerm.
     * </p>
     * 
     * @since 1.0.15
     */
    public static void devModeUntapPerm() {
        final List<Card> play = Singletons.getModel().getGame().getCardsIn(ZoneType.Battlefield);
        final Object o = GuiChoose.oneOrNone("Choose a permanent", play);
        if (null == o) {
            return;
        } else {
            final Card c = (Card) o;
            c.untap();
        }
    }

    /**
     * <p>
     * devModeUnlimitedLand.
     * </p>
     * 
     * @since 1.0.16
     */
    public static void devModeUnlimitedLand() {
        Singletons.getControl().getPlayer().addMaxLandsToPlay(100);
    }

    /**
     * <p>
     * devModeSetLife.
     * </p>
     * 
     * @since 1.1.3
     */
    public static void devModeSetLife() {
        final List<Player> players = Singletons.getModel().getGame().getPlayers();
        final Player o = GuiChoose.oneOrNone("Set life for which player?", players);
        if (null == o) {
            return;
        } else {
            final Player p = o;
            final Integer[] integers = new Integer[99];
            for (int j = 0; j < 99; j++) {
                integers[j] = Integer.valueOf(j);
            }
            final Integer i = GuiChoose.oneOrNone("Set life to what?", integers);
            if (null == i) {
                return;
            } else {
                p.setLife(i, null);
            }
        }
    }
    
    /**
     * <p>
     * devModeTutorAnyCard.
     * </p>
     * 
     * @since 1.2.7
     */
    public static void devModeCardToHand() {
        final List<Player> players = Singletons.getModel().getGame().getPlayers();
        final Player p = GuiChoose.oneOrNone("Put card in play for which player?", players);
        if (null == p) return;

        final List<CardPrinted> cards =  Lists.newArrayList(CardDb.instance().getAllUniqueCards());
        Collections.sort(cards);
        
        // use standard forge's list selection dialog
        final CardPrinted c = GuiChoose.oneOrNone("Name the card", cards);
        if (c == null) return;
        
        Card forgeCard = c.toForgeCard(p);
        Singletons.getModel().getGame().getAction().moveToHand(forgeCard);

    }

    public static void devModeCardToBattlefield() {
        final List<Player> players = Singletons.getModel().getGame().getPlayers();
        final Player p = GuiChoose.oneOrNone("Put card in play for which player?", players);
        if (null == p) return;

        final List<CardPrinted> cards =  Lists.newArrayList(CardDb.instance().getAllUniqueCards());
        Collections.sort(cards);

        // use standard forge's list selection dialog
        final CardPrinted c = GuiChoose.oneOrNone("Name the card", cards);
        if (c == null) return;
        
        Card forgeCard = c.toForgeCard(p);
        
        final List<SpellAbility> choices = forgeCard.getBasicSpells();
        if (choices.isEmpty()) return; // when would it happen?

        final SpellAbility sa = choices.size() == 1 ? choices.get(0) : GuiChoose.oneOrNone("Choose", choices); 
        if (sa == null) return; // happens if cancelled

        sa.setActivatingPlayer(p);

        final GameState game = Singletons.getModel().getGame();
        game.getAction().moveToHand(forgeCard); // this is really needed
        game.getAction().playSpellAbilityForFree(sa);

        
    }    

    public static void devModeBreakpoint() {
        List<Player> Players = Singletons.getModel().getGame().getPlayers();
/*
        Combat CombatHandler = AllZone.getCombat();
        TriggerHandler Triggers = AllZone.getTriggerHandler();
        InputControl InputHandler = AllZone.getInputControl();
        ReplacementHandler Replacements = AllZone.getReplacementHandler();
        StaticEffects StaticHandler = AllZone.getStaticEffects();
*/
        List<PlayerZone> Zones = new ArrayList<PlayerZone>();
        for (Player p : Players) {

            Zones.add(p.getZone(ZoneType.Ante));
            Zones.add(p.getZone(ZoneType.Battlefield));
            Zones.add(p.getZone(ZoneType.Command));
            Zones.add(p.getZone(ZoneType.Exile));
            Zones.add(p.getZone(ZoneType.Graveyard));
            Zones.add(p.getZone(ZoneType.Hand));
            Zones.add(p.getZone(ZoneType.Library));
            Zones.add(p.getZone(ZoneType.Sideboard));
            // player has no stack of his own
        }

        //Set a breakpoint on the following statement
        System.out.println("Manual Breakpoint");
    }

} // end class GuiDisplayUtil<|MERGE_RESOLUTION|>--- conflicted
+++ resolved
@@ -279,13 +279,9 @@
         for (final Card card : diff) {
             panelList.add(p.addCard(card));
         }
-<<<<<<< HEAD
-        p.doLayout();
-=======
         if (!diff.isEmpty()) {
             p.doLayout();
         }
->>>>>>> d882046d
         for (final forge.view.arcane.CardPanel toPanel : panelList) {
             p.scrollRectToVisible(new Rectangle(toPanel.getCardX(), toPanel.getCardY(), toPanel
                     .getCardWidth(), toPanel.getCardHeight()));
