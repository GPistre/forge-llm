--- conflicted
+++ resolved
@@ -1,175 +1,104 @@
-package forge.gui.home.quest;
-
-import javax.swing.SwingUtilities;
-
-import forge.Command;
-import forge.Singletons;
-import forge.gui.framework.ICDoc;
-import forge.gui.home.quest.VSubmenuQuestPrefs.PrefInput;
-import forge.quest.data.QuestPreferences;
-
-/** 
- * Controls the quest preferences submenu in the home UI.
- * 
- * <br><br><i>(C at beginning of class name denotes a control class.)</i>
- *
- */
-public enum CSubmenuQuestPrefs implements ICDoc {
-    /** */
-    SINGLETON_INSTANCE;
-
-    /* (non-Javadoc)
-     * @see forge.control.home.IControlSubmenu#update()
-     */
-    @Override
-    public void initialize() {
-    }
-
-    /* (non-Javadoc)
-     * @see forge.control.home.IControlSubmenu#update()
-     */
-    @Override
-    public void update() {
-        SwingUtilities.invokeLater(new Runnable() {
-            @Override public void run() { VSubmenuQuestPrefs.SINGLETON_INSTANCE.focusFirstTextbox(); }
-        });
-    }
-
-    /**
-     * Checks validity of values entered into prefInputs.
-     * @param i0 &emsp; a PrefInput object
-     */
-    public static void validateAndSave(PrefInput i0) {
-        if (i0.getText().equals(i0.getPreviousText())) { return; }
-        final QuestPreferences prefs = Singletons.getModel().getQuestPreferences();
-
-        int val = Integer.parseInt(i0.getText());
-        resetErrors();
-
-<<<<<<< HEAD
-        switch (i0.getQPref()) {
-            case STARTING_CREDITS_EASY: case STARTING_CREDITS_MEDIUM:
-            case STARTING_CREDITS_HARD: case STARTING_CREDITS_EXPERT:
-            case REWARDS_MILLED: case REWARDS_MULLIGAN0:
-            case REWARDS_ALTERNATIVE: case REWARDS_TURN5:
-                if (val > 500) {
-                    showError(i0, "Value too large (maximum 500).");
-                    return;
-                }
-                break;
-            case BOOSTER_COMMONS:
-                temp1 = prefs.getPrefInt(QPref.BOOSTER_UNCOMMONS);
-                temp2 = prefs.getPrefInt(QPref.BOOSTER_RARES);
-
-                if (temp1 + temp2 + val > 15) {
-                    showError(i0, "Booster packs must have maximum 15 cards.");
-                    return;
-                }
-                break;
-            case BOOSTER_UNCOMMONS:
-                temp1 = prefs.getPrefInt(QPref.BOOSTER_COMMONS);
-                temp2 = prefs.getPrefInt(QPref.BOOSTER_RARES);
-
-                if (temp1 + temp2 + val > 15) {
-                    showError(i0, "Booster packs must have maximum 15 cards.");
-                    return;
-                }
-                break;
-            case BOOSTER_RARES:
-                temp1 = prefs.getPrefInt(QPref.BOOSTER_COMMONS);
-                temp2 = prefs.getPrefInt(QPref.BOOSTER_UNCOMMONS);
-
-                if (temp1 + temp2 + val > 15) {
-                    showError(i0, "Booster packs must have maximum 15 cards.");
-                    return;
-                }
-                break;
-            case REWARDS_TURN1:
-                if (val > 2000) {
-                    showError(i0, "Value too large (maximum 2000).");
-                    return;
-                }
-                break;
-            case SHOP_STARTING_PACKS:
-            case SHOP_SINGLES_COMMON: case SHOP_SINGLES_UNCOMMON: case SHOP_SINGLES_RARE:
-                if (val < 0) {
-                    showError(i0, "Value too small (minimum 0).");
-                    return;
-                } else if (val > 15) {
-                    showError(i0, "Value too large (maximum 15).");
-                    return;
-                }
-                break;
-            case SHOP_WINS_FOR_ADDITIONAL_PACK: case SHOP_MAX_PACKS:
-                if (val < 1) {
-                    showError(i0, "Value too small (minimum 1).");
-                    return;
-                } else if (val > 25) {
-                    showError(i0, "Value too large (maximum 25).");
-                    return;
-                }
-                break;
-            default:
-                if (val > 100) {
-                    showError(i0, "Value too large (maximum 100).");
-                    return;
-                }
-                break;
-=======
-        String validationError = QuestPreferencesHandler.validatePreference(i0.getQPref(), val, prefs);
-        if( null != validationError)
-        {
-            showError(i0, validationError);
-            return;
->>>>>>> 9af799a8
-        }
-
-        prefs.setPref(i0.getQPref(), i0.getText());
-        prefs.save();
-        i0.setPreviousText(i0.getText());
-    }
-
-    private static void showError(PrefInput i0, String s0) {
-        final VSubmenuQuestPrefs view = VSubmenuQuestPrefs.SINGLETON_INSTANCE;
-        String s = "Save failed: " + s0;
-        switch(i0.getErrType()) {
-            case BOOSTER:
-                view.getLblErrBooster().setVisible(true);
-                view.getLblErrBooster().setText(s);
-                break;
-            case DIFFICULTY:
-                view.getLblErrDifficulty().setVisible(true);
-                view.getLblErrDifficulty().setText(s);
-                break;
-            case REWARDS:
-                view.getLblErrRewards().setVisible(true);
-                view.getLblErrRewards().setText(s);
-                break;
-            case SHOP:
-                view.getLblErrShop().setVisible(true);
-                view.getLblErrShop().setText(s);
-                break;
-            default:
-        }
-
-        i0.setText(i0.getPreviousText());
-    }
-
-    /** */
-    public static void resetErrors() {
-        final VSubmenuQuestPrefs view = VSubmenuQuestPrefs.SINGLETON_INSTANCE;
-
-        view.getLblErrBooster().setVisible(false);
-        view.getLblErrDifficulty().setVisible(false);
-        view.getLblErrRewards().setVisible(false);
-        view.getLblErrShop().setVisible(false);
-    }
-
-    /* (non-Javadoc)
-     * @see forge.gui.framework.ICDoc#getCommandOnSelect()
-     */
-    @Override
-    public Command getCommandOnSelect() {
-        return null;
-    }
-}
+package forge.gui.home.quest;
+
+import javax.swing.SwingUtilities;
+
+import forge.Command;
+import forge.Singletons;
+import forge.gui.framework.ICDoc;
+import forge.gui.home.quest.VSubmenuQuestPrefs.PrefInput;
+import forge.quest.data.QuestPreferences;
+
+/** 
+ * Controls the quest preferences submenu in the home UI.
+ * 
+ * <br><br><i>(C at beginning of class name denotes a control class.)</i>
+ *
+ */
+public enum CSubmenuQuestPrefs implements ICDoc {
+    /** */
+    SINGLETON_INSTANCE;
+
+    /* (non-Javadoc)
+     * @see forge.control.home.IControlSubmenu#update()
+     */
+    @Override
+    public void initialize() {
+    }
+
+    /* (non-Javadoc)
+     * @see forge.control.home.IControlSubmenu#update()
+     */
+    @Override
+    public void update() {
+        SwingUtilities.invokeLater(new Runnable() {
+            @Override public void run() { VSubmenuQuestPrefs.SINGLETON_INSTANCE.focusFirstTextbox(); }
+        });
+    }
+
+    /**
+     * Checks validity of values entered into prefInputs.
+     * @param i0 &emsp; a PrefInput object
+     */
+    public static void validateAndSave(PrefInput i0) {
+        if (i0.getText().equals(i0.getPreviousText())) { return; }
+        final QuestPreferences prefs = Singletons.getModel().getQuestPreferences();
+
+        int val = Integer.parseInt(i0.getText());
+        resetErrors();
+
+        String validationError = QuestPreferencesHandler.validatePreference(i0.getQPref(), val, prefs);
+        if( null != validationError)
+        {
+            showError(i0, validationError);
+            return;
+        }
+
+        prefs.setPref(i0.getQPref(), i0.getText());
+        prefs.save();
+        i0.setPreviousText(i0.getText());
+    }
+
+    private static void showError(PrefInput i0, String s0) {
+        final VSubmenuQuestPrefs view = VSubmenuQuestPrefs.SINGLETON_INSTANCE;
+        String s = "Save failed: " + s0;
+        switch(i0.getErrType()) {
+            case BOOSTER:
+                view.getLblErrBooster().setVisible(true);
+                view.getLblErrBooster().setText(s);
+                break;
+            case DIFFICULTY:
+                view.getLblErrDifficulty().setVisible(true);
+                view.getLblErrDifficulty().setText(s);
+                break;
+            case REWARDS:
+                view.getLblErrRewards().setVisible(true);
+                view.getLblErrRewards().setText(s);
+                break;
+            case SHOP:
+                view.getLblErrShop().setVisible(true);
+                view.getLblErrShop().setText(s);
+                break;
+            default:
+        }
+
+        i0.setText(i0.getPreviousText());
+    }
+
+    /** */
+    public static void resetErrors() {
+        final VSubmenuQuestPrefs view = VSubmenuQuestPrefs.SINGLETON_INSTANCE;
+
+        view.getLblErrBooster().setVisible(false);
+        view.getLblErrDifficulty().setVisible(false);
+        view.getLblErrRewards().setVisible(false);
+        view.getLblErrShop().setVisible(false);
+    }
+
+    /* (non-Javadoc)
+     * @see forge.gui.framework.ICDoc#getCommandOnSelect()
+     */
+    @Override
+    public Command getCommandOnSelect() {
+        return null;
+    }
+}