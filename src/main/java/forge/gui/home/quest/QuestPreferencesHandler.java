--- conflicted
+++ resolved
@@ -1,466 +1,444 @@
-package forge.gui.home.quest;
-
-import java.awt.Color;
-import java.awt.Font;
-import java.awt.event.FocusAdapter;
-import java.awt.event.FocusEvent;
-import java.awt.event.MouseAdapter;
-import java.awt.event.MouseEvent;
-
-import javax.swing.ImageIcon;
-import javax.swing.JPanel;
-import javax.swing.JTextField;
-import javax.swing.SwingConstants;
-
-import net.miginfocom.swing.MigLayout;
-import forge.Singletons;
-import forge.gui.toolbox.FLabel;
-import forge.gui.toolbox.FSkin;
-import forge.quest.data.QuestPreferences;
-import forge.quest.data.QuestPreferences.QPref;
-
-/** 
- * TODO: Write javadoc for this type.
- *
- */
-@SuppressWarnings("serial")
-public class QuestPreferencesHandler extends JPanel {
-    private final QuestPreferences prefs;
-    private final JPanel pnlDifficulty, pnlBooster, pnlRewards, pnlShop;
-    private final FLabel lblErrRewards, lblErrBooster, lblErrDifficulty, lblErrShop;
-    private String constraints1, constraints2;
-
-    private enum ErrType {
-        REWARDS,
-        DIFFICULTY,
-        BOOSTER,
-        SHOP
-    }
-
-    /** */
-    public QuestPreferencesHandler() {
-        this.setOpaque(false);
-        this.setLayout(new MigLayout("insets 0, gap 0, wrap"));
-        this.prefs = Singletons.getModel().getQuestPreferences();
-
-        pnlRewards = new JPanel();
-        pnlDifficulty = new JPanel();
-        pnlBooster = new JPanel();
-        pnlShop = new JPanel();
-
-        lblErrRewards = new FLabel.Builder().text("Rewards Error").fontStyle(Font.BOLD).build();
-        lblErrDifficulty = new FLabel.Builder().text("Difficulty Error").fontStyle(Font.BOLD).build();
-        lblErrBooster = new FLabel.Builder().text("Booster Error").fontStyle(Font.BOLD).build();
-        lblErrShop = new FLabel.Builder().text("Shop Error").fontStyle(Font.BOLD).build();
-
-        lblErrRewards.setForeground(Color.red);
-        lblErrDifficulty.setForeground(Color.red);
-        lblErrBooster.setForeground(Color.red);
-        lblErrShop.setForeground(Color.red);
-
-        // Rewards panel
-        pnlRewards.setOpaque(false);
-        pnlRewards.setLayout(new MigLayout("insets 0, gap 0, wrap 2"));
-
-        pnlRewards.add(new FLabel.Builder().text("Rewards")
-                .icon(new ImageIcon("res/images/icons/CoinIcon.png")).build(),
-                "w 100%!, h 30px!, span 2 1");
-        pnlRewards.add(lblErrRewards, "w 100%!, h 30px!, span 2 1");
-
-        constraints1 = "w 60px, h 26px!";
-        constraints2 = "w 150px!, h 26px!";
-
-        pnlRewards.add(new FLabel.Builder().text("Base winnings").build(), constraints2);
-        pnlRewards.add(new PrefInput(QPref.REWARDS_BASE, ErrType.REWARDS), constraints1);
-
-        pnlRewards.add(new FLabel.Builder().text("No losses").build(), constraints2);
-        pnlRewards.add(new PrefInput(QPref.REWARDS_UNDEFEATED, ErrType.REWARDS), constraints1);
-
-        pnlRewards.add(new FLabel.Builder().text("Poison win").build(), constraints2);
-        pnlRewards.add(new PrefInput(QPref.REWARDS_POISON, ErrType.REWARDS), constraints1);
-
-        pnlRewards.add(new FLabel.Builder().text("Milling win").build(), constraints2);
-        pnlRewards.add(new PrefInput(QPref.REWARDS_MILLED, ErrType.REWARDS), constraints1);
-
-        pnlRewards.add(new FLabel.Builder().text("Mulligan 0 win").build(), constraints2);
-        pnlRewards.add(new PrefInput(QPref.REWARDS_MULLIGAN0, ErrType.REWARDS), constraints1);
-
-        pnlRewards.add(new FLabel.Builder().text("Alternative win").build(), constraints2);
-        pnlRewards.add(new PrefInput(QPref.REWARDS_ALTERNATIVE, ErrType.REWARDS), constraints1);
-
-        pnlRewards.add(new FLabel.Builder().text("Win by turn 15").build(), constraints2);
-        pnlRewards.add(new PrefInput(QPref.REWARDS_TURN15, ErrType.REWARDS), constraints1);
-
-        pnlRewards.add(new FLabel.Builder().text("Win by turn 10").build(), constraints2);
-        pnlRewards.add(new PrefInput(QPref.REWARDS_TURN10, ErrType.REWARDS), constraints1);
-
-        pnlRewards.add(new FLabel.Builder().text("Win by turn 5").build(), constraints2);
-        pnlRewards.add(new PrefInput(QPref.REWARDS_TURN5, ErrType.REWARDS), constraints1);
-
-        pnlRewards.add(new FLabel.Builder().text("First turn win").build(), constraints2);
-        pnlRewards.add(new PrefInput(QPref.REWARDS_TURN1, ErrType.REWARDS), constraints1);
-
-        // Difficulty table panel
-        pnlDifficulty.setOpaque(false);
-        pnlDifficulty.setLayout(new MigLayout("insets 0, gap 0, wrap 5"));
-
-        pnlDifficulty.add(new FLabel.Builder().text("Difficulty Adjustments").icon(new ImageIcon("res/images/icons/NotesIcon.png")).build(), "w 100%!, h 30px!, span 5 1");
-        pnlDifficulty.add(lblErrDifficulty, "w 100%!, h 30px!, span 5 1");
-
-        constraints1 = "w 60px!, h 26px!";
-        constraints2 = "w 150px!, h 26px!";
-
-        pnlDifficulty.add(new FLabel.Builder().text("").build(), constraints2);
-        pnlDifficulty.add(new FLabel.Builder().text("Easy").build(), constraints1);
-        pnlDifficulty.add(new FLabel.Builder().text("Medium").build(), constraints1);
-        pnlDifficulty.add(new FLabel.Builder().text("Hard").build(), constraints1);
-        pnlDifficulty.add(new FLabel.Builder().text("Expert").build(), constraints1);
-
-        pnlDifficulty.add(new FLabel.Builder().text("Wins For Booster").build(), constraints2);
-        pnlDifficulty.add(new PrefInput(QPref.WINS_BOOSTER_EASY, ErrType.DIFFICULTY), constraints1);
-        pnlDifficulty.add(new PrefInput(QPref.WINS_BOOSTER_MEDIUM, ErrType.DIFFICULTY), constraints1);
-        pnlDifficulty.add(new PrefInput(QPref.WINS_BOOSTER_HARD, ErrType.DIFFICULTY), constraints1);
-        pnlDifficulty.add(new PrefInput(QPref.WINS_BOOSTER_EXPERT, ErrType.DIFFICULTY), constraints1);
-
-        pnlDifficulty.add(new FLabel.Builder().text("Wins For Rank Increase").build(), constraints2);
-        pnlDifficulty.add(new PrefInput(QPref.WINS_RANKUP_EASY, ErrType.DIFFICULTY), constraints1);
-        pnlDifficulty.add(new PrefInput(QPref.WINS_RANKUP_MEDIUM, ErrType.DIFFICULTY), constraints1);
-        pnlDifficulty.add(new PrefInput(QPref.WINS_RANKUP_HARD, ErrType.DIFFICULTY), constraints1);
-        pnlDifficulty.add(new PrefInput(QPref.WINS_RANKUP_EXPERT, ErrType.DIFFICULTY), constraints1);
-
-        pnlDifficulty.add(new FLabel.Builder().text("Wins For Medium AI").build(), constraints2);
-        pnlDifficulty.add(new PrefInput(QPref.WINS_MEDIUMAI_EASY, ErrType.DIFFICULTY), constraints1);
-        pnlDifficulty.add(new PrefInput(QPref.WINS_MEDIUMAI_MEDIUM, ErrType.DIFFICULTY), constraints1);
-        pnlDifficulty.add(new PrefInput(QPref.WINS_MEDIUMAI_HARD, ErrType.DIFFICULTY), constraints1);
-        pnlDifficulty.add(new PrefInput(QPref.WINS_MEDIUMAI_EXPERT, ErrType.DIFFICULTY), constraints1);
-
-        pnlDifficulty.add(new FLabel.Builder().text("Wins For Hard AI").build(), constraints2);
-        pnlDifficulty.add(new PrefInput(QPref.WINS_HARDAI_EASY, ErrType.DIFFICULTY), constraints1);
-        pnlDifficulty.add(new PrefInput(QPref.WINS_HARDAI_MEDIUM, ErrType.DIFFICULTY), constraints1);
-        pnlDifficulty.add(new PrefInput(QPref.WINS_HARDAI_HARD, ErrType.DIFFICULTY), constraints1);
-        pnlDifficulty.add(new PrefInput(QPref.WINS_HARDAI_EXPERT, ErrType.DIFFICULTY), constraints1);
-
-        pnlDifficulty.add(new FLabel.Builder().text("Wins For Expert AI").build(), constraints2);
-        pnlDifficulty.add(new PrefInput(QPref.WINS_EXPERTAI_EASY, ErrType.DIFFICULTY), constraints1);
-        pnlDifficulty.add(new PrefInput(QPref.WINS_EXPERTAI_MEDIUM, ErrType.DIFFICULTY), constraints1);
-        pnlDifficulty.add(new PrefInput(QPref.WINS_EXPERTAI_HARD, ErrType.DIFFICULTY), constraints1);
-        pnlDifficulty.add(new PrefInput(QPref.WINS_EXPERTAI_EXPERT, ErrType.DIFFICULTY), constraints1);
-
-        pnlDifficulty.add(new FLabel.Builder().text("Starting commons").build(), constraints2);
-        pnlDifficulty.add(new PrefInput(QPref.STARTING_COMMONS_EASY, ErrType.DIFFICULTY), constraints1);
-        pnlDifficulty.add(new PrefInput(QPref.STARTING_COMMONS_MEDIUM, ErrType.DIFFICULTY), constraints1);
-        pnlDifficulty.add(new PrefInput(QPref.STARTING_COMMONS_HARD, ErrType.DIFFICULTY), constraints1);
-        pnlDifficulty.add(new PrefInput(QPref.STARTING_COMMONS_EXPERT, ErrType.DIFFICULTY), constraints1);
-
-        pnlDifficulty.add(new FLabel.Builder().text("Starting uncommons").build(), constraints2);
-        pnlDifficulty.add(new PrefInput(QPref.STARTING_UNCOMMONS_EASY, ErrType.DIFFICULTY), constraints1);
-        pnlDifficulty.add(new PrefInput(QPref.STARTING_UNCOMMONS_MEDIUM, ErrType.DIFFICULTY), constraints1);
-        pnlDifficulty.add(new PrefInput(QPref.STARTING_UNCOMMONS_HARD, ErrType.DIFFICULTY), constraints1);
-        pnlDifficulty.add(new PrefInput(QPref.STARTING_UNCOMMONS_EXPERT, ErrType.DIFFICULTY), constraints1);
-
-        pnlDifficulty.add(new FLabel.Builder().text("Starting rares").build(), constraints2);
-        pnlDifficulty.add(new PrefInput(QPref.STARTING_RARES_EASY, ErrType.DIFFICULTY), constraints1);
-        pnlDifficulty.add(new PrefInput(QPref.STARTING_RARES_MEDIUM, ErrType.DIFFICULTY), constraints1);
-        pnlDifficulty.add(new PrefInput(QPref.STARTING_RARES_HARD, ErrType.DIFFICULTY), constraints1);
-        pnlDifficulty.add(new PrefInput(QPref.STARTING_RARES_EXPERT, ErrType.DIFFICULTY), constraints1);
-
-        pnlDifficulty.add(new FLabel.Builder().text("Starting credits").build(), constraints2);
-        pnlDifficulty.add(new PrefInput(QPref.STARTING_CREDITS_EASY, ErrType.DIFFICULTY), constraints1);
-        pnlDifficulty.add(new PrefInput(QPref.STARTING_CREDITS_MEDIUM, ErrType.DIFFICULTY), constraints1);
-        pnlDifficulty.add(new PrefInput(QPref.STARTING_CREDITS_HARD, ErrType.DIFFICULTY), constraints1);
-        pnlDifficulty.add(new PrefInput(QPref.STARTING_CREDITS_EXPERT, ErrType.DIFFICULTY), constraints1);
-
-        pnlDifficulty.add(new FLabel.Builder().text("Starting basic lands").build(), constraints2);
-        pnlDifficulty.add(new PrefInput(QPref.STARTING_BASIC_LANDS, ErrType.DIFFICULTY), constraints1 + ", wrap");
-
-        pnlDifficulty.add(new FLabel.Builder().text("Starting snow lands").build(), constraints2);
-        pnlDifficulty.add(new PrefInput(QPref.STARTING_SNOW_LANDS, ErrType.DIFFICULTY), constraints1 + ", wrap");
-
-        pnlDifficulty.add(new FLabel.Builder().text("Penalty for loss").build(), constraints2);
-        pnlDifficulty.add(new PrefInput(QPref.PENALTY_LOSS, ErrType.DIFFICULTY), constraints1 + ", wrap");
-
-        // Booster breakdown panel
-        pnlBooster.setOpaque(false);
-        pnlBooster.setLayout(new MigLayout("insets 0, gap 0, wrap 2"));
-
-        pnlBooster.add(new FLabel.Builder().text("Booster Pack Ratios")
-                .icon(new ImageIcon("res/images/icons/BookIcon.png")).build(),
-                "w 100%!, h 30px!, span 2 1");
-        pnlBooster.add(lblErrBooster, "w 100%!, h 30px!, span 2 1");
-
-        constraints1 = "w 60px!, h 26px!";
-        constraints2 = "w 150px!, h 26px!";
-        pnlBooster.add(new FLabel.Builder().text("Common").build(), constraints2);
-        pnlBooster.add(new PrefInput(QPref.BOOSTER_COMMONS, ErrType.BOOSTER), constraints1);
-
-        pnlBooster.add(new FLabel.Builder().text("Uncommon").build(), constraints2);
-        pnlBooster.add(new PrefInput(QPref.BOOSTER_UNCOMMONS, ErrType.BOOSTER), constraints1);
-
-        pnlBooster.add(new FLabel.Builder().text("Rare").build(), constraints2);
-        pnlBooster.add(new PrefInput(QPref.BOOSTER_RARES, ErrType.BOOSTER), constraints1);
-
-        // Shop panel
-        pnlShop.setOpaque(false);
-        pnlShop.setLayout(new MigLayout("insets 0, gap 0, wrap 2"));
-
-        pnlShop.add(new FLabel.Builder().text("Shop Preferences")
-                .icon(new ImageIcon("res/images/icons/CoinIcon.png")).build(), "w 100%!, h 30px!, span 2 1");
-        pnlShop.add(lblErrShop, "w 100%!, h 30px!, span 2 1");
-
-        constraints1 = "w 60px, h 26px!";
-        constraints2 = "w 150px!, h 26px!";
-
-        pnlShop.add(new FLabel.Builder().text("Maximum Packs").build(), constraints2);
-        pnlShop.add(new PrefInput(QPref.SHOP_MAX_PACKS, ErrType.SHOP), constraints1);
-
-        pnlShop.add(new FLabel.Builder().text("Starting Packs").build(), constraints2);
-        pnlShop.add(new PrefInput(QPref.SHOP_STARTING_PACKS, ErrType.SHOP), constraints1);
-
-        pnlShop.add(new FLabel.Builder().text("Wins for Pack").build(), constraints2);
-        pnlShop.add(new PrefInput(QPref.SHOP_WINS_FOR_ADDITIONAL_PACK, ErrType.SHOP), constraints1);
-
-        pnlShop.add(new FLabel.Builder().text("Common Singles").build(), constraints2);
-        pnlShop.add(new PrefInput(QPref.SHOP_SINGLES_COMMON, ErrType.SHOP), constraints1);
-
-        pnlShop.add(new FLabel.Builder().text("Uncommon Singles").build(), constraints2);
-        pnlShop.add(new PrefInput(QPref.SHOP_SINGLES_UNCOMMON, ErrType.SHOP), constraints1);
-
-        pnlShop.add(new FLabel.Builder().text("Rare Singles").build(), constraints2);
-        pnlShop.add(new PrefInput(QPref.SHOP_SINGLES_RARE, ErrType.SHOP), constraints1);
-
-        constraints1 = "w 100%!, gap 0 0 20px 0";
-        this.add(pnlRewards, constraints1);
-        this.add(pnlDifficulty, constraints1);
-        this.add(pnlBooster, constraints1);
-        this.add(pnlShop, constraints1);
-
-        resetErrors();
-    }
-
-    private class PrefInput extends JTextField {
-        private final QPref qpref;
-        private final ErrType err;
-        private final Color clrHover, clrActive, clrText;
-        private boolean isFocus = false;
-        private String previousText = "";
-
-        /**
-         * @param qp1 &emsp; {@link forge.quest.data.QuestPreferences.QPref}
-         *                  preferences ident enum
-         * @param e0 &emsp; {@link forge.view.home.ViewQuestPreference.ErrType}
-         *                  where error should display to
-         */
-        public PrefInput(QPref qp0, ErrType e0) {
-            super();
-
-            this.qpref = qp0;
-            this.err = e0;
-            this.clrHover = FSkin.getColor(FSkin.Colors.CLR_HOVER);
-            this.clrActive = FSkin.getColor(FSkin.Colors.CLR_ACTIVE);
-            this.clrText = FSkin.getColor(FSkin.Colors.CLR_TEXT);
-
-            this.setOpaque(false);
-            this.setBorder(null);
-            this.setFont(FSkin.getFont(13));
-            this.setForeground(clrText);
-            this.setCaretColor(clrText);
-            this.setBackground(clrHover);
-            this.setHorizontalAlignment(SwingConstants.CENTER);
-            this.setText(prefs.getPref(qpref));
-            this.setPreviousText(prefs.getPref(qpref));
-
-            this.addMouseListener(new MouseAdapter() {
-                @Override
-                public void mouseEntered(MouseEvent e) {
-                    if (isFocus) { return; }
-                    setOpaque(true);
-                    repaint();
-                }
-
-                @Override
-                public void mouseExited(MouseEvent e) {
-                    if (isFocus) { return; }
-                    setOpaque(false);
-                    repaint();
-                }
-            });
-
-            this.addFocusListener(new FocusAdapter() {
-                @Override
-                public void focusGained(FocusEvent e) {
-                    isFocus = true;
-                    setOpaque(true);
-                    setBackground(clrActive);
-                }
-
-                @Override
-                public void focusLost(FocusEvent e) {
-                    isFocus = false;
-                    setOpaque(false);
-                    setBackground(clrHover);
-
-                    // TODO for slight performance improvement
-                    // check if value has changed before validating
-                    validateAndSave(PrefInput.this);
-                }
-            });
-        }
-
-        public QPref getQPref() {
-            return this.qpref;
-        }
-
-        public ErrType getErrType() {
-            return this.err;
-        }
-
-        public String getPreviousText() {
-            return this.previousText;
-        }
-
-        public void setPreviousText(String s0) {
-            this.previousText = s0;
-        }
-    }
-
-    
-    /**
-     * Checks validity of values entered into prefInputs.
-     * @param i0 &emsp; a PrefInput object
-     */
-    private void validateAndSave(PrefInput i0) {
-        if (i0.getText().equals(i0.getPreviousText())) { return; }
-
-        int val = Integer.parseInt(i0.getText());
-        resetErrors();
-
-        String validationError = validatePreference(i0.getQPref(), val, prefs);
-        if( null != validationError)
-        {
-            showError(i0, validationError);
-            return;
-        }
-
-        prefs.setPreference(i0.getQPref(), i0.getText());
-        prefs.save();
-        i0.setPreviousText(i0.getText());
-    }
-
-    public static String validatePreference(QPref qpref, int val, QuestPreferences current) {
-        int temp1, temp2;
-        switch (qpref) {
-            case STARTING_CREDITS_EASY: case STARTING_CREDITS_MEDIUM:
-            case STARTING_CREDITS_HARD: case STARTING_CREDITS_EXPERT:
-            case REWARDS_MILLED: case REWARDS_MULLIGAN0:
-            case REWARDS_ALTERNATIVE: case REWARDS_TURN5:
-                if (val > 500) {
-                    return "Value too large (maximum 500).";
-                }
-                break;
-            case BOOSTER_COMMONS:
-<<<<<<< HEAD
-                temp1 = prefs.getPrefInt(QPref.BOOSTER_UNCOMMONS);
-                temp2 = prefs.getPrefInt(QPref.BOOSTER_RARES);
-=======
-                temp1 = current.getPreferenceInt(QPref.BOOSTER_UNCOMMONS);
-                temp2 = current.getPreferenceInt(QPref.BOOSTER_RARES);
->>>>>>> 9af799a8
-
-                if (temp1 + temp2 + val > 15) {
-                    return "Booster packs must have maximum 15 cards.";
-                }
-                break;
-            case BOOSTER_UNCOMMONS:
-<<<<<<< HEAD
-                temp1 = prefs.getPrefInt(QPref.BOOSTER_COMMONS);
-                temp2 = prefs.getPrefInt(QPref.BOOSTER_RARES);
-=======
-                temp1 = current.getPreferenceInt(QPref.BOOSTER_COMMONS);
-                temp2 = current.getPreferenceInt(QPref.BOOSTER_RARES);
->>>>>>> 9af799a8
-
-                if (temp1 + temp2 + val > 15) {
-                    return "Booster packs must have maximum 15 cards.";
-                }
-                break;
-            case BOOSTER_RARES:
-<<<<<<< HEAD
-                temp1 = prefs.getPrefInt(QPref.BOOSTER_COMMONS);
-                temp2 = prefs.getPrefInt(QPref.BOOSTER_UNCOMMONS);
-=======
-                temp1 = current.getPreferenceInt(QPref.BOOSTER_COMMONS);
-                temp2 = current.getPreferenceInt(QPref.BOOSTER_UNCOMMONS);
->>>>>>> 9af799a8
-
-                if (temp1 + temp2 + val > 15) {
-                    return "Booster packs must have maximum 15 cards.";
-                }
-                break;
-            case REWARDS_TURN1:
-                if (val > 2000) {
-                    return "Value too large (maximum 2000).";
-                }
-                break;
-            case SHOP_STARTING_PACKS:
-            case SHOP_SINGLES_COMMON: case SHOP_SINGLES_UNCOMMON: case SHOP_SINGLES_RARE:
-                if (val < 0) {
-                    return "Value too small (minimum 0).";
-                } else if (val > 15) {
-                    return "Value too large (maximum 15).";
-                }
-                break;
-            case SHOP_WINS_FOR_ADDITIONAL_PACK: case SHOP_MAX_PACKS:
-                if (val < 1) {
-                    return "Value too small (minimum 1).";
-                } else if (val > 25) {
-                    return "Value too large (maximum 25).";
-                }
-                break;
-            default:
-                if (val > 100) {
-                    return "Value too large (maximum 100).";
-                }
-                break;
-        }
-<<<<<<< HEAD
-
-        prefs.setPref(i0.getQPref(), i0.getText());
-        prefs.save();
-        i0.setPreviousText(i0.getText());
-=======
-        return null;
->>>>>>> 9af799a8
-    }
-
-    private void showError(PrefInput i0, String s0) {
-        String s = "Save failed: " + s0;
-        switch(i0.getErrType()) {
-            case BOOSTER:
-                lblErrBooster.setVisible(true);
-                lblErrBooster.setText(s);
-                break;
-            case DIFFICULTY:
-                lblErrDifficulty.setVisible(true);
-                lblErrDifficulty.setText(s);
-                break;
-            case REWARDS:
-                lblErrRewards.setVisible(true);
-                lblErrRewards.setText(s);
-                break;
-            case SHOP:
-                lblErrShop.setVisible(true);
-                lblErrShop.setText(s);
-                break;
-            default:
-        }
-
-        i0.setText(i0.getPreviousText());
-    }
-
-    private void resetErrors() {
-        lblErrBooster.setVisible(false);
-        lblErrDifficulty.setVisible(false);
-        lblErrRewards.setVisible(false);
-        lblErrShop.setVisible(false);
-    }
-}
+package forge.gui.home.quest;
+
+import java.awt.Color;
+import java.awt.Font;
+import java.awt.event.FocusAdapter;
+import java.awt.event.FocusEvent;
+import java.awt.event.MouseAdapter;
+import java.awt.event.MouseEvent;
+
+import javax.swing.ImageIcon;
+import javax.swing.JPanel;
+import javax.swing.JTextField;
+import javax.swing.SwingConstants;
+
+import net.miginfocom.swing.MigLayout;
+import forge.Singletons;
+import forge.gui.toolbox.FLabel;
+import forge.gui.toolbox.FSkin;
+import forge.quest.data.QuestPreferences;
+import forge.quest.data.QuestPreferences.QPref;
+
+/** 
+ * TODO: Write javadoc for this type.
+ *
+ */
+@SuppressWarnings("serial")
+public class QuestPreferencesHandler extends JPanel {
+    private final QuestPreferences prefs;
+    private final JPanel pnlDifficulty, pnlBooster, pnlRewards, pnlShop;
+    private final FLabel lblErrRewards, lblErrBooster, lblErrDifficulty, lblErrShop;
+    private String constraints1, constraints2;
+
+    private enum ErrType {
+        REWARDS,
+        DIFFICULTY,
+        BOOSTER,
+        SHOP
+    }
+
+    /** */
+    public QuestPreferencesHandler() {
+        this.setOpaque(false);
+        this.setLayout(new MigLayout("insets 0, gap 0, wrap"));
+        this.prefs = Singletons.getModel().getQuestPreferences();
+
+        pnlRewards = new JPanel();
+        pnlDifficulty = new JPanel();
+        pnlBooster = new JPanel();
+        pnlShop = new JPanel();
+
+        lblErrRewards = new FLabel.Builder().text("Rewards Error").fontStyle(Font.BOLD).build();
+        lblErrDifficulty = new FLabel.Builder().text("Difficulty Error").fontStyle(Font.BOLD).build();
+        lblErrBooster = new FLabel.Builder().text("Booster Error").fontStyle(Font.BOLD).build();
+        lblErrShop = new FLabel.Builder().text("Shop Error").fontStyle(Font.BOLD).build();
+
+        lblErrRewards.setForeground(Color.red);
+        lblErrDifficulty.setForeground(Color.red);
+        lblErrBooster.setForeground(Color.red);
+        lblErrShop.setForeground(Color.red);
+
+        // Rewards panel
+        pnlRewards.setOpaque(false);
+        pnlRewards.setLayout(new MigLayout("insets 0, gap 0, wrap 2"));
+
+        pnlRewards.add(new FLabel.Builder().text("Rewards")
+                .icon(new ImageIcon("res/images/icons/CoinIcon.png")).build(),
+                "w 100%!, h 30px!, span 2 1");
+        pnlRewards.add(lblErrRewards, "w 100%!, h 30px!, span 2 1");
+
+        constraints1 = "w 60px, h 26px!";
+        constraints2 = "w 150px!, h 26px!";
+
+        pnlRewards.add(new FLabel.Builder().text("Base winnings").build(), constraints2);
+        pnlRewards.add(new PrefInput(QPref.REWARDS_BASE, ErrType.REWARDS), constraints1);
+
+        pnlRewards.add(new FLabel.Builder().text("No losses").build(), constraints2);
+        pnlRewards.add(new PrefInput(QPref.REWARDS_UNDEFEATED, ErrType.REWARDS), constraints1);
+
+        pnlRewards.add(new FLabel.Builder().text("Poison win").build(), constraints2);
+        pnlRewards.add(new PrefInput(QPref.REWARDS_POISON, ErrType.REWARDS), constraints1);
+
+        pnlRewards.add(new FLabel.Builder().text("Milling win").build(), constraints2);
+        pnlRewards.add(new PrefInput(QPref.REWARDS_MILLED, ErrType.REWARDS), constraints1);
+
+        pnlRewards.add(new FLabel.Builder().text("Mulligan 0 win").build(), constraints2);
+        pnlRewards.add(new PrefInput(QPref.REWARDS_MULLIGAN0, ErrType.REWARDS), constraints1);
+
+        pnlRewards.add(new FLabel.Builder().text("Alternative win").build(), constraints2);
+        pnlRewards.add(new PrefInput(QPref.REWARDS_ALTERNATIVE, ErrType.REWARDS), constraints1);
+
+        pnlRewards.add(new FLabel.Builder().text("Win by turn 15").build(), constraints2);
+        pnlRewards.add(new PrefInput(QPref.REWARDS_TURN15, ErrType.REWARDS), constraints1);
+
+        pnlRewards.add(new FLabel.Builder().text("Win by turn 10").build(), constraints2);
+        pnlRewards.add(new PrefInput(QPref.REWARDS_TURN10, ErrType.REWARDS), constraints1);
+
+        pnlRewards.add(new FLabel.Builder().text("Win by turn 5").build(), constraints2);
+        pnlRewards.add(new PrefInput(QPref.REWARDS_TURN5, ErrType.REWARDS), constraints1);
+
+        pnlRewards.add(new FLabel.Builder().text("First turn win").build(), constraints2);
+        pnlRewards.add(new PrefInput(QPref.REWARDS_TURN1, ErrType.REWARDS), constraints1);
+
+        // Difficulty table panel
+        pnlDifficulty.setOpaque(false);
+        pnlDifficulty.setLayout(new MigLayout("insets 0, gap 0, wrap 5"));
+
+        pnlDifficulty.add(new FLabel.Builder().text("Difficulty Adjustments").icon(new ImageIcon("res/images/icons/NotesIcon.png")).build(), "w 100%!, h 30px!, span 5 1");
+        pnlDifficulty.add(lblErrDifficulty, "w 100%!, h 30px!, span 5 1");
+
+        constraints1 = "w 60px!, h 26px!";
+        constraints2 = "w 150px!, h 26px!";
+
+        pnlDifficulty.add(new FLabel.Builder().text("").build(), constraints2);
+        pnlDifficulty.add(new FLabel.Builder().text("Easy").build(), constraints1);
+        pnlDifficulty.add(new FLabel.Builder().text("Medium").build(), constraints1);
+        pnlDifficulty.add(new FLabel.Builder().text("Hard").build(), constraints1);
+        pnlDifficulty.add(new FLabel.Builder().text("Expert").build(), constraints1);
+
+        pnlDifficulty.add(new FLabel.Builder().text("Wins For Booster").build(), constraints2);
+        pnlDifficulty.add(new PrefInput(QPref.WINS_BOOSTER_EASY, ErrType.DIFFICULTY), constraints1);
+        pnlDifficulty.add(new PrefInput(QPref.WINS_BOOSTER_MEDIUM, ErrType.DIFFICULTY), constraints1);
+        pnlDifficulty.add(new PrefInput(QPref.WINS_BOOSTER_HARD, ErrType.DIFFICULTY), constraints1);
+        pnlDifficulty.add(new PrefInput(QPref.WINS_BOOSTER_EXPERT, ErrType.DIFFICULTY), constraints1);
+
+        pnlDifficulty.add(new FLabel.Builder().text("Wins For Rank Increase").build(), constraints2);
+        pnlDifficulty.add(new PrefInput(QPref.WINS_RANKUP_EASY, ErrType.DIFFICULTY), constraints1);
+        pnlDifficulty.add(new PrefInput(QPref.WINS_RANKUP_MEDIUM, ErrType.DIFFICULTY), constraints1);
+        pnlDifficulty.add(new PrefInput(QPref.WINS_RANKUP_HARD, ErrType.DIFFICULTY), constraints1);
+        pnlDifficulty.add(new PrefInput(QPref.WINS_RANKUP_EXPERT, ErrType.DIFFICULTY), constraints1);
+
+        pnlDifficulty.add(new FLabel.Builder().text("Wins For Medium AI").build(), constraints2);
+        pnlDifficulty.add(new PrefInput(QPref.WINS_MEDIUMAI_EASY, ErrType.DIFFICULTY), constraints1);
+        pnlDifficulty.add(new PrefInput(QPref.WINS_MEDIUMAI_MEDIUM, ErrType.DIFFICULTY), constraints1);
+        pnlDifficulty.add(new PrefInput(QPref.WINS_MEDIUMAI_HARD, ErrType.DIFFICULTY), constraints1);
+        pnlDifficulty.add(new PrefInput(QPref.WINS_MEDIUMAI_EXPERT, ErrType.DIFFICULTY), constraints1);
+
+        pnlDifficulty.add(new FLabel.Builder().text("Wins For Hard AI").build(), constraints2);
+        pnlDifficulty.add(new PrefInput(QPref.WINS_HARDAI_EASY, ErrType.DIFFICULTY), constraints1);
+        pnlDifficulty.add(new PrefInput(QPref.WINS_HARDAI_MEDIUM, ErrType.DIFFICULTY), constraints1);
+        pnlDifficulty.add(new PrefInput(QPref.WINS_HARDAI_HARD, ErrType.DIFFICULTY), constraints1);
+        pnlDifficulty.add(new PrefInput(QPref.WINS_HARDAI_EXPERT, ErrType.DIFFICULTY), constraints1);
+
+        pnlDifficulty.add(new FLabel.Builder().text("Wins For Expert AI").build(), constraints2);
+        pnlDifficulty.add(new PrefInput(QPref.WINS_EXPERTAI_EASY, ErrType.DIFFICULTY), constraints1);
+        pnlDifficulty.add(new PrefInput(QPref.WINS_EXPERTAI_MEDIUM, ErrType.DIFFICULTY), constraints1);
+        pnlDifficulty.add(new PrefInput(QPref.WINS_EXPERTAI_HARD, ErrType.DIFFICULTY), constraints1);
+        pnlDifficulty.add(new PrefInput(QPref.WINS_EXPERTAI_EXPERT, ErrType.DIFFICULTY), constraints1);
+
+        pnlDifficulty.add(new FLabel.Builder().text("Starting commons").build(), constraints2);
+        pnlDifficulty.add(new PrefInput(QPref.STARTING_COMMONS_EASY, ErrType.DIFFICULTY), constraints1);
+        pnlDifficulty.add(new PrefInput(QPref.STARTING_COMMONS_MEDIUM, ErrType.DIFFICULTY), constraints1);
+        pnlDifficulty.add(new PrefInput(QPref.STARTING_COMMONS_HARD, ErrType.DIFFICULTY), constraints1);
+        pnlDifficulty.add(new PrefInput(QPref.STARTING_COMMONS_EXPERT, ErrType.DIFFICULTY), constraints1);
+
+        pnlDifficulty.add(new FLabel.Builder().text("Starting uncommons").build(), constraints2);
+        pnlDifficulty.add(new PrefInput(QPref.STARTING_UNCOMMONS_EASY, ErrType.DIFFICULTY), constraints1);
+        pnlDifficulty.add(new PrefInput(QPref.STARTING_UNCOMMONS_MEDIUM, ErrType.DIFFICULTY), constraints1);
+        pnlDifficulty.add(new PrefInput(QPref.STARTING_UNCOMMONS_HARD, ErrType.DIFFICULTY), constraints1);
+        pnlDifficulty.add(new PrefInput(QPref.STARTING_UNCOMMONS_EXPERT, ErrType.DIFFICULTY), constraints1);
+
+        pnlDifficulty.add(new FLabel.Builder().text("Starting rares").build(), constraints2);
+        pnlDifficulty.add(new PrefInput(QPref.STARTING_RARES_EASY, ErrType.DIFFICULTY), constraints1);
+        pnlDifficulty.add(new PrefInput(QPref.STARTING_RARES_MEDIUM, ErrType.DIFFICULTY), constraints1);
+        pnlDifficulty.add(new PrefInput(QPref.STARTING_RARES_HARD, ErrType.DIFFICULTY), constraints1);
+        pnlDifficulty.add(new PrefInput(QPref.STARTING_RARES_EXPERT, ErrType.DIFFICULTY), constraints1);
+
+        pnlDifficulty.add(new FLabel.Builder().text("Starting credits").build(), constraints2);
+        pnlDifficulty.add(new PrefInput(QPref.STARTING_CREDITS_EASY, ErrType.DIFFICULTY), constraints1);
+        pnlDifficulty.add(new PrefInput(QPref.STARTING_CREDITS_MEDIUM, ErrType.DIFFICULTY), constraints1);
+        pnlDifficulty.add(new PrefInput(QPref.STARTING_CREDITS_HARD, ErrType.DIFFICULTY), constraints1);
+        pnlDifficulty.add(new PrefInput(QPref.STARTING_CREDITS_EXPERT, ErrType.DIFFICULTY), constraints1);
+
+        pnlDifficulty.add(new FLabel.Builder().text("Starting basic lands").build(), constraints2);
+        pnlDifficulty.add(new PrefInput(QPref.STARTING_BASIC_LANDS, ErrType.DIFFICULTY), constraints1 + ", wrap");
+
+        pnlDifficulty.add(new FLabel.Builder().text("Starting snow lands").build(), constraints2);
+        pnlDifficulty.add(new PrefInput(QPref.STARTING_SNOW_LANDS, ErrType.DIFFICULTY), constraints1 + ", wrap");
+
+        pnlDifficulty.add(new FLabel.Builder().text("Penalty for loss").build(), constraints2);
+        pnlDifficulty.add(new PrefInput(QPref.PENALTY_LOSS, ErrType.DIFFICULTY), constraints1 + ", wrap");
+
+        // Booster breakdown panel
+        pnlBooster.setOpaque(false);
+        pnlBooster.setLayout(new MigLayout("insets 0, gap 0, wrap 2"));
+
+        pnlBooster.add(new FLabel.Builder().text("Booster Pack Ratios")
+                .icon(new ImageIcon("res/images/icons/BookIcon.png")).build(),
+                "w 100%!, h 30px!, span 2 1");
+        pnlBooster.add(lblErrBooster, "w 100%!, h 30px!, span 2 1");
+
+        constraints1 = "w 60px!, h 26px!";
+        constraints2 = "w 150px!, h 26px!";
+        pnlBooster.add(new FLabel.Builder().text("Common").build(), constraints2);
+        pnlBooster.add(new PrefInput(QPref.BOOSTER_COMMONS, ErrType.BOOSTER), constraints1);
+
+        pnlBooster.add(new FLabel.Builder().text("Uncommon").build(), constraints2);
+        pnlBooster.add(new PrefInput(QPref.BOOSTER_UNCOMMONS, ErrType.BOOSTER), constraints1);
+
+        pnlBooster.add(new FLabel.Builder().text("Rare").build(), constraints2);
+        pnlBooster.add(new PrefInput(QPref.BOOSTER_RARES, ErrType.BOOSTER), constraints1);
+
+        // Shop panel
+        pnlShop.setOpaque(false);
+        pnlShop.setLayout(new MigLayout("insets 0, gap 0, wrap 2"));
+
+        pnlShop.add(new FLabel.Builder().text("Shop Preferences")
+                .icon(new ImageIcon("res/images/icons/CoinIcon.png")).build(), "w 100%!, h 30px!, span 2 1");
+        pnlShop.add(lblErrShop, "w 100%!, h 30px!, span 2 1");
+
+        constraints1 = "w 60px, h 26px!";
+        constraints2 = "w 150px!, h 26px!";
+
+        pnlShop.add(new FLabel.Builder().text("Maximum Packs").build(), constraints2);
+        pnlShop.add(new PrefInput(QPref.SHOP_MAX_PACKS, ErrType.SHOP), constraints1);
+
+        pnlShop.add(new FLabel.Builder().text("Starting Packs").build(), constraints2);
+        pnlShop.add(new PrefInput(QPref.SHOP_STARTING_PACKS, ErrType.SHOP), constraints1);
+
+        pnlShop.add(new FLabel.Builder().text("Wins for Pack").build(), constraints2);
+        pnlShop.add(new PrefInput(QPref.SHOP_WINS_FOR_ADDITIONAL_PACK, ErrType.SHOP), constraints1);
+
+        pnlShop.add(new FLabel.Builder().text("Common Singles").build(), constraints2);
+        pnlShop.add(new PrefInput(QPref.SHOP_SINGLES_COMMON, ErrType.SHOP), constraints1);
+
+        pnlShop.add(new FLabel.Builder().text("Uncommon Singles").build(), constraints2);
+        pnlShop.add(new PrefInput(QPref.SHOP_SINGLES_UNCOMMON, ErrType.SHOP), constraints1);
+
+        pnlShop.add(new FLabel.Builder().text("Rare Singles").build(), constraints2);
+        pnlShop.add(new PrefInput(QPref.SHOP_SINGLES_RARE, ErrType.SHOP), constraints1);
+
+        constraints1 = "w 100%!, gap 0 0 20px 0";
+        this.add(pnlRewards, constraints1);
+        this.add(pnlDifficulty, constraints1);
+        this.add(pnlBooster, constraints1);
+        this.add(pnlShop, constraints1);
+
+        resetErrors();
+    }
+
+    private class PrefInput extends JTextField {
+        private final QPref qpref;
+        private final ErrType err;
+        private final Color clrHover, clrActive, clrText;
+        private boolean isFocus = false;
+        private String previousText = "";
+
+        /**
+         * @param qp1 &emsp; {@link forge.quest.data.QuestPreferences.QPref}
+         *                  preferences ident enum
+         * @param e0 &emsp; {@link forge.view.home.ViewQuestPreference.ErrType}
+         *                  where error should display to
+         */
+        public PrefInput(QPref qp0, ErrType e0) {
+            super();
+
+            this.qpref = qp0;
+            this.err = e0;
+            this.clrHover = FSkin.getColor(FSkin.Colors.CLR_HOVER);
+            this.clrActive = FSkin.getColor(FSkin.Colors.CLR_ACTIVE);
+            this.clrText = FSkin.getColor(FSkin.Colors.CLR_TEXT);
+
+            this.setOpaque(false);
+            this.setBorder(null);
+            this.setFont(FSkin.getFont(13));
+            this.setForeground(clrText);
+            this.setCaretColor(clrText);
+            this.setBackground(clrHover);
+            this.setHorizontalAlignment(SwingConstants.CENTER);
+            this.setText(prefs.getPref(qpref));
+            this.setPreviousText(prefs.getPref(qpref));
+
+            this.addMouseListener(new MouseAdapter() {
+                @Override
+                public void mouseEntered(MouseEvent e) {
+                    if (isFocus) { return; }
+                    setOpaque(true);
+                    repaint();
+                }
+
+                @Override
+                public void mouseExited(MouseEvent e) {
+                    if (isFocus) { return; }
+                    setOpaque(false);
+                    repaint();
+                }
+            });
+
+            this.addFocusListener(new FocusAdapter() {
+                @Override
+                public void focusGained(FocusEvent e) {
+                    isFocus = true;
+                    setOpaque(true);
+                    setBackground(clrActive);
+                }
+
+                @Override
+                public void focusLost(FocusEvent e) {
+                    isFocus = false;
+                    setOpaque(false);
+                    setBackground(clrHover);
+
+                    // TODO for slight performance improvement
+                    // check if value has changed before validating
+                    validateAndSave(PrefInput.this);
+                }
+            });
+        }
+
+        public QPref getQPref() {
+            return this.qpref;
+        }
+
+        public ErrType getErrType() {
+            return this.err;
+        }
+
+        public String getPreviousText() {
+            return this.previousText;
+        }
+
+        public void setPreviousText(String s0) {
+            this.previousText = s0;
+        }
+    }
+
+    
+    /**
+     * Checks validity of values entered into prefInputs.
+     * @param i0 &emsp; a PrefInput object
+     */
+    private void validateAndSave(PrefInput i0) {
+        if (i0.getText().equals(i0.getPreviousText())) { return; }
+
+        int val = Integer.parseInt(i0.getText());
+        resetErrors();
+
+        String validationError = validatePreference(i0.getQPref(), val, prefs);
+        if( null != validationError)
+        {
+            showError(i0, validationError);
+            return;
+        }
+
+        prefs.setPref(i0.getQPref(), i0.getText());
+        prefs.save();
+        i0.setPreviousText(i0.getText());
+    }
+
+    public static String validatePreference(QPref qpref, int val, QuestPreferences current) {
+        int temp1, temp2;
+        switch (qpref) {
+            case STARTING_CREDITS_EASY: case STARTING_CREDITS_MEDIUM:
+            case STARTING_CREDITS_HARD: case STARTING_CREDITS_EXPERT:
+            case REWARDS_MILLED: case REWARDS_MULLIGAN0:
+            case REWARDS_ALTERNATIVE: case REWARDS_TURN5:
+                if (val > 500) {
+                    return "Value too large (maximum 500).";
+                }
+                break;
+            case BOOSTER_COMMONS:
+                temp1 = current.getPrefInt(QPref.BOOSTER_UNCOMMONS);
+                temp2 = current.getPrefInt(QPref.BOOSTER_RARES);
+
+                if (temp1 + temp2 + val > 15) {
+                    return "Booster packs must have maximum 15 cards.";
+                }
+                break;
+            case BOOSTER_UNCOMMONS:
+                temp1 = current.getPrefInt(QPref.BOOSTER_COMMONS);
+                temp2 = current.getPrefInt(QPref.BOOSTER_RARES);
+
+                if (temp1 + temp2 + val > 15) {
+                    return "Booster packs must have maximum 15 cards.";
+                }
+                break;
+            case BOOSTER_RARES:
+                temp1 = current.getPrefInt(QPref.BOOSTER_COMMONS);
+                temp2 = current.getPrefInt(QPref.BOOSTER_UNCOMMONS);
+
+                if (temp1 + temp2 + val > 15) {
+                    return "Booster packs must have maximum 15 cards.";
+                }
+                break;
+            case REWARDS_TURN1:
+                if (val > 2000) {
+                    return "Value too large (maximum 2000).";
+                }
+                break;
+            case SHOP_STARTING_PACKS:
+            case SHOP_SINGLES_COMMON: case SHOP_SINGLES_UNCOMMON: case SHOP_SINGLES_RARE:
+                if (val < 0) {
+                    return "Value too small (minimum 0).";
+                } else if (val > 15) {
+                    return "Value too large (maximum 15).";
+                }
+                break;
+            case SHOP_WINS_FOR_ADDITIONAL_PACK: case SHOP_MAX_PACKS:
+                if (val < 1) {
+                    return "Value too small (minimum 1).";
+                } else if (val > 25) {
+                    return "Value too large (maximum 25).";
+                }
+                break;
+            default:
+                if (val > 100) {
+                    return "Value too large (maximum 100).";
+                }
+                break;
+        }
+        return null;
+    }
+
+    private void showError(PrefInput i0, String s0) {
+        String s = "Save failed: " + s0;
+        switch(i0.getErrType()) {
+            case BOOSTER:
+                lblErrBooster.setVisible(true);
+                lblErrBooster.setText(s);
+                break;
+            case DIFFICULTY:
+                lblErrDifficulty.setVisible(true);
+                lblErrDifficulty.setText(s);
+                break;
+            case REWARDS:
+                lblErrRewards.setVisible(true);
+                lblErrRewards.setText(s);
+                break;
+            case SHOP:
+                lblErrShop.setVisible(true);
+                lblErrShop.setText(s);
+                break;
+            default:
+        }
+
+        i0.setText(i0.getPreviousText());
+    }
+
+    private void resetErrors() {
+        lblErrBooster.setVisible(false);
+        lblErrDifficulty.setVisible(false);
+        lblErrRewards.setVisible(false);
+        lblErrShop.setVisible(false);
+    }
+}