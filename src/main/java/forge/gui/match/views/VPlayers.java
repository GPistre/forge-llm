--- conflicted
+++ resolved
@@ -1,203 +1,199 @@
-/*
- * Forge: Play Magic: the Gathering.
- * Copyright (C) 2011  Nate
- *
- * This program is free software: you can redistribute it and/or modify
- * it under the terms of the GNU General Public License as published by
- * the Free Software Foundation, either version 3 of the License, or
- * (at your option) any later version.
- * 
- * This program is distributed in the hope that it will be useful,
- * but WITHOUT ANY WARRANTY; without even the implied warranty of
- * MERCHANTABILITY or FITNESS FOR A PARTICULAR PURPOSE.  See the
- * GNU General Public License for more details.
- * 
- * You should have received a copy of the GNU General Public License
- * along with this program.  If not, see <http://www.gnu.org/licenses/>.
- */
-package forge.gui.match.views;
-
-import java.util.HashMap;
-import java.util.List;
-import java.util.Map;
-import java.util.Map.Entry;
-
-import javax.swing.JLabel;
-import javax.swing.JPanel;
-import net.miginfocom.swing.MigLayout;
-import forge.Card;
-import forge.Singletons;
-import forge.card.cardfactory.CardFactoryUtil;
-import forge.game.Game;
-import forge.game.GameType;
-import forge.game.player.Player;
-import forge.game.zone.ZoneType;
-import forge.gui.framework.DragCell;
-import forge.gui.framework.DragTab;
-import forge.gui.framework.EDocID;
-import forge.gui.framework.IVDoc;
-import forge.gui.match.controllers.CPlayers;
-import forge.gui.toolbox.FSkin;
-import forge.properties.ForgePreferences.FPref;
-
-/** 
- * Assembles Swing components of players report.
- *
- * <br><br><i>(V at beginning of class name denotes a view class.)</i>
- */
-public enum VPlayers implements IVDoc<CPlayers> {
-    /** */
-    SINGLETON_INSTANCE;
-
-    // Fields used with interface IVDoc
-    private DragCell parentCell;
-    private final DragTab tab = new DragTab("Players");
-
-    // Other fields
-    private Map<Player, JLabel[]> infoLBLs;
-    private JLabel stormLabel;
-
-    //========= Overridden methods
-
-    /* (non-Javadoc)
-     * @see forge.gui.framework.IVDoc#populate()
-     */
-    @Override
-    public void populate() {
-        final JPanel pnl = parentCell.getBody();
-        pnl.setLayout(new MigLayout("insets 0, gap 0, wrap"));
-
-        final String constraints = "w 97%!, gapleft 2%, gapbottom 1%";
-
-        for (final Entry<Player, JLabel[]> p : infoLBLs.entrySet()) {
-            for(JLabel label : p.getValue() )
-                pnl.add(label, constraints);
-        }
-
-        stormLabel = new InfoLabel();
-        pnl.add(stormLabel, constraints);
-    }
-    
-    public void init(final Iterable<Player> players) {
-
-        this.infoLBLs = new HashMap<Player, JLabel[]>();
-        for (final Player p : players) {
-            // Create and store labels detailing various non-critical player info.
-            final InfoLabel name = new InfoLabel();
-            final InfoLabel life = new InfoLabel();
-            final InfoLabel hand = new InfoLabel();
-            final InfoLabel draw = new InfoLabel();
-            final InfoLabel prevention = new InfoLabel();
-            final InfoLabel keywords = new InfoLabel();
-            final InfoLabel antes = new InfoLabel();
-            final InfoLabel cmd = new InfoLabel();
-            this.infoLBLs.put(p, new JLabel[] { name, life, hand, draw, prevention, keywords, antes, cmd });
-
-            // Set border on bottom label, and larger font on player name
-<<<<<<< HEAD
-            cmd.setBorder(new MatteBorder(0, 0, 1, 0, FSkin.getColor(FSkin.Colors.CLR_BORDERS)));
-=======
-            FSkin.get(antes).setMatteBorder(0, 0, 1, 0, FSkin.getColor(FSkin.Colors.CLR_BORDERS));
->>>>>>> 40c84044
-            name.setText(p.getName());
-        }
-    }
-
-    /* (non-Javadoc)
-     * @see forge.gui.framework.IVDoc#setParentCell()
-     */
-    @Override
-    public void setParentCell(final DragCell cell0) {
-        this.parentCell = cell0;
-    }
-
-    /* (non-Javadoc)
-     * @see forge.gui.framework.IVDoc#getParentCell()
-     */
-    @Override
-    public DragCell getParentCell() {
-        return this.parentCell;
-    }
-
-    /* (non-Javadoc)
-     * @see forge.gui.framework.IVDoc#getDocumentID()
-     */
-    @Override
-    public EDocID getDocumentID() {
-        return EDocID.REPORT_PLAYERS;
-    }
-
-    /* (non-Javadoc)
-     * @see forge.gui.framework.IVDoc#getTabLabel()
-     */
-    @Override
-    public DragTab getTabLabel() {
-        return tab;
-    }
-
-    /* (non-Javadoc)
-     * @see forge.gui.framework.IVDoc#getLayoutControl()
-     */
-    @Override
-    public CPlayers getLayoutControl() {
-        return CPlayers.SINGLETON_INSTANCE;
-    }
-
-    //========== Observer update methods
-
-    /** @param p0 {@link forge.game.player.Player} */
-    public void update() {
-        // No need to update if this panel isn't showing
-        if (parentCell == null || !this.equals(parentCell.getSelected())) { return; }
-
-        for(Entry<Player, JLabel[]> rr : infoLBLs.entrySet()) {
-            Player p0 = rr.getKey();
-            final JLabel[] temp = rr.getValue();
-            temp[1].setText("Life: " + String.valueOf(p0.getLife()) + "  |  Poison counters: "
-                    + String.valueOf(p0.getPoisonCounters()));
-            temp[2].setText("Maximum hand size: " + String.valueOf(p0.getMaxHandSize()));
-            temp[3].setText("Cards drawn this turn: " + String.valueOf(p0.getNumDrawnThisTurn()));
-            temp[4].setText("Damage Prevention: " + String.valueOf(p0.getPreventNextDamageTotalShields()));
-            if (!p0.getKeywords().isEmpty()) {
-                temp[5].setText(p0.getKeywords().toString());
-            } else {
-                temp[5].setText("");
-            }
-            if (Singletons.getModel().getPreferences().getPrefBoolean(FPref.UI_ANTE)) {
-                List<Card> list = p0.getCardsIn(ZoneType.Ante);
-                StringBuilder sb = new StringBuilder();
-                sb.append("Ante'd: ");
-                for (int i = 0; i < list.size(); i++) {
-                    sb.append(list.get(i));
-                    if (i < (list.size() - 1)) {
-                        sb.append(", ");
-                    }
-                }
-                temp[6].setText(sb.toString());
-            }
-            if(p0.getGame().getType() == GameType.Commander) {
-                temp[7].setText(CardFactoryUtil.getCommanderInfo(p0));
-            }
-        }
-    }
-
-    /**
-     * @param game  */
-    public void updateStormLabel(Game game) {
-        // No need to update if this panel isn't showing
-        if (!parentCell.getSelected().equals(this)) { return; }
-
-        stormLabel.setText("Storm count: " + game.getStack().getCardsCastThisTurn().size());
-    }
-
-    //========= Custom class handling
-
-    /** A quick JLabel for info in "players" panel, to consolidate styling. */
-    @SuppressWarnings("serial")
-    private class InfoLabel extends JLabel {
-        public InfoLabel() {
-            super();
-            FSkin.get(this).setForeground(FSkin.getColor(FSkin.Colors.CLR_TEXT));
-        }
-    }
-}
+/*
+ * Forge: Play Magic: the Gathering.
+ * Copyright (C) 2011  Nate
+ *
+ * This program is free software: you can redistribute it and/or modify
+ * it under the terms of the GNU General Public License as published by
+ * the Free Software Foundation, either version 3 of the License, or
+ * (at your option) any later version.
+ * 
+ * This program is distributed in the hope that it will be useful,
+ * but WITHOUT ANY WARRANTY; without even the implied warranty of
+ * MERCHANTABILITY or FITNESS FOR A PARTICULAR PURPOSE.  See the
+ * GNU General Public License for more details.
+ * 
+ * You should have received a copy of the GNU General Public License
+ * along with this program.  If not, see <http://www.gnu.org/licenses/>.
+ */
+package forge.gui.match.views;
+
+import java.util.HashMap;
+import java.util.List;
+import java.util.Map;
+import java.util.Map.Entry;
+
+import javax.swing.JLabel;
+import javax.swing.JPanel;
+import net.miginfocom.swing.MigLayout;
+import forge.Card;
+import forge.Singletons;
+import forge.card.cardfactory.CardFactoryUtil;
+import forge.game.Game;
+import forge.game.GameType;
+import forge.game.player.Player;
+import forge.game.zone.ZoneType;
+import forge.gui.framework.DragCell;
+import forge.gui.framework.DragTab;
+import forge.gui.framework.EDocID;
+import forge.gui.framework.IVDoc;
+import forge.gui.match.controllers.CPlayers;
+import forge.gui.toolbox.FSkin;
+import forge.properties.ForgePreferences.FPref;
+
+/** 
+ * Assembles Swing components of players report.
+ *
+ * <br><br><i>(V at beginning of class name denotes a view class.)</i>
+ */
+public enum VPlayers implements IVDoc<CPlayers> {
+    /** */
+    SINGLETON_INSTANCE;
+
+    // Fields used with interface IVDoc
+    private DragCell parentCell;
+    private final DragTab tab = new DragTab("Players");
+
+    // Other fields
+    private Map<Player, JLabel[]> infoLBLs;
+    private JLabel stormLabel;
+
+    //========= Overridden methods
+
+    /* (non-Javadoc)
+     * @see forge.gui.framework.IVDoc#populate()
+     */
+    @Override
+    public void populate() {
+        final JPanel pnl = parentCell.getBody();
+        pnl.setLayout(new MigLayout("insets 0, gap 0, wrap"));
+
+        final String constraints = "w 97%!, gapleft 2%, gapbottom 1%";
+
+        for (final Entry<Player, JLabel[]> p : infoLBLs.entrySet()) {
+            for(JLabel label : p.getValue() )
+                pnl.add(label, constraints);
+        }
+
+        stormLabel = new InfoLabel();
+        pnl.add(stormLabel, constraints);
+    }
+    
+    public void init(final Iterable<Player> players) {
+
+        this.infoLBLs = new HashMap<Player, JLabel[]>();
+        for (final Player p : players) {
+            // Create and store labels detailing various non-critical player info.
+            final InfoLabel name = new InfoLabel();
+            final InfoLabel life = new InfoLabel();
+            final InfoLabel hand = new InfoLabel();
+            final InfoLabel draw = new InfoLabel();
+            final InfoLabel prevention = new InfoLabel();
+            final InfoLabel keywords = new InfoLabel();
+            final InfoLabel antes = new InfoLabel();
+            final InfoLabel cmd = new InfoLabel();
+            this.infoLBLs.put(p, new JLabel[] { name, life, hand, draw, prevention, keywords, antes, cmd });
+
+            // Set border on bottom label, and larger font on player name
+            FSkin.get(cmd).setMatteBorder(0, 0, 1, 0, FSkin.getColor(FSkin.Colors.CLR_BORDERS));
+            name.setText(p.getName());
+        }
+    }
+
+    /* (non-Javadoc)
+     * @see forge.gui.framework.IVDoc#setParentCell()
+     */
+    @Override
+    public void setParentCell(final DragCell cell0) {
+        this.parentCell = cell0;
+    }
+
+    /* (non-Javadoc)
+     * @see forge.gui.framework.IVDoc#getParentCell()
+     */
+    @Override
+    public DragCell getParentCell() {
+        return this.parentCell;
+    }
+
+    /* (non-Javadoc)
+     * @see forge.gui.framework.IVDoc#getDocumentID()
+     */
+    @Override
+    public EDocID getDocumentID() {
+        return EDocID.REPORT_PLAYERS;
+    }
+
+    /* (non-Javadoc)
+     * @see forge.gui.framework.IVDoc#getTabLabel()
+     */
+    @Override
+    public DragTab getTabLabel() {
+        return tab;
+    }
+
+    /* (non-Javadoc)
+     * @see forge.gui.framework.IVDoc#getLayoutControl()
+     */
+    @Override
+    public CPlayers getLayoutControl() {
+        return CPlayers.SINGLETON_INSTANCE;
+    }
+
+    //========== Observer update methods
+
+    /** @param p0 {@link forge.game.player.Player} */
+    public void update() {
+        // No need to update if this panel isn't showing
+        if (parentCell == null || !this.equals(parentCell.getSelected())) { return; }
+
+        for(Entry<Player, JLabel[]> rr : infoLBLs.entrySet()) {
+            Player p0 = rr.getKey();
+            final JLabel[] temp = rr.getValue();
+            temp[1].setText("Life: " + String.valueOf(p0.getLife()) + "  |  Poison counters: "
+                    + String.valueOf(p0.getPoisonCounters()));
+            temp[2].setText("Maximum hand size: " + String.valueOf(p0.getMaxHandSize()));
+            temp[3].setText("Cards drawn this turn: " + String.valueOf(p0.getNumDrawnThisTurn()));
+            temp[4].setText("Damage Prevention: " + String.valueOf(p0.getPreventNextDamageTotalShields()));
+            if (!p0.getKeywords().isEmpty()) {
+                temp[5].setText(p0.getKeywords().toString());
+            } else {
+                temp[5].setText("");
+            }
+            if (Singletons.getModel().getPreferences().getPrefBoolean(FPref.UI_ANTE)) {
+                List<Card> list = p0.getCardsIn(ZoneType.Ante);
+                StringBuilder sb = new StringBuilder();
+                sb.append("Ante'd: ");
+                for (int i = 0; i < list.size(); i++) {
+                    sb.append(list.get(i));
+                    if (i < (list.size() - 1)) {
+                        sb.append(", ");
+                    }
+                }
+                temp[6].setText(sb.toString());
+            }
+            if(p0.getGame().getType() == GameType.Commander) {
+                temp[7].setText(CardFactoryUtil.getCommanderInfo(p0));
+            }
+        }
+    }
+
+    /**
+     * @param game  */
+    public void updateStormLabel(Game game) {
+        // No need to update if this panel isn't showing
+        if (!parentCell.getSelected().equals(this)) { return; }
+
+        stormLabel.setText("Storm count: " + game.getStack().getCardsCastThisTurn().size());
+    }
+
+    //========= Custom class handling
+
+    /** A quick JLabel for info in "players" panel, to consolidate styling. */
+    @SuppressWarnings("serial")
+    private class InfoLabel extends JLabel {
+        public InfoLabel() {
+            super();
+            FSkin.get(this).setForeground(FSkin.getColor(FSkin.Colors.CLR_TEXT));
+        }
+    }
+}