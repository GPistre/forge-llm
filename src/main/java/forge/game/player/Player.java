/*
 * Forge: Play Magic: the Gathering.
 * Copyright (C) 2011  Forge Team
 *
 * This program is free software: you can redistribute it and/or modify
 * it under the terms of the GNU General Public License as published by
 * the Free Software Foundation, either version 3 of the License, or
 * (at your option) any later version.
 * 
 * This program is distributed in the hope that it will be useful,
 * but WITHOUT ANY WARRANTY; without even the implied warranty of
 * MERCHANTABILITY or FITNESS FOR A PARTICULAR PURPOSE.  See the
 * GNU General Public License for more details.
 * 
 * You should have received a copy of the GNU General Public License
 * along with this program.  If not, see <http://www.gnu.org/licenses/>.
 */
package forge.game.player;

import java.util.ArrayList;
import java.util.Arrays;
import java.util.Collections;
import java.util.EnumMap;
import java.util.HashMap;
import java.util.List;
import java.util.Map;
import java.util.Random;

import javax.swing.JOptionPane;

import com.google.common.base.Function;
import com.google.common.base.Predicate;
import com.google.common.collect.Iterables;
import com.google.common.collect.Lists;

import forge.Card;

import forge.CardLists;
import forge.CardPredicates;
import forge.CardPredicates.Presets;
import forge.CardUtil;
import forge.Constant;
import forge.Constant.Preferences;
import forge.CounterType;
import forge.GameActionUtil;
import forge.GameEntity;
import forge.Singletons;
import forge.card.cardfactory.CardFactoryUtil;
import forge.card.mana.ManaPool;
import forge.card.replacement.ReplacementEffect;
import forge.card.replacement.ReplacementResult;
import forge.card.spellability.SpellAbility;
import forge.card.staticability.StaticAbility;
import forge.card.trigger.TriggerType;
import forge.game.GameLossReason;
import forge.game.GameState;
import forge.game.GlobalRuleChange;
<<<<<<< HEAD
import forge.game.event.LandPlayedEvent;
import forge.game.event.PoisonCounterEvent;
=======
import forge.game.event.CardDiscardedEvent;
import forge.game.event.DrawCardEvent;
import forge.game.event.LandPlayedEvent;
import forge.game.event.PoisonCounterEvent;
import forge.game.event.ShuffleEvent;
>>>>>>> d882046d
import forge.game.event.SpellResolvedEvent;
import forge.game.phase.PhaseHandler;
import forge.game.zone.PlayerZone;
import forge.game.zone.PlayerZoneBattlefield;
import forge.game.zone.ZoneType;
import forge.gui.GuiChoose;
import forge.properties.ForgePreferences.FPref;
<<<<<<< HEAD
import forge.sound.SoundEffectType;
=======
>>>>>>> d882046d
import forge.util.MyRandom;

/**
 * <p>
 * Abstract Player class.
 * </p>
 * 
 * @author Forge
 * @version $Id$
 */
public abstract class Player extends GameEntity implements Comparable<Player> {
    /** The poison counters. */
    private int poisonCounters = 0;

    /** The life. */
    private int life = 20;

    /** The life this player started the game with. */
    private int startingLife = 20;

    /** The assigned damage. */
    private final Map<Card, Integer> assignedDamage = new HashMap<Card, Integer>();

    /** The life lost this turn. */
    private int lifeLostThisTurn = 0;

    /** The num power surge lands. */
    private int numPowerSurgeLands;

    /** The prowl. */
    private ArrayList<String> prowl = new ArrayList<String>();

    /** The max lands to play. */
    private int maxLandsToPlay = 1;

    /** The num lands played. */
    private int numLandsPlayed = 0;

    /** The max hand size. */
    private int maxHandSize = 7;

    /** The last drawn card. */
    private Card lastDrawnCard = null;

    /** The num drawn this turn. */
    private int numDrawnThisTurn = 0;

    /** The slowtrip list. */
    private List<Card> slowtripList = new ArrayList<Card>();

    /** The keywords. */
    private ArrayList<String> keywords = new ArrayList<String>();

    /** The mana pool. */
    private ManaPool manaPool = new ManaPool(this);

    /** The must attack entity. */
    private GameEntity mustAttackEntity = null;

    /** The attackedWithCreatureThisTurn. */
    private boolean attackedWithCreatureThisTurn = false;

    /** The playerAttackCountThisTurn. */
    private int attackersDeclaredThisTurn = 0;

    /** The zones. */
    private final Map<ZoneType, PlayerZone> zones = new EnumMap<ZoneType, PlayerZone>(ZoneType.class);

    private PlayerStatistics stats = new PlayerStatistics();

    /** The Constant ALL_ZONES. */
    public static final List<ZoneType> ALL_ZONES = Collections.unmodifiableList(Arrays.asList(ZoneType.Battlefield,
            ZoneType.Library, ZoneType.Graveyard, ZoneType.Hand, ZoneType.Exile, ZoneType.Command, ZoneType.Ante));

    
    private final PlayerController controller;
    
    protected final LobbyPlayer lobbyPlayer;
    protected final GameState game; 
    
    public final PlayerOutcome getOutcome() {
        return stats.getOutcome();
    }

    /**
     * <p>
     * Constructor for Player.
     * </p>
     * 
     * @param myName
     *            a {@link java.lang.String} object.
     * @param myLife
     *            a int.
     * @param myPoisonCounters
     *            a int.
     */
    public Player(LobbyPlayer lobbyPlayer0, GameState game0) {
        lobbyPlayer = lobbyPlayer0;
        game = game0;
        for (final ZoneType z : Player.ALL_ZONES) {
            final PlayerZone toPut = z == ZoneType.Battlefield 
                    ? new PlayerZoneBattlefield(z, this)
                    : new PlayerZone(z, this);
            this.zones.put(z, toPut);
        }
        this.setName(lobbyPlayer.getName());
        controller = new PlayerController(this);
    }

    public final PlayerStatistics getStats() {
        return stats;
    }

    /**
     * <p>
     * isHuman.
     * </p>
     * 
     * @return a boolean.
     */
    public abstract boolean isHuman();

    /**
     * <p>
     * isComputer.
     * </p>
     * 
     * @return a boolean.
     */
    //@Deprecated
    public abstract boolean isComputer();
    public abstract PlayerType getType();

    /**
     * <p>
     * getOpponent. Used by current-generation AI. 
     * </p>
     * 
     * @return a {@link forge.game.player.Player} object.
     */
    public final Player getOpponent() {
        Player otherType = null;
        Player justAnyone = null;
        for (Player p : game.getPlayers()) {
            if ( p == this ) continue;
            justAnyone = p;
            if( otherType == null && p.getType() != this.getType() ) otherType = p;
        }
        return otherType != null ? otherType : justAnyone; 
    }
    
    /**
     * 
     * returns all opponents
     * Should keep player relations somewhere in the match structure 
     * @return
     */
    public final List<Player> getOpponents() {
        List<Player> result = new ArrayList<Player>();
        for (Player p : game.getPlayers()) {
            if (p == this || p.getType() == this.getType())
                continue;
            result.add(p);
        }
        return result;
    }
    
    /**
     * returns allied players
     * Should keep player relations somewhere in the match structure
     * @return
     */
    public final List<Player> getAllies() {
        List<Player> result = new ArrayList<Player>();
        for (Player p : game.getPlayers()) {
            if (p == this || p.getType() != this.getType())
                continue;
            result.add(p);
        }
        return result;
    }
    
    

    // ////////////////////////
    //
    // methods for manipulating life
    //
    // ////////////////////////

    /**
     * <p>
     * Setter for the field <code>life</code>.
     * </p>
     * 
     * @param newLife
     *            a int.
     * @param source
     *            a {@link forge.Card} object.
     * @return a boolean.
     */
    public final boolean setLife(final int newLife, final Card source) {
        boolean change = false;
        // rule 118.5
        if (this.life > newLife) {
            change = (this.loseLife(this.life - newLife) > 0);
        } else if (newLife > this.life) {
            change = this.gainLife(newLife - this.life, source);
        } else {
            // life == newLife
            change = false;
        }
        this.updateObservers();
        return change;
    }

    /**
     * Sets the starting life for a game. Should only be called from
     * newGame()'s.
     * 
     * @param startLife
     *            a int.
     */
    public final void setStartingLife(final int startLife) {
        this.startingLife = startLife;
        this.life = startLife;
    }

    /**
     * <p>
     * Getter for the field <code>life</code>.
     * </p>
     * 
     * @return a int.
     */
    public final int getLife() {
        return this.life;
    }

    /**
     * <p>
     * Getter for the field <code>startingLife</code>.
     * </p>
     * 
     * @return a int.
     */
    public final int getStartingLife() {
        return this.startingLife;
    }

    /**
     * <p>
     * addLife.
     * </p>
     * 
     * @param toAdd
     *            a int.
     */
    private void addLife(final int toAdd) {
        this.life += toAdd;
        this.updateObservers();
    }

    /**
     * <p>
     * gainLife.
     * </p>
     * 
     * @param toGain
     *            a int.
     * @param source
     *            a {@link forge.Card} object.
     * @return a boolean.
     */
    public final boolean gainLife(final int toGain, final Card source) {

        // Run any applicable replacement effects.
        final HashMap<String, Object> repParams = new HashMap<String, Object>();
        repParams.put("Event", "GainLife");
        repParams.put("Affected", this);
        repParams.put("LifeGained", toGain);
        if (game.getReplacementHandler().run(repParams) != ReplacementResult.NotReplaced) {
            return false;
        }

        boolean newLifeSet = false;
        if (!this.canGainLife()) {
            return false;
        }
        final int lifeGain = toGain;

        if (lifeGain > 0) {
            this.addLife(lifeGain);
            newLifeSet = true;
            this.updateObservers();

            // Run triggers
            final HashMap<String, Object> runParams = new HashMap<String, Object>();
            runParams.put("Player", this);
            runParams.put("LifeAmount", lifeGain);
            game.getTriggerHandler().runTrigger(TriggerType.LifeGained, runParams);
        } else {
            System.out.println("Player - trying to gain negative or 0 life");
        }

        return newLifeSet;
    }

    /**
     * <p>
     * canGainLife.
     * </p>
     * 
     * @return a boolean.
     */
    public final boolean canGainLife() {
        if (this.hasKeyword("You can't gain life.") || this.hasKeyword("Your life total can't change.")) {
            return false;
        }
        return true;
    }

    /**
     * <p>
     * loseLife.
     * </p>
     * 
     * @param toLose
     *            a int.
     * @return an int.
     */
    public final int loseLife(final int toLose) {
        int lifeLost = 0;
        if (!this.canLoseLife()) {
            return 0;
        }
        if (toLose > 0) {
            this.subtractLife(toLose);
            lifeLost = toLose;
            this.updateObservers();
        } else if (toLose == 0) {
            // Rule 118.4
            // this is for players being able to pay 0 life
            // nothing to do
        } else {
            System.out.println("Player - trying to lose negative life");
            return 0;
        }

        this.lifeLostThisTurn += toLose;

        // Run triggers
        final HashMap<String, Object> runParams = new HashMap<String, Object>();
        runParams.put("Player", this);
        runParams.put("LifeAmount", toLose);
        game.getTriggerHandler().runTrigger(TriggerType.LifeLost, runParams);

        return lifeLost;
    }

    /**
     * <p>
     * canLoseLife.
     * </p>
     * 
     * @return a boolean.
     */
    public final boolean canLoseLife() {
        if (this.hasKeyword("Your life total can't change.")) {
            return false;
        }
        return true;
    }

    /**
     * <p>
     * subtractLife.
     * </p>
     * 
     * @param toSub
     *            a int.
     */
    private void subtractLife(final int toSub) {
        this.life -= toSub;
        this.updateObservers();
    }

    /**
     * <p>
     * canPayLife.
     * </p>
     * 
     * @param lifePayment
     *            a int.
     * @return a boolean.
     */
    public final boolean canPayLife(final int lifePayment) {
        if (this.life < lifePayment) {
            return false;
        }
        if ((lifePayment > 0) && this.hasKeyword("Your life total can't change.")) {
            return false;
        }
        return true;
    }

    /**
     * <p>
     * payLife.
     * </p>
     * 
     * @param lifePayment
     *            a int.
     * @param source
     *            a {@link forge.Card} object.
     * @return a boolean.
     */
    public final boolean payLife(final int lifePayment, final Card source) {
        if (!this.canPayLife(lifePayment)) {
            return false;
        }
        // rule 118.8
        if (this.life >= lifePayment) {
            return (this.loseLife(lifePayment) > 0);
        }

        return false;
    }

    // ////////////////////////
    //
    // methods for handling damage
    //
    // ////////////////////////

    // This function handles damage after replacement and prevention effects are
    // applied
    /**
     * <p>
     * addDamageAfterPrevention.
     * </p>
     * 
     * @param damage
     *            a int.
     * @param source
     *            a {@link forge.Card} object.
     * @param isCombat
     *            a boolean.
     * @return whether or not damage was dealt
     */
    @Override
    public final boolean addDamageAfterPrevention(final int damage, final Card source, final boolean isCombat) {
        final int damageToDo = damage;

        if (damageToDo == 0) {
            return false;
        }

        source.addDealtDamageToPlayerThisTurn(this.getName(), damageToDo);

        boolean infect = source.hasKeyword("Infect")
                || this.hasKeyword("All damage is dealt to you as though its source had infect.");

        if (infect) {
            this.addPoisonCounters(damageToDo, source);
        } else {
            // Worship does not reduce the damage dealt but changes the effect
            // of the damage
            if (PlayerUtil.worshipFlag(this) && (this.life <= damageToDo)) {
                this.loseLife(Math.min(damageToDo, this.life - 1));
            } else {
                // rule 118.2. Damage dealt to a player normally causes that
                // player to lose that much life.
                this.loseLife(damageToDo);
            }
        }

        this.addAssignedDamage(damageToDo, source);
        GameActionUtil.executeDamageDealingEffects(source, damageToDo);
        GameActionUtil.executeDamageToPlayerEffects(this, source, damageToDo);

        if (isCombat) {
            final ArrayList<String> types = source.getType();
            for (final String type : types) {
                source.getController().addProwlType(type);
            }
        }

        // Run triggers
        final HashMap<String, Object> runParams = new HashMap<String, Object>();
        runParams.put("DamageSource", source);
        runParams.put("DamageTarget", this);
        runParams.put("DamageAmount", damageToDo);
        runParams.put("IsCombatDamage", isCombat);
        game.getTriggerHandler().runTrigger(TriggerType.DamageDone, runParams);

        return true;
    }

    /**
     * <p>
     * predictDamage.
     * </p>
     * 
     * @param damage
     *            a int.
     * @param source
     *            a {@link forge.Card} object.
     * @param isCombat
     *            a boolean.
     * @return a int.
     */
    @Override
    public final int predictDamage(final int damage, final Card source, final boolean isCombat) {

        int restDamage = damage;

        restDamage = this.staticReplaceDamage(restDamage, source, isCombat);

        // Predict replacement effects
        for (final Card ca : game.getCardsIn(ZoneType.Battlefield)) {
            for (final ReplacementEffect re : ca.getReplacementEffects()) {
                HashMap<String,String> params = re.getMapParams();
                if (!"DamageDone".equals(params.get("Event")) || !params.containsKey("PreventionEffect")) {
                    continue;
                }
                if (params.containsKey("ValidSource")
                        && !source.isValid(params.get("ValidSource"), ca.getController(), ca)) {
                    continue;
                }
                if (params.containsKey("ValidTarget")
                        && !this.isValid(params.get("ValidTarget"), ca.getController(), ca)) {
                    continue;
                }
                if (params.containsKey("IsCombat")) {
                    if (params.get("IsCombat").equals("True")) {
                        if (!isCombat) {
                            continue;
                        }
                    } else {
                        if (isCombat) {
                            continue;
                        }
                    }
                    
                }
                return 0;
            }
        }

        restDamage = this.staticDamagePrevention(restDamage, source, isCombat);

        return restDamage;
    }

    // This should be also usable by the AI to forecast an effect (so it must
    // not change the game state)
    /**
     * <p>
     * staticDamagePrevention.
     * </p>
     * 
     * @param damage
     *            a int.
     * @param source
     *            a {@link forge.Card} object.
     * @param isCombat
     *            a boolean.
     * @return a int.
     */
    @Override
    public final int staticDamagePrevention(final int damage, final Card source, final boolean isCombat) {

        if (Singletons.getModel().getGame().getStaticEffects().getGlobalRuleChange(GlobalRuleChange.noPrevention)) {
            return damage;
        }

        if (isCombat && game.getPhaseHandler().isPreventCombatDamageThisTurn()) {
            return 0;
        }

        if (this.hasProtectionFrom(source)) {
            return 0;
        }

        int restDamage = damage;

        for (String kw : source.getKeyword()) {
            if (isCombat) {
                if (kw.equals("Prevent all combat damage that would be dealt to and dealt by CARDNAME.")) {
                    return 0;
                }
                if (kw.equals("Prevent all combat damage that would be dealt by CARDNAME.")) {
                    return 0;
                }
            }
            if (kw.equals("Prevent all damage that would be dealt to and dealt by CARDNAME.")) {
                return 0;
            }
            if (kw.equals("Prevent all damage that would be dealt by CARDNAME.")) {
                return 0;
            }
        }

        // Prevent Damage static abilities
        for (final Card ca : game.getCardsIn(ZoneType.listValueOf("Battlefield,Command"))) {
            final ArrayList<StaticAbility> staticAbilities = ca.getStaticAbilities();
            for (final StaticAbility stAb : staticAbilities) {
                restDamage = stAb.applyAbility("PreventDamage", source, this, restDamage, isCombat);
            }
        }


        // specific cards
        if (this.isCardInPlay("Spirit of Resistance")) {
            if ((this.getColoredCardsInPlay(Constant.Color.BLACK).size() > 0)
                    && (this.getColoredCardsInPlay(Constant.Color.BLUE).size() > 0)
                    && (this.getColoredCardsInPlay(Constant.Color.GREEN).size() > 0)
                    && (this.getColoredCardsInPlay(Constant.Color.RED).size() > 0)
                    && (this.getColoredCardsInPlay(Constant.Color.WHITE).size() > 0)) {
                return 0;
            }
        }
        if (restDamage > 0) {
            return restDamage;
        } else {
            return 0;
        }
    }

    // This is usable by the AI to forecast an effect (so it must
    // not change the game state)
    // 2012/01/02: No longer used in calculating the finalized damage, but
    // retained for damageprediction. -Hellfish
    /**
     * <p>
     * staticReplaceDamage.
     * </p>
     * 
     * @param damage
     *            a int.
     * @param source
     *            a {@link forge.Card} object.
     * @param isCombat
     *            a boolean.
     * @return a int.
     */
    @Override
    public final int staticReplaceDamage(final int damage, final Card source, final boolean isCombat) {

        int restDamage = damage;

        for (Card c : game.getCardsIn(ZoneType.Battlefield)) {
            if (c.getName().equals("Sulfuric Vapors")) {
                if (source.isSpell() && source.isRed()) {
                    restDamage += 1;
                }
            } else if (c.getName().equals("Pyromancer's Swath")) {
                if (c.getController().equals(source.getController()) && (source.isInstant() || source.isSorcery())) {
                    restDamage += 2;
                }
            } else if (c.getName().equals("Furnace of Rath")) {
                restDamage += restDamage;
            } else if (c.getName().equals("Gratuitous Violence")) {
                if (c.getController().equals(source.getController()) && source.isCreature()) {
                    restDamage += restDamage;
                }
            } else if (c.getName().equals("Fire Servant")) {
                if (c.getController().equals(source.getController()) && source.isRed()
                        && (source.isInstant() || source.isSorcery())) {
                    restDamage *= 2;
                }
            } else if (c.getName().equals("Curse of Bloodletting")) {
                if (c.getEnchanting().equals(this)) {
                    restDamage *= 2;
                }
            } else if (c.getName().equals("Gisela, Blade of Goldnight")) {
                if (!c.getController().equals(this)) {
                    restDamage *= 2;
                }
            } else if (c.getName().equals("Inquisitor's Flail")) {
                if (isCombat && c.getEquippingCard() != null && c.getEquippingCard().equals(source)) {
                    restDamage *= 2;
                }
            } else if (c.getName().equals("Ghosts of the Innocent")) {
                restDamage = restDamage / 2;
            } else if (c.getName().equals("Benevolent Unicorn")) {
                if (source.isSpell()) {
                   restDamage -= 1;
                }
            } else if (c.getName().equals("Divine Presence")) {
                if (restDamage > 3) {
                    restDamage = 3;
                }
            } else if (c.getName().equals("Forethought Amulet")) {
                if (c.getController().equals(this) && (source.isInstant() || source.isSorcery())
                        && restDamage > 2) {
                    restDamage = 2;
                }
            } else if (c.getName().equals("Elderscale Wurm")) {
                if (c.getController().equals(this) && this.getLife() - restDamage < 7) {
                    restDamage = this.getLife() - 7;
                    if (restDamage < 0) {
                        restDamage = 0;
                    }
                }
            }
        }

        return restDamage;
    }

    /**
     * <p>
     * replaceDamage.
     * </p>
     * 
     * @param damage
     *            a int.
     * @param source
     *            a {@link forge.Card} object.
     * @param isCombat
     *            a boolean.
     * @return a int.
     */
    @Override
    public final int replaceDamage(final int damage, final Card source, final boolean isCombat) {

        // Replacement effects
        final HashMap<String, Object> repParams = new HashMap<String, Object>();
        repParams.put("Event", "DamageDone");
        repParams.put("Affected", this);
        repParams.put("DamageSource", source);
        repParams.put("DamageAmount", damage);
        repParams.put("IsCombat", isCombat);

        if (game.getReplacementHandler().run(repParams) != ReplacementResult.NotReplaced) {
            return 0;
        }

        if (game.isCardInPlay("Crumbling Sanctuary")) {
            for (int i = 0; i < damage; i++) {
                final List<Card> lib = this.getCardsIn(ZoneType.Library);
                if (lib.size() > 0) {
                    game.getAction().exile(lib.get(0));
                }
            }
            // return so things like Lifelink, etc do not trigger. This is a
            // replacement effect I think.
            return 0;
        }

        return damage;
    }

    /**
     * <p>
     * preventDamage.
     * </p>
     * 
     * @param damage
     *            a int.
     * @param source
     *            a {@link forge.Card} object.
     * @param isCombat
     *            a boolean.
     * @return a int.
     */
    @Override
    public final int preventDamage(final int damage, final Card source, final boolean isCombat) {

        if (Singletons.getModel().getGame().getStaticEffects().getGlobalRuleChange(GlobalRuleChange.noPrevention)
                || source.hasKeyword("Damage that would be dealt by CARDNAME can't be prevented.")) {
            return damage;
        }

        int restDamage = damage;

        final HashMap<String, Object> repParams = new HashMap<String, Object>();
        repParams.put("Event", "DamageDone");
        repParams.put("Affected", this);
        repParams.put("DamageSource", source);
        repParams.put("DamageAmount", damage);
        repParams.put("IsCombat", isCombat);
        repParams.put("Prevention", true);

        if (game.getReplacementHandler().run(repParams) != ReplacementResult.NotReplaced) {
            return 0;
        }

        restDamage = this.staticDamagePrevention(restDamage, source, isCombat);

        if (restDamage >= this.getPreventNextDamage()) {
            restDamage = restDamage - this.getPreventNextDamage();
            this.setPreventNextDamage(0);
        } else {
            this.setPreventNextDamage(this.getPreventNextDamage() - restDamage);
            restDamage = 0;
        }

        return restDamage;
    }

    /**
     * <p>
     * Setter for the field <code>assignedDamage</code>.
     * </p>
     */
    public final void clearAssignedDamage() {
        this.assignedDamage.clear();
    }

    /**
     * <p>
     * addAssignedDamage.
     * </p>
     * 
     * @param n
     *            a int.
     * @param source
     *            a {@link forge.Card} object.
     */
    public final void addAssignedDamage(final int n, final Card source) {
        this.assignedDamage.put(source, n);
    }

    /**
     * <p>
     * Getter for the field <code>assignedDamage</code>.
     * </p>
     * 
     * @return a int.
     */
    public final int getAssignedDamage() {
        int num = 0;
        for (final Integer value : this.assignedDamage.values()) {
            num += value;
        }
        return num;
    }

    /**
     * <p>
     * Getter for the field <code>assignedDamage</code>.
     * </p>
     * 
     * @param type
     *            a string.
     * 
     * @return a int.
     */
    public final int getAssignedDamage(final String type) {
        final Map<Card, Integer> valueMap = new HashMap<Card, Integer>();
        for (final Card c : this.assignedDamage.keySet()) {
            if (c.isType(type)) {
                valueMap.put(c, this.assignedDamage.get(c));
            }
        }
        int num = 0;
        for (final Integer value : valueMap.values()) {
            num += value;
        }
        return num;
    }

    /**
     * <p>
     * addCombatDamage.
     * </p>
     * 
     * @param damage
     *            a int.
     * @param source
     *            a {@link forge.Card} object.
     */
    public final void addCombatDamage(final int damage, final Card source) {

        int damageToDo = damage;

        damageToDo = this.replaceDamage(damageToDo, source, true);
        damageToDo = this.preventDamage(damageToDo, source, true);

        this.addDamageAfterPrevention(damageToDo, source, true); // damage
                                                                 // prevention
        // is already
        // checked

        if (damageToDo > 0) {
            GameActionUtil.executeCombatDamageToPlayerEffects(this, source, damageToDo);
        }
    }

    // ////////////////////////
    //
    // methods for handling Poison counters
    //
    // ////////////////////////

    /**
     * <p>
     * addPoisonCounters.
     * </p>
     * 
     * @param num
     *            a int.
     * @param source
     *            the source
     */
    public final void addPoisonCounters(final int num, final Card source) {
        if (!this.hasKeyword("You can't get poison counters")) {
            this.poisonCounters += num;
            
<<<<<<< HEAD
            game.getEvents().post(new PoisonCounterEvent(this, source, 3));
=======
            game.getEvents().post(new PoisonCounterEvent(this, source, num));
>>>>>>> d882046d
            game.getGameLog().add("Poison", this + " receives a poison counter from " + source, 3);

            this.updateObservers();
        }
    }

    /**
     * <p>
     * Setter for the field <code>poisonCounters</code>.
     * </p>
     * 
     * @param num
     *            a int.
     */
    public final void setPoisonCounters(final int num) {
        this.poisonCounters = num;
        this.updateObservers();
    }

    /**
     * <p>
     * Getter for the field <code>poisonCounters</code>.
     * </p>
     * 
     * @return a int.
     */
    public final int getPoisonCounters() {
        return this.poisonCounters;
    }

    /**
     * <p>
     * subtractPoisonCounters.
     * </p>
     * 
     * @param num
     *            a int.
     */
    public final void subtractPoisonCounters(final int num) {
        this.poisonCounters -= num;
        this.updateObservers();
    }

    /**
     * Gets the keywords.
     * 
     * @return the keywords
     */
    public final ArrayList<String> getKeywords() {
        return this.keywords;
    }

    /**
     * Sets the keywords.
     * 
     * @param keywords
     *            the new keywords
     */
    public final void setKeywords(final ArrayList<String> keywords) {
        this.keywords = keywords;
    }

    /**
     * Adds the keyword.
     * 
     * @param keyword
     *            the keyword
     */
    public final void addKeyword(final String keyword) {
        this.keywords.add(keyword);
    }

    /**
     * Removes the keyword.
     * 
     * @param keyword
     *            the keyword
     */
    public final void removeKeyword(final String keyword) {
        this.keywords.remove(keyword);
    }

    /*
     * (non-Javadoc)
     * 
     * @see forge.GameEntity#hasKeyword(java.lang.String)
     */
    /**
     * Checks for keyword.
     * 
     * @param keyword
     *            String
     * @return boolean
     */
    @Override
    public final boolean hasKeyword(final String keyword) {
        return this.keywords.contains(keyword);
    }

    /**
     * Can target.
     * 
     * @param sa
     *            the sa
     * @return a boolean
     */
    @Override
    public final boolean canBeTargetedBy(final SpellAbility sa) {
        if (this.hasKeyword("Shroud") || (!this.equals(sa.getActivatingPlayer()) && this.hasKeyword("Hexproof"))
                || this.hasProtectionFrom(sa.getSourceCard())) {
            return false;
        }

        return true;
    }

    /*
     * (non-Javadoc)
     * 
     * @see forge.GameEntity#hasProtectionFrom(forge.Card)
     */
    @Override
    public boolean hasProtectionFrom(final Card source) {
        if (this.getKeywords() != null) {
            final ArrayList<String> list = this.getKeywords();

            String kw = "";
            for (int i = 0; i < list.size(); i++) {
                kw = list.get(i);

                if (kw.equals("Protection from white") && source.isWhite()) {
                    return true;
                }
                if (kw.equals("Protection from blue") && source.isBlue()) {
                    return true;
                }
                if (kw.equals("Protection from black") && source.isBlack()) {
                    return true;
                }
                if (kw.equals("Protection from red") && source.isRed()) {
                    return true;
                }
                if (kw.equals("Protection from green") && source.isGreen()) {
                    return true;
                }

                if (kw.startsWith("Protection:")) { // uses isValid
                    final String characteristic = kw.split(":")[1];
                    final String[] characteristics = characteristic.split(",");
                    if (source.isValid(characteristics, this, null)) {
                        return true;
                    }
                }

            }
        }
        return false;
    }

    /**
     * <p>
     * canPlaySpells.
     * </p>
     * 
     * @return a boolean.
     */
    public final boolean canCastSpells() {
        return !this.keywords.contains("Can't cast spells");
    }

    /**
     * <p>
     * canPlayAbilities.
     * </p>
     * 
     * @return a boolean.
     */
    public final boolean canActivateAbilities() {
        return !this.keywords.contains("Can't activate abilities");
    }

    // //////////////////////////////
    // /
    // / replaces Singletons.getModel().getGameAction().draw* methods
    // /
    // //////////////////////////////

    /**
     * <p>
     * canDraw
     * </p>
     * .
     * 
     * @return true if a player can draw a card, false otherwise
     */
    public final boolean canDraw() {
        if (this.hasKeyword("You can't draw cards.")) {
            return false;
        }
        return true;
    }

    /**
     * <p>
     * drawCard.
     * </p>
     * 
     * @return a List<Card> of cards actually drawn
     */
    public final List<Card> drawCard() {
        return this.drawCards(1);
    }

    /**
     * <p>
     * drawCards.
     * </p>
     * 
     * @return a List<Card> of cards actually drawn
     */
    public final List<Card> drawCards() {
        return this.drawCards(1);
    }

    /**
     * <p>
     * dredge.
     * </p>
     * 
     * @return a boolean.
     */
    public abstract boolean dredge();

    /**
     * <p>
     * drawCards.
     * </p>
     * 
     * @param n
     *            a int.
     * @return a List<Card> of cards actually drawn
     */
    public final List<Card> drawCards(final int n) {
        return this.drawCards(n, false);
    }

    /**
     * <p>
     * drawCards.
     * </p>
     * 
     * @param n
     *            a int.
     * @param firstFromDraw
     *            true if this is the card drawn from that player's draw step
     *            each turn
     * @return a List<Card> of cards actually drawn
     */
    public final List<Card> drawCards(final int n, final boolean firstFromDraw) {
        final List<Card> drawn = new ArrayList<Card>();

        if (!this.canDraw()) {
            return drawn;
        }

        for (int i = 0; i < n; i++) {

            // TODO: multiple replacements need to be selected by the controller
            if (this.getDredge().size() != 0) {
                if (this.dredge()) {
                    continue;
                }
            }

            if (!firstFromDraw && game.isCardInPlay("Chains of Mephistopheles")) {
                if (!this.getZone(ZoneType.Hand).isEmpty()) {
                    if (this.isHuman()) {
                        this.discardChainsOfMephistopheles();
                    } else { // Computer
                        this.discard(1, null);
                        // true causes this code not to be run again
                        drawn.addAll(this.drawCards(1, true));
                    }
                } else {
                    this.mill(1);
                }
            } else {
                drawn.addAll(this.doDraw());
            }
        }

        // Play the Draw sound
<<<<<<< HEAD
        Singletons.getControl().getSoundSystem().play(SoundEffectType.Draw);
=======
        Singletons.getModel().getGame().getEvents().post(new DrawCardEvent());
>>>>>>> d882046d

        return drawn;
    }
    
    /**
     * 
     * TODO Write javadoc for this method.
     * 
     * @param player
     *            a Player object
     * @param playerRating
     *            a GamePlayerRating object
     * @return an int
     */
    public  int doMulligan() {
        final List<Card> hand = new ArrayList<Card>(getCardsIn(ZoneType.Hand));
        for (final Card c : hand) {
            game.getAction().moveToLibrary(c);
        }
        shuffle();
        final int newHand = hand.size() - 1;
        for (int i = 0; i < newHand; i++) {
            drawCard();
        }
        game.getGameLog().add("Mulligan", this + " has mulliganed down to " + newHand + " cards.", 0);
        stats.notifyHasMulliganed();
        stats.notifyOpeningHandSize(newHand);
        return newHand;
    }    

    /**
     * <p>
     * doDraw.
     * </p>
     * 
     * @return a List<Card> of cards actually drawn
     */
    private List<Card> doDraw() {
        final List<Card> drawn = new ArrayList<Card>();
        final PlayerZone library = this.getZone(ZoneType.Library);

        // Replacement effects
        final HashMap<String, Object> repRunParams = new HashMap<String, Object>();
        repRunParams.put("Event", "Draw");
        repRunParams.put("Affected", this);

        if (game.getReplacementHandler().run(repRunParams) != ReplacementResult.NotReplaced) {
            return drawn;
        }

        if (library.size() != 0) {

            Card c = library.get(0);
            c = game.getAction().moveToHand(c);
            drawn.add(c);

            if ((this.numDrawnThisTurn == 0) && this.isComputer()) {
                boolean reveal = false;
                final List<Card> cards = this.getCardsIn(ZoneType.Battlefield);
                for (final Card card : cards) {
                    if (card.hasKeyword("Reveal the first card you draw each turn")) {
                        reveal = true;
                        break;
                    }
                }
                if (reveal) {
                    GuiChoose.one("Revealing the first card drawn", drawn);
                }
            }

            this.setLastDrawnCard(c);
            c.setDrawnThisTurn(true);
            this.numDrawnThisTurn++;

            // Miracle draws
            if (this.numDrawnThisTurn == 1) {
                game.getAction().drawMiracle(c);
            }

            // Run triggers
            final HashMap<String, Object> runParams = new HashMap<String, Object>();
            runParams.put("Card", c);
            runParams.put("Number", this.numDrawnThisTurn);
            game.getTriggerHandler().runTrigger(TriggerType.Drawn, runParams);
        }
        // lose:
        else if (!Preferences.DEV_MODE || Singletons.getModel().getPreferences().getPrefBoolean(FPref.DEV_MILLING_LOSS)) {
            // if devMode is off, or canLoseByDecking is Enabled, run Lose condition
            if (!this.cantLose()) {
                this.loseConditionMet(GameLossReason.Milled, null);
                game.getAction().checkStateEffects();
            }
        }
        return drawn;
    }

    /**
     * Returns PlayerZone corresponding to the given zone of game.
     * 
     * @param zone
     *            the zone
     * @return the zone
     */
    public final PlayerZone getZone(final ZoneType zone) {
        return this.zones.get(zone);
    }
    
    public final List<Card> getCardsIn(final ZoneType zoneType) {
        return getCardsIn(zoneType, true);
    }

    /**
     * gets a list of all cards in the requested zone. This function makes a
     * List<Card> from Card[].
     * 
     * @param zone
     *            the zone
     * @return a List<Card> with all the cards currently in requested zone
     */
    public final List<Card> getCardsIn(final ZoneType zoneType, boolean includePhasedOut) {
        List<Card> result;
        if (zoneType == ZoneType.Stack) {
            result = new ArrayList<Card>();
            for (Card c : game.getStackZone().getCards()) {
                if (c.getOwner().equals(this)) {
                    result.add(c);
                }
            }
        } else {
            PlayerZone zone = this.getZone(zoneType);
            result = zone == null ? null : zone.getCards(includePhasedOut);
        }
        return result;
    }

    /**
     * Gets the cards include phasing in.
     * 
     * @param zone
     *            the zone
     * @return the cards include phasing in
     */
    public final List<Card> getCardsIncludePhasingIn(final ZoneType zone) {
        return this.getCardsIn(zone, false);
    }

    /**
     * gets a list of first N cards in the requested zone. This function makes a
     * List<Card> from Card[].
     * 
     * @param zone
     *            the zone
     * @param n
     *            the n
     * @return a List<Card> with all the cards currently in requested zone
     */
    public final List<Card> getCardsIn(final ZoneType zone, final int n) {
        return Lists.newArrayList(Iterables.limit(this.getCardsIn(zone), n));
    }

    /**
     * gets a list of all cards in a given player's requested zones.
     * 
     * @param zones
     *            the zones
     * @return a List<Card> with all the cards currently in requested zones
     */
    public final List<Card> getCardsIn(final Iterable<ZoneType> zones) {
        final List<Card> result = new ArrayList<Card>();
        for (final ZoneType z : zones) {
            result.addAll(getCardsIn(z));
        }
        return result;
    }
    public final List<Card> getCardsIn(final ZoneType[] zones) {
        final List<Card> result = new ArrayList<Card>();
        for (final ZoneType z : zones) {
            result.addAll(getCardsIn(z));
        }
        return result;
    }
    
    /**
     * gets a list of all cards with requested cardName in a given player's
     * requested zone. This function makes a List<Card> from Card[].
     * 
     * @param zone
     *            the zone
     * @param cardName
     *            the card name
     * @return a List<Card> with all the cards currently in that player's library
     */
    public final List<Card> getCardsIn(final ZoneType zone, final String cardName) {
        return CardLists.filter(this.getCardsIn(zone), CardPredicates.nameEquals(cardName));
    }

    /**
     * Gets the all cards.
     * 
     * @return the all cards
     */
    public final List<Card> getAllCards() {
        List<Card> allExcStack = this.getCardsIn(Player.ALL_ZONES);
        allExcStack.addAll(getCardsIn(ZoneType.Stack));
        return allExcStack;
    }

    /**
     * <p>
     * getDredge.
     * </p>
     * 
     * @return a {@link forge.CardList} object.
     */
    protected final List<Card> getDredge() {
        final List<Card> dredge = new ArrayList<Card>();
        int cntLibrary = this.getCardsIn(ZoneType.Library).size();
        for (final Card c : this.getCardsIn(ZoneType.Graveyard)) {
            int nDr = getDredgeNumber(c);
            if ( nDr > 0 && cntLibrary >= nDr) {
                dredge.add(c);
            }
        }
        return dredge;
    } // hasDredge()

    /**
     * <p>
     * getDredgeNumber.
     * </p>
     * 
     * @param c
     *            a {@link forge.Card} object.
     * @return a int.
     */
    protected final int getDredgeNumber(final Card c) {
        for (String s : c.getKeyword()) {
            if (s.startsWith("Dredge")) {
                return Integer.parseInt("" + s.charAt(s.length() - 1));
            }
        }
        return 0;
//        throw new RuntimeException("Input_Draw : getDredgeNumber() card doesn't have dredge - " + c.getName());
    } // getDredgeNumber()

    /**
     * <p>
     * resetNumDrawnThisTurn.
     * </p>
     */
    public final void resetNumDrawnThisTurn() {
        this.numDrawnThisTurn = 0;
    }

    /**
     * <p>
     * Getter for the field <code>numDrawnThisTurn</code>.
     * </p>
     * 
     * @return a int.
     */
    public final int getNumDrawnThisTurn() {
        return this.numDrawnThisTurn;
    }

    // //////////////////////////////
    // /
    // / replaces Singletons.getModel().getGameAction().discard* methods
    // /
    // //////////////////////////////

    /**
     * Discard_ chains_of_ mephistopheles.
     */
    protected abstract void discardChainsOfMephistopheles();

    /**
     * <p>
     * discard.
     * </p>
     * 
     * @param num
     *            a int.
     * @param sa
     *            a {@link forge.card.spellability.SpellAbility} object.
     * @param duringResolution
     *            a boolean.
     * @return a {@link forge.CardList} object.
     */
    public abstract void discard(final int num, final SpellAbility sa);

    /**
     * <p>
     * discard.
     * </p>
     * 
     * @param sa
     *            a {@link forge.card.spellability.SpellAbility} object.
     * @return a {@link forge.CardList} object.
     */
    public final void discard(final SpellAbility sa) {
        this.discard(1, sa);
    }

    /**
     * <p>
     * discard.
     * </p>
     * 
     * @param c
     *            a {@link forge.Card} object.
     * @param sa
     *            a {@link forge.card.spellability.SpellAbility} object.
     * @return a {@link forge.CardList} object.
     */
    public final List<Card> discard(final Card c, final SpellAbility sa) {
        this.doDiscard(c, sa);
        return CardLists.createCardList(c);
    }

    /**
     * <p>
     * doDiscard.
     * </p>
     * 
     * @param c
     *            a {@link forge.Card} object.
     * @param sa
     *            a {@link forge.card.spellability.SpellAbility} object.
     */
    protected final void doDiscard(final Card c, final SpellAbility sa) {
        // TODO: This line should be moved inside CostPayment somehow
        /*if (sa != null) {
            sa.addCostToHashList(c, "Discarded");
        }*/

        game.getAction().discardMadness(c);
<<<<<<< HEAD

        if ((c.hasKeyword("If a spell or ability an opponent controls causes you to discard CARDNAME, "
                + "put it onto the battlefield instead of putting it into your graveyard.") 
          || c.hasKeyword("If a spell or ability an opponent controls causes you to discard CARDNAME, "
                + "put it onto the battlefield with two +1/+1 counters on it "
                + "instead of putting it into your graveyard."))
                && (null != sa) && !c.getController().equals(sa.getSourceCard().getController())) {
            game.getAction().discardPutIntoPlayInstead(c);

=======
        
        boolean hasPutIntoPlayInsteadOfDiscard = c.hasKeyword("If a spell or ability an opponent controls causes you " +
                "to discard CARDNAME, put it onto the battlefield instead of putting it into your graveyard.");
        boolean hasPutIntoPlayWith2xP1P1InsteadOfDiscard = c.hasKeyword("If a spell or ability an opponent controls causes you to discard CARDNAME, "
                + "put it onto the battlefield with two +1/+1 counters on it instead of putting it into your graveyard.");
                
        if ( ( hasPutIntoPlayInsteadOfDiscard || hasPutIntoPlayWith2xP1P1InsteadOfDiscard ) 
                && null != sa && sa.getSourceCard().getController().isHostileTo(c.getController())) {
            game.getAction().moveToPlay(c);
            
            if (hasPutIntoPlayWith2xP1P1InsteadOfDiscard) {
                c.addCounter(CounterType.P1P1, 2, false);
            }
>>>>>>> d882046d
            // Play the corresponding Put into Play sound
            game.getEvents().post(new SpellResolvedEvent(c, sa));
        } else {
            game.getAction().moveToGraveyard(c);

            // Play the Discard sound
<<<<<<< HEAD
            Singletons.getControl().getSoundSystem().play(SoundEffectType.Discard);
=======
            Singletons.getModel().getGame().getEvents().post(new CardDiscardedEvent());
>>>>>>> d882046d
        }

        // Run triggers
        Card cause = null;
        if (sa != null) {
            cause = sa.getSourceCard();
        }
        final HashMap<String, Object> runParams = new HashMap<String, Object>();
        runParams.put("Player", this);
        runParams.put("Card", c);
        runParams.put("Cause", cause);
        game.getTriggerHandler().runTrigger(TriggerType.Discarded, runParams);

    } // end doDiscard

    /**
     * <p>
     * discardHand.
     * </p>
     * 
     * @param sa
     *            a {@link forge.card.spellability.SpellAbility} object.
     * @return the card list
     */
    public final List<Card> discardHand(final SpellAbility sa) {
        final List<Card> list = new ArrayList<Card>(this.getCardsIn(ZoneType.Hand));
        this.discardRandom(list.size(), sa);
        return list;
    }

    /**
     * <p>
     * discardRandom.
     * </p>
     * 
     * @param sa
     *            a {@link forge.card.spellability.SpellAbility} object.
     * @return a List<Card> of cards discarded
     */
    public final List<Card> discardRandom(final SpellAbility sa) {
        return this.discardRandom(1, sa);
    }

    /**
     * <p>
     * discardRandom.
     * </p>
     * 
     * @param num
     *            a int.
     * @param sa
     *            a {@link forge.card.spellability.SpellAbility} object.
     * @return a List<Card> of cards discarded
     */
    public final List<Card> discardRandom(final int num, final SpellAbility sa) {
        return this.discardRandom(num, sa, "Card");
    }

    /**
     * <p>
     * discardRandom.
     * </p>
     * 
     * @param num
     *            a int.
     * @param sa
     *            a {@link forge.card.spellability.SpellAbility} object.
     * @param valid
     *            a valid expression
     * @return a List<Card> of cards discarded
     */
    public final List<Card> discardRandom(final int num, final SpellAbility sa, final String valid) {
        final List<Card> discarded = new ArrayList<Card>();
        for (int i = 0; i < num; i++) {
            final List<Card> list = 
                    CardLists.getValidCards(this.getCardsIn(ZoneType.Hand), valid, sa.getSourceCard().getController(), sa.getSourceCard());
            if (list.size() != 0) {
                final Card disc = CardUtil.getRandom(list);
                discarded.add(disc);
                this.doDiscard(disc, sa);
            }
        }
        return discarded;
    }

    /**
     * <p>
     * discardUnless.
     * </p>
     * 
     * @param num
     *            a int.
     * @param uType
     *            a {@link java.lang.String} object.
     * @param sa
     *            a {@link forge.card.spellability.SpellAbility} object.
     */
    public abstract void discardUnless(int num, String uType, SpellAbility sa);

    /**
     * <p>
     * mill.
     * </p>
     * 
     * @param n
     *            a int.
     * @return the card list
     */
    public final List<Card> mill(final int n) {
        return this.mill(n, ZoneType.Graveyard, false);
    }

    /**
     * <p>
     * mill.
     * </p>
     * 
     * @param n
     *            a int.
     * @param zone
     *            a {@link java.lang.String} object.
     * @param bottom
     *            a boolean.
     * @return the card list
     */
    public final List<Card> mill(final int n, final ZoneType zone, final boolean bottom) {
        final List<Card> lib = new ArrayList<Card>(this.getCardsIn(ZoneType.Library));
        final List<Card> milled = new ArrayList<Card>();

        final int max = Math.min(n, lib.size());

        final ZoneType destination = this.getZone(zone).getZoneType();

        for (int i = 0; i < max; i++) {
            if (bottom) {
                milled.add(game.getAction().moveTo(destination, lib.get(lib.size() - 1)));
            } else {
                milled.add(game.getAction().moveTo(destination, lib.get(i)));
            }
        }

        return milled;
    }

    // //////////////////////////////
    /**
     * <p>
     * shuffle.
     * </p>
     */
    public final void shuffle() {
        final List<Card> list = Lists.newArrayList(this.getCardsIn(ZoneType.Library));

        if (list.size() <= 1) {
            return;
        }

        // overdone but wanted to make sure it was really random
        final Random random = MyRandom.getRandom();
        Collections.shuffle(list, random);
        Collections.shuffle(list, random);
        Collections.shuffle(list, random);
        Collections.shuffle(list, random);
        Collections.shuffle(list, random);
        Collections.shuffle(list, random);

        int s = list.size();
        for (int i = 0; i < s; i++) {
            list.add(random.nextInt(s-1), list.remove(random.nextInt(s)));
        }

        Collections.shuffle(list, random);
        Collections.shuffle(list, random);
        Collections.shuffle(list, random);
        Collections.shuffle(list, random);
        Collections.shuffle(list, random);
        Collections.shuffle(list, random);

        this.getZone(ZoneType.Library).setCards(list);

        // Run triggers
        final HashMap<String, Object> runParams = new HashMap<String, Object>();
        runParams.put("Player", this);
        game.getTriggerHandler().runTrigger(TriggerType.Shuffled, runParams);

        // Play the shuffle sound
<<<<<<< HEAD
        Singletons.getControl().getSoundSystem().play(SoundEffectType.Shuffle);
=======
        Singletons.getModel().getGame().getEvents().post(new ShuffleEvent());
>>>>>>> d882046d
    } // shuffle
      // //////////////////////////////

    // //////////////////////////////
    /**
     * <p>
     * doScry.
     * </p>
     * 
     * @param topN
     *            a {@link forge.CardList} object.
     * @param n
     *            a int.
     */
    protected abstract void doScry(List<Card> topN, int n);

    /**
     * <p>
     * scry.
     * </p>
     * 
     * @param numScry
     *            a int.
     */
    public final void scry(int numScry) {
        final List<Card> topN = new ArrayList<Card>();
        final PlayerZone library = this.getZone(ZoneType.Library);
        numScry = Math.min(numScry, library.size());
        for (int i = 0; i < numScry; i++) {
            topN.add(library.get(i));
        }
        this.doScry(topN, topN.size());
    }

    // /////////////////////////////

    /**
     * <p>
     * playLand.
     * </p>
     * 
     * @param land
     *            a {@link forge.Card} object.
     */
    public final void playLand(final Card land) {
        if (this.canPlayLand()) {
            land.addController(this);
            game.getAction().moveTo(this.getZone(ZoneType.Battlefield), land);
            CardFactoryUtil.playLandEffects(land);
            this.numLandsPlayed++;

            // check state effects for static animate (Living Lands, Conversion,
            // etc...)
            game.getAction().checkStateEffects();

            // add to log
            game.getGameLog().add("Land", this + " played " + land, 2);

            // play a sound
            game.getEvents().post(new LandPlayedEvent(this, land));

            // Run triggers
            final HashMap<String, Object> runParams = new HashMap<String, Object>();
            runParams.put("Card", land);
            game.getTriggerHandler().runTrigger(TriggerType.LandPlayed, runParams);
        }

        game.getStack().unfreezeStack();
    }

    /**
     * <p>
     * canPlayLand.
     * </p>
     * 
     * @return a boolean.
     */
    public final boolean canPlayLand() {
        if (Singletons.getModel().getPreferences().getPrefBoolean(FPref.DEV_UNLIMITED_LAND)
                && this.isHuman()
                && Preferences.DEV_MODE) {
            return this.canCastSorcery();
        }

        // CantBeCast static abilities
        for (final Card ca : game.getCardsIn(ZoneType.listValueOf("Battlefield,Command"))) {
            final ArrayList<StaticAbility> staticAbilities = ca.getStaticAbilities();
            for (final StaticAbility stAb : staticAbilities) {
                if (stAb.applyAbility("CantPlayLand", null, this)) {
                    return false;
                }
            }
        }

        // check for adjusted max lands play per turn
        int adjMax = 0;
        for (String keyword : this.getKeywords()) {
            if (keyword.startsWith("AdjustLandPlays")) {
                final String[] k = keyword.split(":");
                adjMax += Integer.valueOf(k[1]);
            }
        }
        final int adjCheck = this.maxLandsToPlay + adjMax;
        // System.out.println("Max lands for player " + this.getName() + ": " + adjCheck);

        return this.canCastSorcery()
                && ((this.numLandsPlayed < adjCheck) || (this.getCardsIn(ZoneType.Battlefield, "Fastbond")
                        .size() > 0));
    }

    /**
     * Gets the mana pool.
     * 
     * @return the mana pool
     */
    public final ManaPool getManaPool() {
        return this.manaPool;
    }

    // /////////////////////////////
    // //
    // // properties about the player and his/her cards/game status
    // //
    // /////////////////////////////
    /**
     * <p>
     * hasPlaneswalker.
     * </p>
     * 
     * @return a boolean.
     */
    public final boolean hasPlaneswalker() {
        return null != this.getPlaneswalker();
    }

    /**
     * <p>
     * getPlaneswalker.
     * </p>
     * 
     * @return a {@link forge.Card} object.
     */
    public final Card getPlaneswalker() {
        final List<Card> c = CardLists.filter(this.getCardsIn(ZoneType.Battlefield), CardPredicates.Presets.PLANEWALKERS);
        if ((null != c) && (c.size() > 0)) {
            return c.get(0);
        } else {
            return null;
        }
    }

    /**
     * <p>
     * Getter for the field <code>numPowerSurgeLands</code>.
     * </p>
     * 
     * @return a int.
     */
    public final int getNumPowerSurgeLands() {
        return this.numPowerSurgeLands;
    }

    /**
     * <p>
     * Setter for the field <code>numPowerSurgeLands</code>.
     * </p>
     * 
     * @param n
     *            a int.
     * @return a int.
     */
    public final int setNumPowerSurgeLands(final int n) {
        this.numPowerSurgeLands = n;
        return this.numPowerSurgeLands;
    }

    /**
     * <p>
     * Getter for the field <code>lastDrawnCard</code>.
     * </p>
     * 
     * @return a {@link forge.Card} object.
     */
    public final Card getLastDrawnCard() {
        return this.lastDrawnCard;
    }

    /**
     * <p>
     * Setter for the field <code>lastDrawnCard</code>.
     * </p>
     * 
     * @param c
     *            a {@link forge.Card} object.
     * @return a {@link forge.Card} object.
     */
    public final Card setLastDrawnCard(final Card c) {
        this.lastDrawnCard = c;
        return this.lastDrawnCard;
    }

    /**
     * <p>
     * resetLastDrawnCard.
     * </p>
     * 
     * @return a {@link forge.Card} object.
     */
    public final Card resetLastDrawnCard() {
        final Card old = this.lastDrawnCard;
        this.lastDrawnCard = null;
        return old;
    }

    /**
     * <p>
     * Getter for the field <code>slowtripList</code>.
     * </p>
     * 
     * @return a {@link forge.CardList} object.
     */
    public final List<Card> getSlowtripList() {
        return this.slowtripList;
    }

    /**
     * <p>
     * clearSlowtripList.
     * </p>
     */
    public final void clearSlowtripList() {
        this.slowtripList.clear();
    }

    /**
     * <p>
     * addSlowtripList.
     * </p>
     * 
     * @param card
     *            a {@link forge.Card} object.
     */
    public final void addSlowtripList(final Card card) {
        this.slowtripList.add(card);
    }

    /**
     * <p>
     * getTurn.
     * </p>
     * 
     * @return a int.
     */
    public final int getTurn() {
        return this.stats.getTurnsPlayed();
    }

    /**
     * <p>
     * incrementTurn.
     * </p>
     */
    public final void incrementTurn() {
        this.stats.nextTurn();
    }

    /**
     * <p>
     * getAttackedWithCreatureThisTurn.
     * </p>
     * 
     * @return a boolean.
     */
    public final boolean getAttackedWithCreatureThisTurn() {
        return this.attackedWithCreatureThisTurn;
    }

    /**
     * <p>
     * Setter for the field <code>attackedWithCreatureThisTurn</code>.
     * </p>
     * 
     * @param b
     *            a boolean.
     */
    public final void setAttackedWithCreatureThisTurn(final boolean b) {
        this.attackedWithCreatureThisTurn = b;
    }

    /**
     * <p>
     * Gets the number of attackers declared by Player this turn.
     * </p>
     *
     * @return a boolean.
     */
    public final int getAttackersDeclaredThisTurn() {
        return this.attackersDeclaredThisTurn;
    }

    /**
     * <p>
     * Increase number of attackers declared by Player this turn.
     * </p>
     *
     */
    public final void incrementAttackersDeclaredThisTurn() {
        this.attackersDeclaredThisTurn++;
    }

    /**
     * <p>
     * Resets number of attackers declared by Player this turn.
     * </p>
     *
     */
    public final void resetAttackersDeclaredThisTurn() {
        this.attackersDeclaredThisTurn = 0;
    }

    // //////////////////////////////
    /**
     * <p>
     * sacrificePermanent.
     * </p>
     * 
     * @param prompt
     *            a {@link java.lang.String} object.
     * @param choices
     *            a {@link forge.CardList} object.
     */
    public abstract void sacrificePermanent(String prompt, List<Card> choices);

    // Game win/loss

    /**
     * <p>
     * altWinConditionMet.
     * </p>
     * 
     * @param sourceName
     *            the source name
     */
    public final void altWinBySpellEffect(final String sourceName) {
        if (this.cantWin()) {
            System.out.println("Tried to win, but currently can't.");
            return;
        }
        this.setOutcome(PlayerOutcome.altWin(sourceName));

    }

    /**
     * <p>
     * altLoseConditionMet.
     * </p>
     * 
     * @param state
     *            the state
     * @param spellName
     *            the spell name
     * @return a boolean.
     */
    public final boolean loseConditionMet(final GameLossReason state, final String spellName) {
        if ( state != GameLossReason.OpponentWon ) {
            if (this.cantLose()) {
                System.out.println("Tried to lose, but currently can't.");
                return false;
            }
    
            // Replacement effects
            final HashMap<String, Object> runParams = new HashMap<String, Object>();
            runParams.put("Affected", this);
            runParams.put("Event", "GameLoss");
    
            if (game.getReplacementHandler().run(runParams) != ReplacementResult.NotReplaced) {
                return false;
            }
        }

        setOutcome(PlayerOutcome.loss(state, spellName));
        return true;
    }

    /**
     * Concede.
     */
    public final void concede() { // No cantLose checks - just lose
        setOutcome(PlayerOutcome.concede());
    }

    /**
     * <p>
     * cantLose.
     * </p>
     * 
     * @return a boolean.
     */
    public final boolean cantLose() {
        if (this.getOutcome() != null && this.getOutcome().lossState == GameLossReason.Conceded) {
            return false;
        }

        return (this.hasKeyword("You can't lose the game.") || this.getOpponent().hasKeyword("You can't win the game."));
    }

    /**
     * <p>
     * cantLoseForZeroOrLessLife.
     * </p>
     * 
     * @return a boolean.
     */
    public final boolean cantLoseForZeroOrLessLife() {
        return (this.hasKeyword("You don't lose the game for having 0 or less life."));
    }

    /**
     * <p>
     * cantWin.
     * </p>
     * 
     * @return a boolean.
     */
    public final boolean cantWin() {
        boolean isAnyOppLoseProof = false;
        for( Player p : game.getPlayers() ) {
            if ( p == this || p.getOutcome() != null ) continue; // except self and already dead
            isAnyOppLoseProof |= p.hasKeyword("You can't lose the game.");
        }
        return this.hasKeyword("You can't win the game.") || isAnyOppLoseProof;
    }

    /**
     * <p>
     * hasLost.
     * </p>
     * 
     * @return a boolean.
     */
    public final boolean checkLoseCondition() {
        
        if ( this.getOutcome() != null )
            return this.getOutcome().lossState != null;

        if (this.poisonCounters >= 10) {
            return this.loseConditionMet(GameLossReason.Poisoned, null);
        }

        final boolean hasNoLife = this.getLife() <= 0;
        if (hasNoLife && !this.cantLoseForZeroOrLessLife()) {
            return this.loseConditionMet(GameLossReason.LifeReachedZero, null);
        }

        return false;
    }

    /**
     * <p>
     * hasWon.
     * </p>
     * 
     * @return a boolean.
     */
    public final boolean hasWon() {
        if (this.cantWin()) {
            return false;
        }
        // in multiplayer game one player's win is replaced by all other's lose (rule 103.4h)
        // so if someone cannot lose, the game appears to continue

        return this.getOutcome() != null && this.getOutcome().lossState == null;
    }

    /**
     * <p>
     * hasMetalcraft.
     * </p>
     * 
     * @return a boolean.
     */
    public final boolean hasMetalcraft() {
        final List<Card> list = CardLists.filter(this.getCardsIn(ZoneType.Battlefield), CardPredicates.Presets.ARTIFACTS);
        return list.size() >= 3;
    }

    /**
     * <p>
     * hasThreshold.
     * </p>
     * 
     * @return a boolean.
     */
    public final boolean hasThreshold() {
        return this.getZone(ZoneType.Graveyard).size() >= 7;
    }

    /**
     * <p>
     * hasHellbent.
     * </p>
     * 
     * @return a boolean.
     */
    public final boolean hasHellbent() {
        return this.getZone(ZoneType.Hand).isEmpty();
    }

    /**
     * <p>
     * hasLandfall.
     * </p>
     * 
     * @return a boolean.
     */
    public final boolean hasLandfall() {
        final List<Card> list = this.getZone(ZoneType.Battlefield).getCardsAddedThisTurn(null);
        return Iterables.any(list, CardPredicates.Presets.LANDS);
    }
    
    /**
     * <p>
     * hasBloodthirst.
     * </p>
     * 
     * @return a boolean.
     */
    public final boolean hasBloodthirst() {
        for (Player opp : this.getOpponents()) {
            if (opp.getAssignedDamage() > 0) {
                return true;
            }
        }
        return false;
    }
    
    /**
     * <p>
     * getBloodthirstAmount.
     * </p>
     * 
     * @return a int.
     */
    public final int getBloodthirstAmount() {
        int blood = 0;
        for (Player opp : this.getOpponents()) {
            blood += opp.getAssignedDamage();
        }
        return blood;
    }

    /**
     * <p>
     * hasProwl.
     * </p>
     * 
     * @param type
     *            the type
     * @return a boolean.
     */
    public final boolean hasProwl(final String type) {
        if (this.prowl.contains("AllCreatureTypes")) {
            return true;
        }
        return this.prowl.contains(type);
    }

    /**
     * Adds the prowl type.
     * 
     * @param type
     *            the type
     */
    public final void addProwlType(final String type) {
        this.prowl.add(type);
    }

    /**
     * Reset prowl.
     */
    public final void resetProwl() {
        this.prowl = new ArrayList<String>();
    }

    /*
     * (non-Javadoc)
     * 
     * @see forge.GameEntity#isValid(java.lang.String, forge.Player, forge.Card)
     */
    @Override
    public final boolean isValid(final String restriction, final Player sourceController, final Card source) {

        final String[] incR = restriction.split("\\.");

        if (incR[0].equals("Opponent")) {
            if (this.equals(sourceController)) {
                return false;
            }
        } else if (incR[0].equals("You")) {
            if (!this.equals(sourceController)) {
                return false;
            }
        } else if (incR[0].equals("EnchantedController")) {
            final GameEntity enchanted = source.getEnchanting();
            if ((enchanted == null) || !(enchanted instanceof Card)) {
                return false;
            }
            final Card enchantedCard = (Card) enchanted;
            if (!this.equals(enchantedCard.getController())) {
                return false;
            }
        } else {
            if (!incR[0].equals("Player")) {
                return false;
            }
        }

        if (incR.length > 1) {
            final String excR = incR[1];
            final String[] exR = excR.split("\\+"); // Exclusive Restrictions
                                                    // are ...
            for (int j = 0; j < exR.length; j++) {
                if (!this.hasProperty(exR[j], sourceController, source)) {
                    return false;
                }
            }
        }

        return true;
    }

    /*
     * (non-Javadoc)
     * 
     * @see forge.GameEntity#hasProperty(java.lang.String, forge.Player,
     * forge.Card)
     */
    @Override
    public final boolean hasProperty(final String property, final Player sourceController, final Card source) {
        if (property.equals("You")) {
            if (!this.equals(sourceController)) {
                return false;
            }
        } else if (property.equals("Opponent")) {
            if (this.equals(sourceController)) {
                return false;
            }
        } else if (property.equals("wasDealtDamageBySourceThisGame")) {
            if (!source.getDamageHistory().getThisGameDamaged().contains(this)) {
                return false;
            }
        } else if (property.equals("wasDealtDamageBySourceThisTurn")) {
            if (!source.getDamageHistory().getThisTurnDamaged().contains(this)) {
                return false;
            }
        } else if (property.startsWith("wasDealtDamageThisTurn")) {
            if (this.assignedDamage.isEmpty()) {
                return false;
            }
        } else if (property.startsWith("LostLifeThisTurn")) {
            if (this.lifeLostThisTurn <= 0) {
                return false;
            }
        } else if (property.equals("IsRemembered")) {
            if (!source.getRemembered().contains(this)) {
                return false;
            }
        } else if (property.startsWith("EnchantedBy")) {
            if (!this.getEnchantedBy().contains(source)) {
                return false;
            }
        } else if (property.startsWith("Chosen")) {
            if (source.getChosenPlayer() == null || !source.getChosenPlayer().equals(this)) {
                return false;
            }
        }

        return true;
    }

    /**
     * <p>
     * getMaxHandSize.
     * </p>
     * 
     * @return a int.
     */
    public final int getMaxHandSize() {
        return maxHandSize;
    }

    /**
     * <p>
     * setMaxHandSize.
     * </p>
     * 
     * @param size
     *            a int.
     */
    public final void setMaxHandSize(int size) {
        maxHandSize = size;
    }

    /**
     * <p>
     * Getter for the field <code>maxLandsToPlay</code>.
     * </p>
     * 
     * @return a int.
     */
    public final int getMaxLandsToPlay() {
        return this.maxLandsToPlay;
    }

    /**
     * <p>
     * Setter for the field <code>maxLandsToPlay</code>.
     * </p>
     * 
     * @param n
     *            a int.
     */
    public final void setMaxLandsToPlay(final int n) {
        this.maxLandsToPlay = n;
    }

    /**
     * <p>
     * addMaxLandsToPlay.
     * </p>
     * 
     * @param n
     *            a int.
     */
    public final void addMaxLandsToPlay(final int n) {
        this.maxLandsToPlay += n;
    }

    /**
     * <p>
     * Getter for the field <code>numLandsPlayed</code>.
     * </p>
     * 
     * @return a int.
     */
    public final int getNumLandsPlayed() {
        return this.numLandsPlayed;
    }

    /**
     * <p>
     * Setter for the field <code>numLandsPlayed</code>.
     * </p>
     * 
     * @param n
     *            a int.
     */
    public final void setNumLandsPlayed(final int n) {
        this.numLandsPlayed = n;
    }

    /**
     * <p>
     * Getter for the field <code>lifeLostThisTurn</code>.
     * </p>
     * 
     * @return a int.
     */
    public final int getLifeLostThisTurn() {
        return this.lifeLostThisTurn;
    }

    /**
     * <p>
     * Setter for the field <code>lifeLostThisTurn</code>.
     * </p>
     * 
     * @param n
     *            a int.
     */
    public final void setLifeLostThisTurn(final int n) {
        this.lifeLostThisTurn = n;
    }

    // //////////////////////////////
    //
    // Clash
    //
    // ///////////////////////////////

    /**
     * <p>
     * clashWithOpponent.
     * </p>
     * 
     * @param source
     *            a {@link forge.Card} object.
     * @return a boolean.
     */
    public final boolean clashWithOpponent(final Card source) {
        /*
         * Each clashing player reveals the top card of his or her library, then
         * puts that card on the top or bottom. A player wins if his or her card
         * had a higher mana cost.
         * 
         * Clash you win or win you don't. There is no tie.
         */
        final Player player = source.getController();
        final Player opponent = player.getOpponent();
        final ZoneType lib = ZoneType.Library;

        final PlayerZone pLib = player.getZone(lib);
        final PlayerZone oLib = opponent.getZone(lib);

        final StringBuilder reveal = new StringBuilder();

        Card pCard = null;
        Card oCard = null;

        if (pLib.size() > 0) {
            pCard = pLib.get(0);
        }
        if (oLib.size() > 0) {
            oCard = oLib.get(0);
        }

        if ((pLib.size() == 0) && (oLib.size() == 0)) {
            return false;
        } else if (pLib.size() == 0) {
            opponent.clashMoveToTopOrBottom(oCard);
            return false;
        } else if (oLib.size() == 0) {
            player.clashMoveToTopOrBottom(pCard);
            return true;
        } else {
            final int pCMC = CardUtil.getConvertedManaCost(pCard);
            final int oCMC = CardUtil.getConvertedManaCost(oCard);
            reveal.append(player).append(" reveals: ").append(pCard.getName()).append(".  CMC = ").append(pCMC);
            reveal.append("\r\n");
            reveal.append(opponent).append(" reveals: ").append(oCard.getName()).append(".  CMC = ").append(oCMC);
            reveal.append("\r\n\r\n");
            if (pCMC > oCMC) {
                reveal.append(player).append(" wins clash.");
            } else {
                reveal.append(player).append(" loses clash.");
            }
            JOptionPane.showMessageDialog(null, reveal.toString(), source.getName(), JOptionPane.PLAIN_MESSAGE);
            player.clashMoveToTopOrBottom(pCard);
            opponent.clashMoveToTopOrBottom(oCard);
            // JOptionPane.showMessageDialog(null, reveal.toString(),
            // source.getName(), JOptionPane.PLAIN_MESSAGE);
            return pCMC > oCMC;
        }
    }

    /**
     * <p>
     * clashMoveToTopOrBottom.
     * </p>
     * 
     * @param c
     *            a {@link forge.Card} object.
     */
    protected abstract void clashMoveToTopOrBottom(Card c);

    /**
     * a Player or Planeswalker that this Player must attack if able in an
     * upcoming combat. This is cleared at the end of each combat.
     * 
     * @param o
     *            Player or Planeswalker (Card) to attack
     * 
     * @since 1.1.01
     */
    public final void setMustAttackEntity(final GameEntity o) {
        this.mustAttackEntity = o;
    }

    /**
     * get the Player object or Card (Planeswalker) object that this Player must
     * attack this combat.
     * 
     * @return the Player or Card (Planeswalker)
     * @since 1.1.01
     */
    public final GameEntity getMustAttackEntity() {
        return this.mustAttackEntity;
    }

    /**
     * Update label observers.
     */
    public final void updateLabelObservers() {
        this.getZone(ZoneType.Hand).updateObservers();
    }

    // //////////////////////////////
    //
    // generic Object overrides
    //
    // ///////////////////////////////

    /** {@inheritDoc} */
    @Override
    public final boolean equals(final Object o) {
        if (o instanceof Player) {
            final Player p1 = (Player) o;
            return p1.getName().equals(this.getName());
        } else {
            return false;
        }
    }

    @Override
    public int compareTo(Player o) {
        if (o == null) {
            return +1;
        }
        int subtractedHash = o.hashCode() - this.hashCode();
        if (subtractedHash == 0) {
            return 0;
        }
        
        return Math.abs(subtractedHash)/subtractedHash;
    }
    
    /** {@inheritDoc} */
    @Override
    public int hashCode() {
        return (41 * (41 + this.getName().hashCode()));
    }

    public static class Predicates { 

        public static final Predicate<Player> NOT_LOST = new Predicate<Player>() {
            @Override
            public boolean apply(Player p) {
                return p.getOutcome() == null || p.getOutcome().hasWon();
            }
        };

        public static Predicate<Player> isType(final PlayerType type) {
            return new Predicate<Player>() {
                @Override
                public boolean apply(Player input){
                    return input.getType() == type;
                }
            };
        }
    }
    
    public static class Accessors {
        public static Function<Player, LobbyPlayer> FN_GET_LOBBY_PLAYER = new Function<Player, LobbyPlayer>(){
            @Override
            public LobbyPlayer apply(Player input) {
                return input.getLobbyPlayer();
            }
        };
        
        public static Function<Player, Integer> FN_GET_LIFE = new Function<Player, Integer>(){
            @Override
            public Integer apply(Player input) {
                return input.getLife();
            }
        };

        public static Function<Player, PlayerType> FN_GET_TYPE = new Function<Player, PlayerType>(){
            @Override
            public PlayerType apply(Player input) {
                return input.getType();
            }
        };

        public static Function<Player, String> FN_GET_NAME = new Function<Player, String>(){
            @Override
            public String apply(Player input) {
                return input.getName();
            }
        };
        
        public static Function<Player, Integer> countCardsInZone(final ZoneType zone){
            return new Function<Player, Integer>(){
                @Override
                public Integer apply(Player input) {
                    return input.getZone(zone).size();
                }
            };
        }
    }

    /**
     * TODO: Write javadoc for this method.
     * @return
     */
    public LobbyPlayer getLobbyPlayer() {
        return lobbyPlayer;
    }

    private void setOutcome(PlayerOutcome outcome) {
        stats.setOutcome(outcome); 
    }

    /**
     * TODO: Write javadoc for this method.
     */
    public void onGameOver() {
        if ( null == stats.getOutcome() ) // not lost?  
            setOutcome(PlayerOutcome.win()); // then won!
    }

    /**
     * use to get a list of creatures in play for a given player.
     * 
     * @param player
     *            the player to get creatures for
     * @return a List<Card> containing all creatures a given player has in play
     */
    public List<Card> getCreaturesInPlay() {
        return CardLists.filter(getCardsIn(ZoneType.Battlefield), Presets.CREATURES);
    }

    /**
     * use to get a list of all lands a given player has on the battlefield.
     * 
     * @param player
     *            the player whose lands we want to get
     * @return a List<Card> containing all lands the given player has in play
     */
    public List<Card> getLandsInPlay() {
        return CardLists.filter(getCardsIn(ZoneType.Battlefield), Presets.LANDS);
    }
    public boolean isCardInPlay(final String cardName) {
        return Iterables.any(getZone(ZoneType.Battlefield), CardPredicates.nameEquals(cardName));
    }

    
    public List<Card> getColoredCardsInPlay(final String color) {
        return CardLists.filter(getCardsIn(ZoneType.Battlefield), new Predicate<Card>() {
            @Override
            public boolean apply(final Card c) {
                return CardUtil.getColors(c).contains(color);
            }
        });
    }

    public int getCounterDoublersMagnitude(final CounterType type) {
        int counterDoublers = getCardsIn(ZoneType.Battlefield, "Doubling Season").size();
        if(type == CounterType.P1P1) {
            counterDoublers += getCardsIn(ZoneType.Battlefield, "Corpsejack Menace").size();
        }
        return 1 << counterDoublers;
    }
    
    public int getTokenDoublersMagnitude() {
        final int tokenDoublers = getCardsIn(ZoneType.Battlefield, "Parallel Lives").size()
                + getCardsIn(ZoneType.Battlefield, "Doubling Season").size();
        return 1 << tokenDoublers; // pow(a,0) = 1; pow(a,1) = a
    }

    public void onCleanupPhase() {
        for (Card c : getCardsIn(ZoneType.Hand))
            c.setDrawnThisTurn(false);
        
        resetPreventNextDamage();
        resetNumDrawnThisTurn();
        setAttackedWithCreatureThisTurn(false);
        setNumLandsPlayed(0);
        clearAssignedDamage();
        resetAttackersDeclaredThisTurn();
    }

    public boolean canCastSorcery() {
        PhaseHandler now = game.getPhaseHandler();
        return now.isPlayerTurn(this) && now.getPhase().isMain() && game.getStack().size() == 0;
    }
    
    
    /**
     * <p>
     * couldCastSorcery.
     * for conditions the stack must only have the sa being checked
     * </p>
     * 
     * @param player
     *            a {@link forge.game.player.Player} object.
     * @param sa
     *            a {@link forge.game.player.SpellAbility} object.
     * @return a boolean .
     */
    public boolean couldCastSorcery(final SpellAbility sa) {

        final Card source = sa.getRootAbility().getSourceCard();
        boolean onlyThis = true;

        for (final Card card : game.getCardsIn(ZoneType.Stack)) {
            if (card != source) {
                onlyThis = false;
                //System.out.println("StackCard: " + card + " vs SourceCard: " + source);
            }
        }
        
        PhaseHandler now = game.getPhaseHandler();
        //System.out.println("now.isPlayerTurn(player) - " + now.isPlayerTurn(player));
        //System.out.println("now.getPhase().isMain() - " + now.getPhase().isMain());
        //System.out.println("onlyThis - " + onlyThis);
        return onlyThis && now.isPlayerTurn(this) && now.getPhase().isMain();
    }

    /**
     * TODO: Write javadoc for this method.
     * @return
     */
    public PlayerController getController() {
        return controller;
    }

    /**
     * <p>
     * skipCombat.
     * </p>
     * 
     * @return a boolean.
     */
    public boolean isSkippingCombat() {
    
        if (hasKeyword("Skip your next combat phase.")) {
            return true;
        }
        if (hasKeyword("Skip your combat phase.")) {
            return true;
        }
        if (hasKeyword("Skip all combat phases of your next turn.")) {
            removeKeyword("Skip all combat phases of your next turn.");
            addKeyword("Skip all combat phases of this turn.");
            return true;
        }
        if (hasKeyword("Skip all combat phases of this turn.")) {
            return true;
        }
    
        return false;
    }

    /**
     * <p>
     * skipTurnTimeVault.
     * </p>
     * 
     * @return a {@link forge.game.player.Player} object.
     */
    public boolean skipTurnTimeVault() {
        // time vault:
        List<Card> vaults = getCardsIn(ZoneType.Battlefield, "Time Vault");
        vaults = CardLists.filter(vaults, Presets.TAPPED);
    
        if (vaults.size() > 0) {
            final Card crd = vaults.get(0);
    
            if (isHuman()) {
                if (GameActionUtil.showYesNoDialog(crd, "Untap " + crd + "?")) {
                    crd.untap();
                    return true;
                }
            } else {
                // TODO Should AI skip his turn for time vault?
            }
        }
        return false;
    }

    /**
     * TODO: Write javadoc for this method.
     * @param playerTurn
     * @return
     */
    public boolean isHostileTo(Player other) {
        if ( other.equals(getOpponent()) )
            return true;
        
        return other.getType() != this.getType();
    }
    
}<|MERGE_RESOLUTION|>--- conflicted
+++ resolved
@@ -55,16 +55,11 @@
 import forge.game.GameLossReason;
 import forge.game.GameState;
 import forge.game.GlobalRuleChange;
-<<<<<<< HEAD
-import forge.game.event.LandPlayedEvent;
-import forge.game.event.PoisonCounterEvent;
-=======
 import forge.game.event.CardDiscardedEvent;
 import forge.game.event.DrawCardEvent;
 import forge.game.event.LandPlayedEvent;
 import forge.game.event.PoisonCounterEvent;
 import forge.game.event.ShuffleEvent;
->>>>>>> d882046d
 import forge.game.event.SpellResolvedEvent;
 import forge.game.phase.PhaseHandler;
 import forge.game.zone.PlayerZone;
@@ -72,10 +67,6 @@
 import forge.game.zone.ZoneType;
 import forge.gui.GuiChoose;
 import forge.properties.ForgePreferences.FPref;
-<<<<<<< HEAD
-import forge.sound.SoundEffectType;
-=======
->>>>>>> d882046d
 import forge.util.MyRandom;
 
 /**
@@ -988,11 +979,7 @@
         if (!this.hasKeyword("You can't get poison counters")) {
             this.poisonCounters += num;
             
-<<<<<<< HEAD
-            game.getEvents().post(new PoisonCounterEvent(this, source, 3));
-=======
             game.getEvents().post(new PoisonCounterEvent(this, source, num));
->>>>>>> d882046d
             game.getGameLog().add("Poison", this + " receives a poison counter from " + source, 3);
 
             this.updateObservers();
@@ -1285,11 +1272,7 @@
         }
 
         // Play the Draw sound
-<<<<<<< HEAD
-        Singletons.getControl().getSoundSystem().play(SoundEffectType.Draw);
-=======
         Singletons.getModel().getGame().getEvents().post(new DrawCardEvent());
->>>>>>> d882046d
 
         return drawn;
     }
@@ -1627,17 +1610,6 @@
         }*/
 
         game.getAction().discardMadness(c);
-<<<<<<< HEAD
-
-        if ((c.hasKeyword("If a spell or ability an opponent controls causes you to discard CARDNAME, "
-                + "put it onto the battlefield instead of putting it into your graveyard.") 
-          || c.hasKeyword("If a spell or ability an opponent controls causes you to discard CARDNAME, "
-                + "put it onto the battlefield with two +1/+1 counters on it "
-                + "instead of putting it into your graveyard."))
-                && (null != sa) && !c.getController().equals(sa.getSourceCard().getController())) {
-            game.getAction().discardPutIntoPlayInstead(c);
-
-=======
         
         boolean hasPutIntoPlayInsteadOfDiscard = c.hasKeyword("If a spell or ability an opponent controls causes you " +
                 "to discard CARDNAME, put it onto the battlefield instead of putting it into your graveyard.");
@@ -1651,18 +1623,13 @@
             if (hasPutIntoPlayWith2xP1P1InsteadOfDiscard) {
                 c.addCounter(CounterType.P1P1, 2, false);
             }
->>>>>>> d882046d
             // Play the corresponding Put into Play sound
             game.getEvents().post(new SpellResolvedEvent(c, sa));
         } else {
             game.getAction().moveToGraveyard(c);
 
             // Play the Discard sound
-<<<<<<< HEAD
-            Singletons.getControl().getSoundSystem().play(SoundEffectType.Discard);
-=======
             Singletons.getModel().getGame().getEvents().post(new CardDiscardedEvent());
->>>>>>> d882046d
         }
 
         // Run triggers
@@ -1849,11 +1816,7 @@
         game.getTriggerHandler().runTrigger(TriggerType.Shuffled, runParams);
 
         // Play the shuffle sound
-<<<<<<< HEAD
-        Singletons.getControl().getSoundSystem().play(SoundEffectType.Shuffle);
-=======
         Singletons.getModel().getGame().getEvents().post(new ShuffleEvent());
->>>>>>> d882046d
     } // shuffle
       // //////////////////////////////
 
