--- conflicted
+++ resolved
@@ -71,10 +71,6 @@
 import forge.game.zone.ZoneType;
 import forge.gui.GuiChoose;
 import forge.gui.match.ViewWinLose;
-<<<<<<< HEAD
-import forge.sound.SoundEffectType;
-=======
->>>>>>> d882046d
 
 
 /**
@@ -1047,16 +1043,8 @@
                 game.getStack().unfreezeStack();
             }
             // Play the win/lose sound
-<<<<<<< HEAD
-            if (match.getLastGameOutcome().isWinner(Singletons.getControl().getPlayer().getLobbyPlayer())) {
-                Singletons.getControl().getSoundSystem().play(SoundEffectType.WinDuel);
-            } else {
-                Singletons.getControl().getSoundSystem().play(SoundEffectType.LoseDuel);
-            }
-=======
             boolean humanWon = match.getLastGameOutcome().isWinner(Singletons.getControl().getPlayer().getLobbyPlayer());
             Singletons.getModel().getGame().getEvents().post(new DuelOutcomeEvent(humanWon));
->>>>>>> d882046d
             return;
         }
 
@@ -1258,11 +1246,7 @@
             }
 
             // Play the Destroy sound
-<<<<<<< HEAD
-            Singletons.getControl().getSoundSystem().playSync(SoundEffectType.Destroy);
-=======
             Singletons.getModel().getGame().getEvents().post(new CardDestroyedEvent());
->>>>>>> d882046d
 
             final ArrayList<String> types = c.getType();
             for (final String type : types) {
@@ -1308,11 +1292,7 @@
                 }
 
                 // Play the Destroy sound
-<<<<<<< HEAD
-                Singletons.getControl().getSoundSystem().playSync(SoundEffectType.Destroy);
-=======
                 Singletons.getModel().getGame().getEvents().post(new CardDestroyedEvent());
->>>>>>> d882046d
             }
         }
     } // destroyLegendaryCreatures()
@@ -1341,11 +1321,7 @@
         this.sacrificeDestroy(c);
 
         // Play the Sacrifice sound
-<<<<<<< HEAD
-        Singletons.getControl().getSoundSystem().play(SoundEffectType.Sacrifice);
-=======
         Singletons.getModel().getGame().getEvents().post(new CardSacrificedEvent());
->>>>>>> d882046d
 
         // Run triggers
         final HashMap<String, Object> runParams = new HashMap<String, Object>();
@@ -1399,11 +1375,7 @@
                         card.setDamage(0);
 
                         // Play the Destroy sound
-<<<<<<< HEAD
-                        Singletons.getControl().getSoundSystem().playSync(SoundEffectType.Destroy);
-=======
                         Singletons.getModel().getGame().getEvents().post(new CardDestroyedEvent());
->>>>>>> d882046d
                     }
                 };
 
@@ -1417,11 +1389,7 @@
         } // totem armor
 
         // Play the Destroy sound
-<<<<<<< HEAD
-        Singletons.getControl().getSoundSystem().playSync(SoundEffectType.Destroy);
-=======
         Singletons.getModel().getGame().getEvents().post(new CardDestroyedEvent());
->>>>>>> d882046d
 
         return this.sacrificeDestroy(c);
     }
@@ -1570,11 +1538,7 @@
             game.getCombat().removeFromCombat(c);
 
             // Play the Regen sound
-<<<<<<< HEAD
-            Singletons.getControl().getSoundSystem().play(SoundEffectType.Regen);
-=======
             Singletons.getModel().getGame().getEvents().post(new CardRegeneratedEvent());
->>>>>>> d882046d
 
             return false;
         }
@@ -1606,22 +1570,14 @@
                 System.out.println("Totem armor destroyed instead of original card");
 
                 // Play the Destroy sound
-<<<<<<< HEAD
-                Singletons.getControl().getSoundSystem().playSync(SoundEffectType.Destroy);
-=======
                 Singletons.getModel().getGame().getEvents().post(new CardDestroyedEvent());
->>>>>>> d882046d
 
                 return false;
             }
         } // totem armor
 
         // Play the Destroy sound
-<<<<<<< HEAD
-        Singletons.getControl().getSoundSystem().playSync(SoundEffectType.Destroy);
-=======
         Singletons.getModel().getGame().getEvents().post(new CardDestroyedEvent());
->>>>>>> d882046d
 
         return this.sacrificeDestroy(c);
     }
