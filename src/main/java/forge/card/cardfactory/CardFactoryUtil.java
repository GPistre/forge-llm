/*
 * Forge: Play Magic: the Gathering.
 * Copyright (C) 2011  Forge Team
 *
 * This program is free software: you can redistribute it and/or modify
 * it under the terms of the GNU General Public License as published by
 * the Free Software Foundation, either version 3 of the License, or
 * (at your option) any later version.
 * 
 * This program is distributed in the hope that it will be useful,
 * but WITHOUT ANY WARRANTY; without even the implied warranty of
 * MERCHANTABILITY or FITNESS FOR A PARTICULAR PURPOSE.  See the
 * GNU General Public License for more details.
 * 
 * You should have received a copy of the GNU General Public License
 * along with this program.  If not, see <http://www.gnu.org/licenses/>.
 */
package forge.card.cardfactory;

import java.util.ArrayList;
import java.util.Collections;
import java.util.Comparator;
import java.util.HashMap;
import java.util.List;
import java.util.Map;
import java.util.Map.Entry;
import java.util.Random;
import java.util.TreeMap;

import com.esotericsoftware.minlog.Log;
import com.google.common.base.Predicate;
import com.google.common.base.Predicates;
import com.google.common.collect.Iterables;
import com.google.common.collect.Lists;

import forge.Card;
import forge.CardCharacteristicName;

import forge.CardLists;
import forge.CardPredicates;
import forge.CardPredicates.Presets;
import forge.CardUtil;
import forge.Command;
import forge.Constant;
import forge.CounterType;
import forge.GameEntity;
import forge.Singletons;
import forge.card.CardCharacteristics;
import forge.card.abilityfactory.AbilityFactory;
import forge.card.abilityfactory.CommonDrawback;
import forge.card.abilityfactory.SpellEffect;
import forge.card.abilityfactory.ai.CanPlayAsDrawbackAi;
import forge.card.cost.Cost;
import forge.card.mana.ManaCostShard;
import forge.card.replacement.ReplacementEffect;
import forge.card.replacement.ReplacementHandler;
import forge.card.replacement.ReplacementLayer;
import forge.card.spellability.Ability;
import forge.card.spellability.AbilityActivated;
import forge.card.spellability.AbilityStatic;
import forge.card.spellability.Spell;
import forge.card.spellability.SpellAbility;
import forge.card.spellability.SpellAbilityRestriction;
import forge.card.spellability.SpellPermanent;
import forge.card.spellability.Target;
import forge.card.trigger.Trigger;
import forge.card.trigger.TriggerHandler;
import forge.card.trigger.TriggerType;
import forge.control.input.Input;
import forge.control.input.InputPayManaCostUtil;
import forge.game.event.TokenCreatedEvent;
import forge.game.phase.PhaseHandler;
import forge.game.phase.PhaseType;
import forge.game.player.ComputerUtil;
import forge.game.player.Player;
import forge.game.zone.PlayerZone;
import forge.game.zone.Zone;
import forge.game.zone.ZoneType;
import forge.gui.GuiChoose;
import forge.gui.match.CMatchUI;
import forge.util.Aggregates;
import forge.util.MyRandom;

import forge.view.ButtonUtil;

/**
 * <p>
 * CardFactoryUtil class.
 * </p>
 * 
 * @author Forge
 * @version $Id$
 */
public class CardFactoryUtil {
    private static Random random = MyRandom.getRandom();

    /**
     * <p>
     * getMostExpensivePermanentAI.
     * </p>
     * 
     * @param list
     *            a {@link forge.CardList} object.
     * @param spell
     *            a {@link forge.Card} object.
     * @param targeted
     *            a boolean.
     * @return a {@link forge.Card} object.
     */
    public static Card getMostExpensivePermanentAI(final List<Card> list, final SpellAbility spell, final boolean targeted) {
        List<Card> all = list;
        if (targeted) {
            all = CardLists.filter(all, new Predicate<Card>() {
                @Override
                public boolean apply(final Card c) {
                    return c.canBeTargetedBy(spell);
                }
            });
        }

        return CardFactoryUtil.getMostExpensivePermanentAI(all);
    }

    /**
     * getMostExpensivePermanentAI.
     * 
     * @param all
     *            the all
     * @return the card
     */
    public static Card getMostExpensivePermanentAI(final List<Card> all) {
        if (all.size() == 0) {
            return null;
        }
        Card biggest = null;
        biggest = all.get(0);

        int bigCMC = 0;
        for (int i = 0; i < all.size(); i++) {
            final Card card = all.get(i);
            int curCMC = card.getCMC();

            // Add all cost of all auras with the same controller
            final List<Card> auras = CardLists.filterControlledBy(card.getEnchantedBy(), card.getController());
            curCMC += Aggregates.sum(auras, CardPredicates.Accessors.fnGetCmc) + auras.size();

            if (curCMC >= bigCMC) {
                bigCMC = curCMC;
                biggest = all.get(i);
            }
        }

        return biggest;
    }

    // for Sarkhan the Mad
    /**
     * <p>
     * getCheapestCreatureAI.
     * </p>
     * 
     * @param list
     *            a {@link forge.CardList} object.
     * @param spell
     *            a {@link forge.Card} object.
     * @param targeted
     *            a boolean.
     * @return a {@link forge.Card} object.
     */
    public static Card getCheapestCreatureAI(List<Card> list, final SpellAbility spell, final boolean targeted) {
        list = CardLists.filter(list, new Predicate<Card>() {
            @Override
            public boolean apply(final Card c) {
                return c.isCreature();
            }
        });
        return CardFactoryUtil.getCheapestPermanentAI(list, spell, targeted);
    }

    /**
     * <p>
     * getCheapestPermanentAI.
     * </p>
     * 
     * @param list
     *            a {@link forge.CardList} object.
     * @param spell
     *            a {@link forge.Card} object.
     * @param targeted
     *            a boolean.
     * @return a {@link forge.Card} object.
     */
    public static Card getCheapestPermanentAI(final List<Card> list, final SpellAbility spell, final boolean targeted) {
        List<Card> all = list;
        if (targeted) {
            all = CardLists.filter(all, new Predicate<Card>() {
                @Override
                public boolean apply(final Card c) {
                    return c.canBeTargetedBy(spell);
                }
            });
        }
        if (all.size() == 0) {
            return null;
        }

        // get cheapest card:
        Card cheapest = null;
        cheapest = all.get(0);

        for (int i = 0; i < all.size(); i++) {
            if (cheapest.getManaCost().getCMC() <= cheapest.getManaCost().getCMC()) {
                cheapest = all.get(i);
            }
        }

        return cheapest;

    }

    /**
     * <p>
     * getBestLandAI.
     * </p>
     * 
     * @param list
     *            a {@link forge.CardList} object.
     * @return a {@link forge.Card} object.
     */
    public static Card getBestLandAI(final List<Card> list) {
        final List<Card> land = CardLists.filter(list, CardPredicates.Presets.LANDS);
        if (!(land.size() > 0)) {
            return null;
        }

        // prefer to target non basic lands
        final List<Card> nbLand = CardLists.filter(land, Predicates.not(CardPredicates.Presets.BASIC_LANDS));

        if (nbLand.size() > 0) {
            // TODO - Rank non basics?
            return Aggregates.random(nbLand);
        }

        // if no non-basic lands, target the least represented basic land type
        String sminBL = "";
        int iminBL = 20000; // hopefully no one will ever have more than 20000
                            // lands of one type....
        int n = 0;
        for (String name : Constant.Color.BASIC_LANDS) {
            n = CardLists.getType(land, name).size();
            if ((n < iminBL) && (n > 0)) {
                // if two or more are tied, only the
                // first
                // one checked will be used
                iminBL = n;
                sminBL = name;
            }
        }
        if (iminBL == 20000) {
            return null; // no basic land was a minimum
        }

        final List<Card> bLand = CardLists.getType(land, sminBL);

        for (Card ut : Iterables.filter(bLand, CardPredicates.Presets.UNTAPPED)) {
            return ut;
        }


        return Aggregates.random(bLand); // random tapped land of least represented type
    }

    // The AI doesn't really pick the best enchantment, just the most expensive.
    /**
     * <p>
     * getBestEnchantmentAI.
     * </p>
     * 
     * @param list
     *            a {@link forge.CardList} object.
     * @param spell
     *            a {@link forge.Card} object.
     * @param targeted
     *            a boolean.
     * @return a {@link forge.Card} object.
     */
    public static Card getBestEnchantmentAI(final List<Card> list, final SpellAbility spell, final boolean targeted) {
        List<Card> all = CardLists.filter(list, CardPredicates.Presets.ENCHANTMENTS);
        if (targeted) {
            all = CardLists.filter(all, new Predicate<Card>() {

                @Override
                public boolean apply(final Card c) {
                    return c.canBeTargetedBy(spell);
                }
            });
        }

        // get biggest Enchantment
        return Aggregates.itemWithMax(all, CardPredicates.Accessors.fnGetCmc);
    }

    // The AI doesn't really pick the best artifact, just the most expensive.
    /**
     * <p>
     * getBestArtifactAI.
     * </p>
     * 
     * @param list
     *            a {@link forge.CardList} object.
     * @return a {@link forge.Card} object.
     */
    public static Card getBestArtifactAI(final List<Card> list) {
        List<Card> all = CardLists.filter(list, CardPredicates.Presets.ARTIFACTS);
        if (all.size() == 0) {
            return null;
        }
        // get biggest Artifact
        return Aggregates.itemWithMax(all, CardPredicates.Accessors.fnGetCmc);
    }

    /**
     * <p>
     * doesCreatureAttackAI.
     * </p>
     * 
     * @param card
     *            a {@link forge.Card} object.
     * @return a boolean.
     */
    public static boolean doesCreatureAttackAI(final Player ai, final Card card) {
        final List<Card> att = ComputerUtil.getAttackers(ai).getAttackers();

        return att.contains(card);
    }

    /**
     * <p>
     * evaluateCreatureList.
     * </p>
     * 
     * @param list
     *            a {@link forge.CardList} object.
     * @return a int.
     */
    public static int evaluateCreatureList(final List<Card> list) {
        int value = 0;
        for (int i = 0; i < list.size(); i++) {
            value += CardFactoryUtil.evaluateCreature(list.get(i));
        }

        return value;
    }

    /**
     * <p>
     * evaluatePermanentList.
     * </p>
     * 
     * @param list
     *            a {@link forge.CardList} object.
     * @return a int.
     */
    public static int evaluatePermanentList(final List<Card> list) {
        int value = 0;
        for (int i = 0; i < list.size(); i++) {
            value += list.get(i).getCMC() + 1;
        }

        return value;
    }

    /**
     * <p>
     * evaluateCreature.
     * </p>
     * 
     * @param c
     *            a {@link forge.Card} object.
     * @return a int.
     */
    public static int evaluateCreature(final Card c) {

        int value = 100;
        if (c.isToken()) {
            value = 80; // tokens should be worth less than actual cards
        }
        int power = c.getNetCombatDamage();
        final int toughness = c.getNetDefense();
        for (String keyword : c.getKeyword()) {
            if (keyword.equals("Prevent all combat damage that would be dealt by CARDNAME.")
                    || keyword.equals("Prevent all damage that would be dealt by CARDNAME.")
                    || keyword.equals("Prevent all combat damage that would be dealt to and dealt by CARDNAME.")
                    || keyword.equals("Prevent all damage that would be dealt to and dealt by CARDNAME.")) {
                power = 0;
                break;
            }
        }
        value += power * 15;
        value += toughness * 10;
        value += c.getCMC() * 5;

        // Evasion keywords
        if (c.hasKeyword("Flying")) {
            value += power * 10;
        }
        if (c.hasKeyword("Horsemanship")) {
            value += power * 10;
        }
        if (c.hasKeyword("Unblockable")) {
            value += power * 10;
        } else {
            if (c.hasKeyword("You may have CARDNAME assign its combat damage as though it weren't blocked.")) {
                value += power * 6;
            }
            if (c.hasKeyword("Fear")) {
                value += power * 6;
            }
            if (c.hasKeyword("Intimidate")) {
                value += power * 6;
            }
            if (c.hasStartOfKeyword("CARDNAME can't be blocked except by")) {
                value += power * 5;
            }
            if (c.hasStartOfKeyword("CARDNAME can't be blocked by")) {
                value += power * 2;
            }
        }

        // Other good keywords
        if (power > 0) {
            if (c.hasKeyword("Double Strike")) {
                value += 10 + (power * 15);
            } else if (c.hasKeyword("First Strike")) {
                value += 10 + (power * 5);
            }
            if (c.hasKeyword("Deathtouch")) {
                value += 25;
            }
            if (c.hasKeyword("Lifelink")) {
                value += power * 10;
            }
            if (power > 1 && c.hasKeyword("Trample")) {
                value += (power - 1) * 5;
            }
            if (c.hasKeyword("Vigilance")) {
                value += (power * 5) + (toughness * 5);
            }
            if (c.hasKeyword("Wither")) {
                value += power * 10;
            }
            if (c.hasKeyword("Infect")) {
                value += power * 15;
            }
            value += c.getKeywordMagnitude("Rampage");
            if (c.hasKeyword("Whenever a creature dealt damage by CARDNAME this turn is "
                    + "put into a graveyard, put a +1/+1 counter on CARDNAME.")) {
                value += 2;
            }
            if (c.hasKeyword("Whenever a creature dealt damage by CARDNAME this turn is "
                    + "put into a graveyard, put a +2/+2 counter on CARDNAME.")) {
                value += 3;
            }
        }

        value += c.getKeywordMagnitude("Bushido") * 16;
        value += c.getAmountOfKeyword("Flanking") * 15;
        value += c.getAmountOfKeyword("Exalted") * 15;
        value += c.getKeywordMagnitude("Annihilator") * 50;


        // Defensive Keywords
        if (c.hasKeyword("Reach") && !c.hasKeyword("Flying")) {
            value += 5;
        }
        if (c.hasKeyword("CARDNAME can block creatures with shadow as though they didn't have shadow.")) {
            value += 3;
        }

        // Protection
        if (c.hasKeyword("Indestructible")) {
            value += 70;
        }
        if (c.hasKeyword("Prevent all damage that would be dealt to CARDNAME.")) {
            value += 60;
        } else if (c.hasKeyword("Prevent all combat damage that would be dealt to CARDNAME.")) {
            value += 50;
        }
        if (c.hasKeyword("Hexproof")) {
            value += 35;
        } else if (c.hasKeyword("Shroud")) {
            value += 30;
        }
        if (c.hasStartOfKeyword("Protection")) {
            value += 20;
        }
        if (c.hasStartOfKeyword("PreventAllDamageBy")) {
            value += 10;
        }
        value += c.getKeywordMagnitude("Absorb") * 11;

        // Bad keywords
        if (c.hasKeyword("Defender") || c.hasKeyword("CARDNAME can't attack.")) {
            value -= (power * 9) + 40;
        } else if (c.getSVar("SacrificeEndCombat").equals("True")) {
            value -= 40;
        }
        if (c.hasKeyword("CARDNAME can't block.")) {
            value -= 10;
        } else if (c.hasKeyword("CARDNAME attacks each turn if able.")) {
            value -= 10;
        } else if (c.hasKeyword("CARDNAME can block only creatures with flying.")) {
            value -= toughness * 5;
        }

        if (c.hasStartOfKeyword("When CARDNAME is dealt damage, destroy it.")) {
            value -= (toughness - 1) * 9;
        }

        if (c.hasKeyword("CARDNAME can't attack or block.")) {
            value = 50 + (c.getCMC() * 5); // reset everything - useless
        }
        if (c.hasKeyword("CARDNAME doesn't untap during your untap step.")) {
            if (c.isTapped()) {
                value = 50 + (c.getCMC() * 5); // reset everything - useless
            } else {
                value -= 50;
            }
        }
        if (c.hasKeyword("At the beginning of the end step, destroy CARDNAME.")
               || c.hasKeyword("At the beginning of the end step, exile CARDNAME.")
               || c.hasKeyword("At the beginning of the end step, sacrifice CARDNAME.")) {
            value -= 50;
        } else if (c.hasStartOfKeyword("Cumulative upkeep")) {
            value -= 30;
        } else if (c.hasStartOfKeyword("At the beginning of your upkeep, destroy CARDNAME unless you pay")
                || c.hasStartOfKeyword("At the beginning of your upkeep, sacrifice CARDNAME unless you pay")
                || c.hasStartOfKeyword("Upkeep:")) {
            value -= 20;
        } else if (c.hasStartOfKeyword("(Echo unpaid)")) {
            value -= 10;
        }

        if (c.hasStartOfKeyword("At the beginning of your upkeep, CARDNAME deals")) {
            value -= 20;
        }
        if (c.hasStartOfKeyword("Fading")) {
            value -= 20;
        }
        if (c.hasStartOfKeyword("Vanishing")) {
            value -= 20;
        }
        if (c.getSVar("Targeting").equals("Dies")) {
            value -= 25;
        }

        for (final SpellAbility sa : c.getSpellAbilities()) {
            if (sa.isAbility()) {
                value += 10;
            }
        }
        if (!c.getManaAbility().isEmpty()) {
            value += 10;
        }

        if (c.isUntapped()) {
            value += 1;
        }

        // paired creatures are more valuable because they grant a bonus to the other creature
        if (c.isPaired()) {
            value += 14;
        }

        return value;

    } // evaluateCreature

    // returns null if list.size() == 0
    /**
     * <p>
     * getBestAI.
     * </p>
     * 
     * @param list
     *            a {@link forge.CardList} object.
     * @return a {@link forge.Card} object.
     */
    public static Card getBestAI(final List<Card> list) {
        // Get Best will filter by appropriate getBest list if ALL of the list
        // is of that type
        if (CardLists.getNotType(list, "Creature").size() == 0) {
            return CardFactoryUtil.getBestCreatureAI(list);
        }

        if (CardLists.getNotType(list, "Land").size() == 0) {
            return CardFactoryUtil.getBestLandAI(list);
        }

        // TODO - Once we get an EvaluatePermanent this should call
        // getBestPermanent()
        return CardFactoryUtil.getMostExpensivePermanentAI(list);
    }

    /**
     * getBestCreatureAI.
     * 
     * @param list
     *            the list
     * @return the card
     */
    public static Card getBestCreatureAI(final List<Card> list) {
        List<Card> all = CardLists.filter(list, CardPredicates.Presets.CREATURES);
        return Aggregates.itemWithMax(all, CardPredicates.Accessors.fnEvaluateCreature);
    }

    // This selection rates tokens higher
    /**
     * <p>
     * getBestCreatureToBounceAI.
     * </p>
     * 
     * @param list
     *            a {@link forge.CardList} object.
     * @return a {@link forge.Card} object.
     */
    public static Card getBestCreatureToBounceAI(final List<Card> list) {
        final int tokenBonus = 40;
        List<Card> all = CardLists.filter(list, CardPredicates.Presets.CREATURES);
        Card biggest = null; // returns null if list.size() == 0
        int biggestvalue = 0;
        int newvalue = 0;

        if (all.size() != 0) {
            biggest = all.get(0);

            for (int i = 0; i < all.size(); i++) {
                biggestvalue = CardFactoryUtil.evaluateCreature(biggest);
                if (biggest.isToken()) {
                    biggestvalue += tokenBonus; // raise the value of tokens
                }
                newvalue = CardFactoryUtil.evaluateCreature(all.get(i));
                if (all.get(i).isToken()) {
                    newvalue += tokenBonus; // raise the value of tokens
                }
                if (biggestvalue < newvalue) {
                    biggest = all.get(i);
                }
            }
        }
        return biggest;
    }

    /**
     * <p>
     * getWorstAI.
     * </p>
     * 
     * @param list
     *            a {@link forge.CardList} object.
     * @return a {@link forge.Card} object.
     */
    public static Card getWorstAI(final List<Card> list) {
        return CardFactoryUtil.getWorstPermanentAI(list, false, false, false, false);
    }

    // returns null if list.size() == 0
    /**
     * <p>
     * getWorstCreatureAI.
     * </p>
     * 
     * @param list
     *            a {@link forge.CardList} object.
     * @return a {@link forge.Card} object.
     */
    public static Card getWorstCreatureAI(final List<Card> list) {
        List<Card> all = CardLists.filter(list, CardPredicates.Presets.CREATURES);
        // get smallest creature
        return Aggregates.itemWithMin(all, CardPredicates.Accessors.fnEvaluateCreature);
    }

    /**
     * <p>
     * getWorstPermanentAI.
     * </p>
     * 
     * @param list
     *            a {@link forge.CardList} object.
     * @param biasEnch
     *            a boolean.
     * @param biasLand
     *            a boolean.
     * @param biasArt
     *            a boolean.
     * @param biasCreature
     *            a boolean.
     * @return a {@link forge.Card} object.
     */
    public static Card getWorstPermanentAI(final List<Card> list, final boolean biasEnch, final boolean biasLand,
            final boolean biasArt, final boolean biasCreature) {
        if (list.size() == 0) {
            return null;
        }

        if (biasEnch && Iterables.any(list, CardPredicates.Presets.ENCHANTMENTS)) {
            return CardFactoryUtil.getCheapestPermanentAI(CardLists.filter(list, CardPredicates.Presets.ENCHANTMENTS), null, false);
        }

        if (biasArt && Iterables.any(list, CardPredicates.Presets.ARTIFACTS)) {
            return CardFactoryUtil.getCheapestPermanentAI(CardLists.filter(list, CardPredicates.Presets.ARTIFACTS), null, false);
        }

        if (biasLand && Iterables.any(list, CardPredicates.Presets.LANDS)) {
            return CardFactoryUtil.getWorstLand(CardLists.filter(list, CardPredicates.Presets.LANDS));
        }

        if (biasCreature && Iterables.any(list, CardPredicates.Presets.CREATURES)) {
            return CardFactoryUtil.getWorstCreatureAI(CardLists.filter(list, CardPredicates.Presets.CREATURES));
        }

        List<Card> lands = CardLists.filter(list, CardPredicates.Presets.LANDS);
        if (lands.size() > 6) {
            return CardFactoryUtil.getWorstLand(lands);
        }

        if ((CardLists.getType(list, "Artifact").size() > 0) || (CardLists.getType(list, "Enchantment").size() > 0)) {
            return CardFactoryUtil.getCheapestPermanentAI(CardLists.filter(list, new Predicate<Card>() {
                @Override
                public boolean apply(final Card c) {
                    return c.isArtifact() || c.isEnchantment();
                }
            }), null, false);
        }

        if (CardLists.getType(list, "Creature").size() > 0) {
            return CardFactoryUtil.getWorstCreatureAI(CardLists.getType(list, "Creature"));
        }

        // Planeswalkers fall through to here, lands will fall through if there
        // aren't very many
        return CardFactoryUtil.getCheapestPermanentAI(list, null, false);
    }


    /**
     * <p>
     * inputDestroyNoRegeneration.
     * </p>
     * 
     * @param choices
     *            a {@link forge.CardList} object.
     * @param message
     *            a {@link java.lang.String} object.
     * @return a {@link forge.control.input.Input} object.
     */
    public static Input inputDestroyNoRegeneration(final List<Card> choices, final String message) {
        final Input target = new Input() {
            private static final long serialVersionUID = -6637588517573573232L;

            @Override
            public void showMessage() {
                CMatchUI.SINGLETON_INSTANCE.showMessage(message);
                ButtonUtil.disableAll();
            }

            @Override
            public void selectCard(final Card card) {
                if (choices.contains(card)) {
                    Singletons.getModel().getGame().getAction().destroyNoRegeneration(card);
                    this.stop();
                }
            }
        };
        return target;
    } // inputDestroyNoRegeneration()

    /**
     * <p>
     * abilityUnearth.
     * </p>
     * 
     * @param sourceCard
     *            a {@link forge.Card} object.
     * @param manaCost
     *            a {@link java.lang.String} object.
     * @return a {@link forge.card.spellability.AbilityActivated} object.
     */
    public static AbilityActivated abilityUnearth(final Card sourceCard, final String manaCost) {

        final Cost cost = new Cost(sourceCard, manaCost, true);
        class AbilityUnearth extends AbilityActivated {
            public AbilityUnearth(final Card ca, final Cost co, final Target t) {
                super(ca, co, t);
            }

            @Override
            public AbilityActivated getCopy() {
                AbilityActivated res = new AbilityUnearth(getSourceCard(),
                        getPayCosts(), getTarget() == null ? null : new Target(getTarget()));
                CardFactoryUtil.copySpellAbility(this, res);
                final SpellAbilityRestriction restrict = new SpellAbilityRestriction();
                restrict.setZone(ZoneType.Graveyard);
                restrict.setSorcerySpeed(true);
                res.setRestrictions(restrict);
                return res;
            }

            private static final long serialVersionUID = -5633945565395478009L;

            @Override
            public void resolve() {
                final Card card = Singletons.getModel().getGame().getAction().moveToPlay(sourceCard);

                card.addIntrinsicKeyword("At the beginning of the end step, exile CARDNAME.");
                card.addIntrinsicKeyword("Haste");
                card.setUnearthed(true);
            }

            @Override
            public boolean canPlayAI() {
                PhaseHandler phase = Singletons.getModel().getGame().getPhaseHandler();
                if (phase.getPhase().isAfter(PhaseType.MAIN1) || !phase.isPlayerTurn(getActivatingPlayer())) {
                    return false;
                }
                return ComputerUtil.canPayCost(this, getActivatingPlayer());
            }
        }
        final AbilityActivated unearth = new AbilityUnearth(sourceCard, cost, null);

        final SpellAbilityRestriction restrict = new SpellAbilityRestriction();
        restrict.setZone(ZoneType.Graveyard);
        restrict.setSorcerySpeed(true);
        unearth.setRestrictions(restrict);

        final StringBuilder sbStack = new StringBuilder();
        sbStack.append("Unearth: ").append(sourceCard.getName());
        unearth.setStackDescription(sbStack.toString());

        return unearth;
    } // abilityUnearth()

    /**
     * <p>
     * abilityMorphDown.
     * </p>
     * 
     * @param sourceCard
     *            a {@link forge.Card} object.
     * @return a {@link forge.card.spellability.SpellAbility} object.
     */
    public static SpellAbility abilityMorphDown(final Card sourceCard) {
        final Spell morphDown = new Spell(sourceCard) {
            private static final long serialVersionUID = -1438810964807867610L;

            @Override
            public void resolve() {
                Singletons.getModel().getGame().getAction().moveToPlay(sourceCard);
            }

            @Override
            public boolean canPlay() {
                //Lands do not have SpellPermanents.
                if (sourceCard.isLand()) {
                    return (Singletons.getModel().getGame().getZoneOf(sourceCard).is(ZoneType.Hand) || sourceCard.hasKeyword("May be played"))
                            && sourceCard.getController().canCastSorcery();
                }
                else {
                    return sourceCard.getSpellPermanent().canPlay();
                }
            }
        };

        morphDown.setManaCost("3");
        morphDown.setDescription("(You may cast this face down as a 2/2 creature for 3.)");
        morphDown.setStackDescription("Morph - Creature 2/2");
        morphDown.setCastFaceDown(true);

        return morphDown;
    }

    /**
     * <p>
     * abilityMorphUp.
     * </p>
     * 
     * @param sourceCard
     *            a {@link forge.Card} object.
     * @param cost
     *            a {@link forge.card.cost.Cost} object.
     * @param a
     *            a int.
     * @param d
     *            a int.
     * @return a {@link forge.card.spellability.AbilityActivated} object.
     */
    public static AbilityStatic abilityMorphUp(final Card sourceCard, final Cost cost) {
        final AbilityStatic morphUp = new AbilityStatic(sourceCard, cost, null) {

            @Override
            public void resolve() {
                if (sourceCard.turnFaceUp()) {
                    // Run triggers
                    final Map<String, Object> runParams = new TreeMap<String, Object>();
                    runParams.put("Card", sourceCard);
                    Singletons.getModel().getGame().getTriggerHandler().runTrigger(TriggerType.TurnFaceUp, runParams);

                    StringBuilder sb = new StringBuilder();
                    sb.append(this.getActivatingPlayer()).append(" has unmorphed ");
                    sb.append(sourceCard.getName());
                    Singletons.getModel().getGame().getGameLog().add("ResolveStack", sb.toString(), 2);
                }
            }

            @Override
            public boolean canPlay() {
                return sourceCard.getController().equals(this.getActivatingPlayer()) && sourceCard.isFaceDown()
                        && sourceCard.isInPlay();
            }

        }; // morph_up

        String costDesc = cost.toString();
        // get rid of the ": " at the end
        costDesc = costDesc.substring(0, costDesc.length() - 2);
        final StringBuilder sb = new StringBuilder();
        sb.append("Morph");
        if (!cost.isOnlyManaCost()) {
            sb.append(" -");
        }
        sb.append(" ").append(costDesc).append(" (Turn this face up any time for its morph cost.)");
        morphUp.setDescription(sb.toString());

        final StringBuilder sbStack = new StringBuilder();
        sbStack.append(sourceCard.getName()).append(" - turn this card face up.");
        morphUp.setStackDescription(sbStack.toString());

        return morphUp;
    }

    /**
     * <p>
     * abilityCycle.
     * </p>
     * 
     * @param sourceCard
     *            a {@link forge.Card} object.
     * @param cycleCost
     *            a {@link java.lang.String} object.
     * @return a {@link forge.card.spellability.SpellAbility} object.
     */
    public static SpellAbility abilityCycle(final Card sourceCard, String cycleCost) {
        StringBuilder sb = new StringBuilder();
        sb.append("AB$ Draw | Cost$ ");
        sb.append(cycleCost);
        sb.append(" Discard<1/CARDNAME> | ActivationZone$ Hand | PrecostDesc$ Cycling ");
        sb.append("| SpellDescription$ Draw a card.");

        AbilityFactory af = new AbilityFactory();
        SpellAbility cycle = af.getAbility(sb.toString(), sourceCard);
        cycle.setIsCycling(true);

        return cycle;
    } // abilityCycle()

    /**
     * <p>
     * abilityTypecycle.
     * </p>
     * 
     * @param sourceCard
     *            a {@link forge.Card} object.
     * @param cycleCost
     *            a {@link java.lang.String} object.
     * @param type
     *            a {@link java.lang.String} object.
     * @return a {@link forge.card.spellability.SpellAbility} object.
     */
    public static SpellAbility abilityTypecycle(final Card sourceCard, String cycleCost, final String type) {
        StringBuilder sb = new StringBuilder();
        sb.append("AB$ ChangeZone | Cost$ ").append(cycleCost);

        String desc = type;
        if (type.equals("Basic")) {
            desc = "Basic land";
        }

        sb.append(" Discard<1/CARDNAME> | ActivationZone$ Hand | PrecostDesc$ ").append(desc).append("cycling ");
        sb.append("| Origin$ Library | Destination$ Hand |");
        sb.append("ChangeType$ ").append(type);
        sb.append(" | SpellDescription$ Search your library for a ").append(desc).append(" card, reveal it,");
        sb.append(" and put it into your hand. Then shuffle your library.");

        AbilityFactory af = new AbilityFactory();
        SpellAbility cycle = af.getAbility(sb.toString(), sourceCard);
        cycle.setIsCycling(true);

        return cycle;
    } // abilityTypecycle()

    /**
     * <p>
     * abilityTransmute.
     * </p>
     * 
     * @param sourceCard
     *            a {@link forge.Card} object.
     * @param transmuteCost
     *            a {@link java.lang.String} object.
     * @return a {@link forge.card.spellability.SpellAbility} object.
     */
    public static SpellAbility abilityTransmute(final Card sourceCard, String transmuteCost) {
        transmuteCost += " Discard<1/CARDNAME>";
        final Cost abCost = new Cost(sourceCard, transmuteCost, true);
        class AbilityTransmute extends AbilityActivated {
            public AbilityTransmute(final Card ca, final Cost co, final Target t) {
                super(ca, co, t);
            }

            @Override
            public AbilityActivated getCopy() {
                AbilityActivated res = new AbilityTransmute(getSourceCard(),
                        getPayCosts(), getTarget() == null ? null : new Target(getTarget()));
                CardFactoryUtil.copySpellAbility(this, res);
                res.getRestrictions().setZone(ZoneType.Hand);
                return res;
            }

            private static final long serialVersionUID = -4960704261761785512L;

            @Override
            public boolean canPlayAI() {
                return false;
            }

            @Override
            public boolean canPlay() {
                return super.canPlay() && sourceCard.getController().canCastSorcery();
            }

            @Override
            public void resolve() {
                final List<Card> cards = sourceCard.getController().getCardsIn(ZoneType.Library);
                final List<Card> sameCost = new ArrayList<Card>();

                for (int i = 0; i < cards.size(); i++) {
                    if (cards.get(i).getManaCost().getCMC() == sourceCard.getManaCost().getCMC()) {
                        sameCost.add(cards.get(i));
                    }
                }

                if (sameCost.size() == 0) {
                    return;
                }

                final Card o = GuiChoose.oneOrNone("Select a card", sameCost);
                if (o != null) {
                    // ability.setTargetCard((Card)o);

                    sourceCard.getController().discard(sourceCard, this);
                    final Card c1 = o;

                    Singletons.getModel().getGame().getAction().moveToHand(c1);

                }
                sourceCard.getController().shuffle();
            }
        }
        final SpellAbility transmute = new AbilityTransmute(sourceCard, abCost, null);

        final StringBuilder sbDesc = new StringBuilder();
        sbDesc.append("Transmute (").append(abCost.toString());
        sbDesc.append("Search your library for a card with the same converted mana cost as this card, reveal it, ");
        sbDesc.append("and put it into your hand. Then shuffle your library. Transmute only as a sorcery.)");
        transmute.setDescription(sbDesc.toString());

        final StringBuilder sbStack = new StringBuilder();
        sbStack.append(sourceCard).append(" Transmute: Search your library ");
        sbStack.append("for a card with the same converted mana cost.)");
        transmute.setStackDescription(sbStack.toString());

        transmute.getRestrictions().setZone(ZoneType.Hand);
        return transmute;
    } // abilityTransmute()

    /**
     * <p>
     * abilitySuspend.
     * </p>
     * 
     * @param sourceCard
     *            a {@link forge.Card} object.
     * @param suspendCost
     *            a {@link java.lang.String} object.
     * @param timeCounters
     *            a int.
     * @return a {@link forge.card.spellability.SpellAbility} object.
     */
    public static SpellAbility abilitySuspend(final Card sourceCard, final String suspendCost, final String timeCounters) {
        // be careful with Suspend ability, it will not hit the stack
        Cost cost = new Cost(sourceCard, suspendCost, true);
        final SpellAbility suspend = new AbilityStatic(sourceCard, cost, null) {
            @Override
            public boolean canPlay() {
                if (!(this.getRestrictions().canPlay(sourceCard, this))) {
                    return false;
                }

                if (sourceCard.isInstant() || sourceCard.hasKeyword("Flash")) {
                    return true;
                }

                return sourceCard.getOwner().canCastSorcery();
            }

            @Override
            public boolean canPlayAI() {
                return true;
                // Suspend currently not functional for the AI,
                // seems to be an issue with regaining Priority after Suspension
            }

            @Override
            public void resolve() {
                final Card c = Singletons.getModel().getGame().getAction().exile(sourceCard);

                int counters = AbilityFactory.calculateAmount(c, timeCounters, this);
                c.addCounter(CounterType.TIME, counters, true);

                StringBuilder sb = new StringBuilder();
                sb.append(this.getActivatingPlayer()).append(" has suspended ");
                sb.append(c.getName()).append("with ");
                sb.append(counters).append(" time counters on it.");
                Singletons.getModel().getGame().getGameLog().add("ResolveStack", sb.toString(), 2);
            }
        };
        final StringBuilder sbDesc = new StringBuilder();
        sbDesc.append("Suspend ").append(timeCounters).append(" - ").append(cost.toSimpleString());
        suspend.setDescription(sbDesc.toString());

        final StringBuilder sbStack = new StringBuilder();
        sbStack.append(sourceCard.getName()).append(" suspending for ");
        sbStack.append(timeCounters).append(" turns.)");
        suspend.setStackDescription(sbStack.toString());

        suspend.getRestrictions().setZone(ZoneType.Hand);
        return suspend;
    } // abilitySuspend()

    /**
     * <p>
     * entersBattleFieldWithCounters.
     * </p>
     * 
     * @param c
     *            a {@link forge.Card} object.
     * @param type
     *            a {@link forge.CounterType} object.
     * @param n
     *            a int.
     * @return a {@link forge.Command} object.
     */
    public static Command entersBattleFieldWithCounters(final Card c, final CounterType type, final int n) {
        final Command addCounters = new Command() {
            private static final long serialVersionUID = 4825430555490333062L;

            @Override
            public void execute() {
                c.addCounter(type, n, true);
            }
        };
        return addCounters;
    }

    /**
     * <p>
     * fading.
     * </p>
     * 
     * @param sourceCard
     *            a {@link forge.Card} object.
     * @param power
     *            a int.
     * @return a {@link forge.Command} object.
     */
    public static Command fading(final Card sourceCard, final int power) {
        return entersBattleFieldWithCounters(sourceCard, CounterType.FADE, power);
    } // fading

    /**
     * <p>
     * vanishing.
     * </p>
     * 
     * @param sourceCard
     *            a {@link forge.Card} object.
     * @param power
     *            a int.
     * @return a {@link forge.Command} object.
     */
    public static Command vanishing(final Card sourceCard, final int power) {
        return entersBattleFieldWithCounters(sourceCard, CounterType.TIME, power);
    } // vanishing

    // List<Card> choices are the only cards the user can successful select
    /**
     * <p>
     * inputTargetChampionSac.
     * </p>
     * 
     * @param crd
     *            a {@link forge.Card} object.
     * @param spell
     *            a {@link forge.card.spellability.SpellAbility} object.
     * @param choices
     *            a {@link forge.CardList} object.
     * @param message
     *            a {@link java.lang.String} object.
     * @param targeted
     *            a boolean.
     * @param free
     *            a boolean.
     * @return a {@link forge.control.input.Input} object.
     */
    public static Input inputTargetChampionSac(final Card crd, final SpellAbility spell, final List<Card> choices,
            final String message, final boolean targeted, final boolean free) {
        final Input target = new Input() {
            private static final long serialVersionUID = -3320425330743678663L;

            @Override
            public void showMessage() {
                CMatchUI.SINGLETON_INSTANCE.showMessage(message);
                ButtonUtil.enableOnlyCancel();
            }

            @Override
            public void selectButtonCancel() {
                Singletons.getModel().getGame().getAction().sacrifice(crd, null);
                this.stop();
            }

            @Override
            public void selectCard(final Card card) {
                if (choices.contains(card)) {
                    if (card == spell.getSourceCard()) {
                        Singletons.getModel().getGame().getAction().sacrifice(spell.getSourceCard(), null);
                        this.stop();
                    } else {
                        spell.getSourceCard().setChampionedCard(card);
                        Singletons.getModel().getGame().getAction().exile(card);

                        this.stop();

                        // Run triggers
                        final HashMap<String, Object> runParams = new HashMap<String, Object>();
                        runParams.put("Card", spell.getSourceCard());
                        runParams.put("Championed", card);
                        Singletons.getModel().getGame().getTriggerHandler().runTrigger(TriggerType.Championed, runParams);
                    }
                }
            } // selectCard()
        };
        return target;
    } // inputTargetSpecific()

    /**
     * <p>
     * masterOfTheWildHuntInputTargetCreature.
     * </p>
     * 
     * @param spell
     *            a {@link forge.card.spellability.SpellAbility} object.
     * @param choices
     *            a {@link forge.CardList} object.
     * @param paid
     *            a {@link forge.Command} object.
     * @return a {@link forge.control.input.Input} object.
     */
    public static Input masterOfTheWildHuntInputTargetCreature(final SpellAbility spell, final List<Card> choices,
            final Command paid) {
        final Input target = new Input() {
            private static final long serialVersionUID = -1779224307654698954L;

            @Override
            public void showMessage() {
                final StringBuilder sb = new StringBuilder();
                sb.append("Select target wolf to damage for ").append(spell.getSourceCard());
                CMatchUI.SINGLETON_INSTANCE.showMessage(sb.toString());
                ButtonUtil.enableOnlyCancel();
            }

            @Override
            public void selectButtonCancel() {
                this.stop();
            }

            @Override
            public void selectCard(final Card card) {
                if (choices.size() == 0) {
                    this.stop();
                }
                if (choices.contains(card)) {
                    spell.setTargetCard(card);
                    paid.execute();
                    this.stop();
                }
            } // selectCard()
        };
        return target;
    } // masterOfTheWildHuntInputTargetCreature()

    /**
     * <p>
     * modularInput.
     * </p>
     * 
     * @param ability
     *            a {@link forge.card.spellability.SpellAbility} object.
     * @param card
     *            a {@link forge.Card} object.
     * @return a {@link forge.control.input.Input} object.
     */
    public static Input modularInput(final SpellAbility ability, final Card card) {
        final Input modularInput = new Input() {

            private static final long serialVersionUID = 2322926875771867901L;

            @Override
            public void showMessage() {
                CMatchUI.SINGLETON_INSTANCE.showMessage("Select target artifact creature");
                ButtonUtil.enableOnlyCancel();
            }

            @Override
            public void selectButtonCancel() {
                this.stop();
            }

            @Override
            public void selectCard(final Card card2) {
                Zone zone = Singletons.getModel().getGame().getZoneOf(card2);
                if (card2.isCreature() && card2.isArtifact() && zone.is(ZoneType.Battlefield)
                        && card.canBeTargetedBy(ability)) {
                    ability.setTargetCard(card2);
                    final StringBuilder sb = new StringBuilder();
                    sb.append("Put ").append(card.getCounters(CounterType.P1P1));
                    sb.append(" +1/+1 counter/s from ").append(card);
                    sb.append(" on ").append(card2);
                    ability.setStackDescription(sb.toString());
                    Singletons.getModel().getGame().getStack().add(ability);
                    this.stop();
                }
            }
        };
        return modularInput;
    }

    /**
     * <p>
     * getNumberOfManaSymbolsControlledByColor.
     * </p>
     * 
     * @param colorAbb
     *            a {@link java.lang.String} object.
     * @param player
     *            a {@link forge.game.player.Player} object.
     * @return a int.
     */
    public static int getNumberOfManaSymbolsControlledByColor(final String colorAbb, final Player player) {
        final List<Card> cards = player.getCardsIn(ZoneType.Battlefield);
        return CardFactoryUtil.getNumberOfManaSymbolsByColor(colorAbb, cards);
    }

    /**
     * <p>
     * getNumberOfManaSymbolsByColor.
     * </p>
     * 
     * @param colorAbb
     *            a {@link java.lang.String} object.
     * @param cards
     *            a {@link forge.CardList} object.
     * @return a int.
     */
    public static int getNumberOfManaSymbolsByColor(final String colorAbb, final List<Card> cards) {
        int count = 0;
        for (int i = 0; i < cards.size(); i++) {
            final Card c = cards.get(i);
            if (!c.isToken()) {
                String manaCost = c.getManaCost().toString();
                manaCost = manaCost.trim();
                count += CardFactoryUtil.countOccurrences(manaCost, colorAbb);
            }
        }
        return count;
    }

    /**
     * <p>
     * multiplyCost.
     * </p>
     * 
     * @param manacost
     *            a {@link java.lang.String} object.
     * @param multiplier
     *            a int.
     * @return a {@link java.lang.String} object.
     */
    public static String multiplyCost(final String manacost, final int multiplier) {
        if (multiplier == 0) {
            return "";
        }
        if (multiplier == 1) {
            return manacost;
        }

        final String[] tokenized = manacost.split("\\s");
        final StringBuilder sb = new StringBuilder();

        if (Character.isDigit(tokenized[0].charAt(0))) {
            // cost starts with "colorless" number cost
            int cost = Integer.parseInt(tokenized[0]);
            cost = multiplier * cost;
            tokenized[0] = "" + cost;
            sb.append(tokenized[0]);
        } else {
            if (tokenized[0].contains("<")) {
                final String[] advCostPart = tokenized[0].split("<");
                final String costVariable = advCostPart[1].split(">")[0];
                final String[] advCostPartValid = costVariable.split("\\/", 2);
                // multiply the number part of the cost object
                int num = Integer.parseInt(advCostPartValid[0]);
                num = multiplier * num;
                tokenized[0] = advCostPart[0] + "<" + num;
                if (advCostPartValid.length > 1) {
                    tokenized[0] = tokenized[0] + "/" + advCostPartValid[1];
                }
                tokenized[0] = tokenized[0] + ">";
                sb.append(tokenized[0]);
            } else {
                for (int i = 0; i < multiplier; i++) {
                    // tokenized[0] = tokenized[0] + " " + tokenized[0];
                    sb.append((" "));
                    sb.append(tokenized[0]);
                }
            }
        }

        for (int i = 1; i < tokenized.length; i++) {
            if (tokenized[i].contains("<")) {
                final String[] advCostParts = tokenized[i].split("<");
                final String costVariables = advCostParts[1].split(">")[0];
                final String[] advCostPartsValid = costVariables.split("\\/", 2);
                // multiply the number part of the cost object
                int num = Integer.parseInt(advCostPartsValid[0]);
                num = multiplier * num;
                tokenized[i] = advCostParts[0] + "<" + num;
                if (advCostPartsValid.length > 1) {
                    tokenized[i] = tokenized[i] + "/" + advCostPartsValid[1];
                }
                tokenized[i] = tokenized[i] + ">";
                sb.append((" "));
                sb.append(tokenized[i]);
            } else {
                for (int j = 0; j < multiplier; j++) {
                    // tokenized[i] = tokenized[i] + " " + tokenized[i];
                    sb.append((" "));
                    sb.append(tokenized[i]);
                }
            }
        }

        String result = sb.toString();
        System.out.println("result: " + result);
        result = result.trim();
        return result;
    }

    /**
     * <p>
     * isTargetStillValid.
     * </p>
     * 
     * @param ability
     *            a {@link forge.card.spellability.SpellAbility} object.
     * @param target
     *            a {@link forge.Card} object.
     * @return a boolean.
     */
    public static boolean isTargetStillValid(final SpellAbility ability, final Card target) {

        if (Singletons.getModel().getGame().getZoneOf(target) == null) {
            return false; // for tokens that disappeared
        }

        final Card source = ability.getSourceCard();
        final Target tgt = ability.getTarget();
        if (tgt != null) {
            // Reconfirm the Validity of a TgtValid, or if the Creature is still
            // a Creature
            if (tgt.doesTarget()
                    && !target.isValid(tgt.getValidTgts(), ability.getActivatingPlayer(), ability.getSourceCard())) {
                return false;
            }

            // Check if the target is in the zone it needs to be in to be
            // targeted
            if (!Singletons.getModel().getGame().getZoneOf(target).is(tgt.getZone())) {
                return false;
            }
        } else {
            // If an Aura's target is removed before it resolves, the Aura
            // fizzles
            if (source.isAura() && !target.isInZone(ZoneType.Battlefield)) {
                return false;
            }
        }

        // Make sure it's still targetable as well
        return target.canBeTargetedBy(ability);
    }

    // does "target" have protection from "card"?
    /**
     * <p>
     * hasProtectionFrom.
     * </p>
     * 
     * @param card
     *            a {@link forge.Card} object.
     * @param target
     *            a {@link forge.Card} object.
     * @return a boolean.
     */
    public static boolean hasProtectionFrom(final Card card, final Card target) {
        if (target == null) {
            return false;
        }

        return target.hasProtectionFrom(card);
    }

    /**
     * <p>
     * isCounterable.
     * </p>
     * 
     * @param c
     *            a {@link forge.Card} object.
     * @return a boolean.
     */
    public static boolean isCounterable(final Card c) {
        if (c.hasKeyword("CARDNAME can't be countered.") || !c.getCanCounter()) {
            return false;
        }

        return true;
    }

    /**
     * <p>
     * isCounterableBy.
     * </p>
     * 
     * @param c
     *            a {@link forge.Card} object.
     * @param sa
     *            the sa
     * @return a boolean.
     */
    public static boolean isCounterableBy(final Card c, final SpellAbility sa) {
        if (!CardFactoryUtil.isCounterable(c)) {
            return false;
        }
        //TODO: Add code for Autumn's Veil here

        return true;
    }

    /**
     * <p>
     * getExternalZoneActivationCards.
     * </p>
     * 
     * @param activator
     *            a {@link forge.game.player.Player} object.
     * @return a {@link forge.CardList} object.
     */
    public static List<Card> getExternalZoneActivationCards(final Player activator) {
        final List<Card> cl = new ArrayList<Card>();
        final Player opponent = activator.getOpponent();

        cl.addAll(CardFactoryUtil.getActivateablesFromZone(activator.getZone(ZoneType.Graveyard), activator));
        cl.addAll(CardFactoryUtil.getActivateablesFromZone(activator.getZone(ZoneType.Exile), activator));
        cl.addAll(CardFactoryUtil.getActivateablesFromZone(activator.getZone(ZoneType.Library), activator));
        cl.addAll(CardFactoryUtil.getActivateablesFromZone(activator.getZone(ZoneType.Command), activator));
        cl.addAll(CardFactoryUtil.getActivateablesFromZone(opponent.getZone(ZoneType.Exile), activator));
        cl.addAll(CardFactoryUtil.getActivateablesFromZone(opponent.getZone(ZoneType.Graveyard), activator));

        return cl;
    }

    /**
     * <p>
     * getActivateablesFromZone.
     * </p>
     * 
     * @param zone
     *            a PlayerZone object.
     * @param activator
     *            a {@link forge.game.player.Player} object.
     * @return a boolean.
     */
    public static List<Card> getActivateablesFromZone(final PlayerZone zone, final Player activator) {

        Iterable<Card> cl = zone.getCards();

        // Only check the top card of the library
        if (zone.is(ZoneType.Library)) {
            cl = Iterables.limit(cl, 1);
        }

        if (activator.equals(zone.getPlayer())) {
            cl = Iterables.filter(cl, new Predicate<Card>() {
                @Override
                public boolean apply(final Card c) {
                    if (zone.is(ZoneType.Graveyard) && c.hasUnearth()) {
                        return true;
                    }

                    if (c.hasKeyword("You may look at this card.")) {
                        return true;
                    }

                    if (c.isLand()
                            && (c.hasKeyword("May be played") || c.hasKeyword("May be played without paying its mana cost"))) {
                        return true;
                    }

                    for (final SpellAbility sa : c.getSpellAbility()) {
                        final ZoneType restrictZone = sa.getRestrictions().getZone();
                        if (zone.is(restrictZone)) {
                            return true;
                        }

                        if (sa.isSpell()
                                && (c.hasKeyword("May be played") || c.hasKeyword("May be played without paying its mana cost")
                                        || (c.hasStartOfKeyword("Flashback") && zone.is(ZoneType.Graveyard)))
                                && restrictZone.equals(ZoneType.Hand)) {
                            return true;
                        }
                    }
                    return false;
                }
            });
        } else {
            // the activator is not the owner of the card
            cl = Iterables.filter(cl, new Predicate<Card>() {
                @Override
                public boolean apply(final Card c) {

                    if (c.hasStartOfKeyword("May be played by your opponent")
                            || c.hasKeyword("Your opponent may look at this card.")) {
                        return true;
                    }
                    return false;
                }
            });
        }
        return Lists.newArrayList(cl);
    }

    /**
     * <p>
     * countOccurrences.
     * </p>
     * 
     * @param arg1
     *            a {@link java.lang.String} object.
     * @param arg2
     *            a {@link java.lang.String} object.
     * @return a int.
     */
    public static int countOccurrences(final String arg1, final String arg2) {

        int count = 0;
        int index = 0;
        while ((index = arg1.indexOf(arg2, index)) != -1) {
            ++index;
            ++count;
        }
        return count;
    }

    /**
     * <p>
     * parseMath.
     * </p>
     * 
     * @param l
     *            an array of {@link java.lang.String} objects.
     * @return an array of {@link java.lang.String} objects.
     */
    public static String[] parseMath(final String[] l) {
        final String[] m = { "none" };
        if (l.length > 1) {
            m[0] = l[1];
        }

        return m;
    }

    /**
     * <p>
     * Parse player targeted X variables.
     * </p>
     * 
     * @param players
     *            a {@link java.util.ArrayList} object.
     * @param s
     *            a {@link java.lang.String} object.
     * @param source
     *            a {@link forge.Card} object.
     * @return a int.
     */
    public static int objectXCount(final ArrayList<Object> objects, final String s, final Card source) {
        if (objects.size() == 0) {
            return 0;
        }

        final String[] l = s.split("/");
        final String[] m = CardFactoryUtil.parseMath(l);

        int n = 0;

        if (s.startsWith("Amount")) {
            n = objects.size();
        }

        return CardFactoryUtil.doXMath(n, m, source);
    }

    /**
     * <p>
     * Parse player targeted X variables.
     * </p>
     * 
     * @param players
     *            a {@link java.util.ArrayList} object.
     * @param s
     *            a {@link java.lang.String} object.
     * @param source
     *            a {@link forge.Card} object.
     * @return a int.
     */
    public static int playerXCount(final ArrayList<Player> players, final String s, final Card source) {
        if (players.size() == 0) {
            return 0;
        }

        final String[] l = s.split("/");
        final String[] m = CardFactoryUtil.parseMath(l);

        int n = 0;

        // count valid cards on the battlefield
        if (l[0].startsWith("Valid")) {
            final String restrictions = l[0].substring(6);
            final String[] rest = restrictions.split(",");
            List<Card> cardsonbattlefield = Singletons.getModel().getGame().getCardsIn(ZoneType.Battlefield);
            cardsonbattlefield = CardLists.getValidCards(cardsonbattlefield, rest, players.get(0), source);

            n = cardsonbattlefield.size();

            return CardFactoryUtil.doXMath(n, m, source);
        }

        final String[] sq;
        sq = l[0].split("\\.");

        if (sq[0].contains("CardsInHand")) {
            if (players.size() > 0) {
                return CardFactoryUtil.doXMath(players.get(0).getCardsIn(ZoneType.Hand).size(), m, source);
            }
        }

        if (sq[0].contains("DomainPlayer")) {
            final List<Card> someCards = new ArrayList<Card>();
            someCards.addAll(players.get(0).getCardsIn(ZoneType.Battlefield));
            final String[] basic = { "Forest", "Plains", "Mountain", "Island", "Swamp" };

            for (int i = 0; i < basic.length; i++) {
                if (!CardLists.getType(someCards, basic[i]).isEmpty()) {
                    n++;
                }
            }
            return CardFactoryUtil.doXMath(n, m, source);
        }

        if (sq[0].contains("CardsInLibrary")) {
            if (players.size() > 0) {
                return CardFactoryUtil.doXMath(players.get(0).getCardsIn(ZoneType.Library).size(), m, source);
            }
        }

        if (sq[0].contains("CardsInGraveyard")) {
            if (players.size() > 0) {
                return CardFactoryUtil.doXMath(players.get(0).getCardsIn(ZoneType.Graveyard).size(), m, source);
            }
        }
        if (sq[0].contains("LandsInGraveyard")) {
            if (players.size() > 0) {
                return CardFactoryUtil.doXMath(CardLists.getType(players.get(0).getCardsIn(ZoneType.Graveyard), "Land").size(), m,
                        source);
            }
        }

        if (sq[0].contains("CreaturesInPlay")) {
            if (players.size() > 0) {
                return CardFactoryUtil.doXMath(players.get(0).getCreaturesInPlay().size(), m, source);
            }
        }

        if (sq[0].contains("CardsInPlay")) {
            if (players.size() > 0) {
                return CardFactoryUtil.doXMath(players.get(0).getCardsIn(ZoneType.Battlefield).size(), m, source);
            }
        }

        if (sq[0].contains("LifeTotal")) {
            if (players.size() > 0) {
                return CardFactoryUtil.doXMath(players.get(0).getLife(), m, source);
            }
        }

        if (sq[0].contains("TopOfLibraryCMC")) {
            if (players.size() > 0) {
                return CardFactoryUtil.doXMath(Aggregates.sum(players.get(0).getCardsIn(ZoneType.Library, 1), CardPredicates.Accessors.fnGetCmc),
                        m, source);
            }
        }

        if (sq[0].contains("LandsPlayed")) {
            if (players.size() > 0) {
                return CardFactoryUtil.doXMath(players.get(0).getNumLandsPlayed(), m, source);
            }
        }

        if (sq[0].contains("CardsDrawn")) {
            if (players.size() > 0) {
                return CardFactoryUtil.doXMath(players.get(0).getNumDrawnThisTurn(), m, source);
            }
        }

        if (sq[0].contains("AttackersDeclared")) {
            if (players.size() > 0) {
                return CardFactoryUtil.doXMath(players.get(0).getAttackersDeclaredThisTurn(), m, source);
            }
        }

        if (sq[0].equals("DamageDoneToPlayerBy")) {
            if (players.size() > 0) {
                return CardFactoryUtil.doXMath(source.getDamageDoneToPlayerBy(players.get(0).getName()), m, source);
            }
        }

        return CardFactoryUtil.doXMath(n, m, source);
    }

    /**
     * parseSVar TODO - flesh out javadoc for this method.
     * 
     * @param hostCard
     *            the Card with the SVar on it
     * @param amount
     *            a String
     * @return the calculated number
     */
    public static int parseSVar(final Card hostCard, final String amount) {
        int num = 0;
        if (amount == null) {
            return num;
        }

        try {
            num = Integer.valueOf(amount);
        } catch (final NumberFormatException e) {
            num = CardFactoryUtil.xCount(hostCard, hostCard.getSVar(amount).split("\\$")[1]);
        }

        return num;
    }

    /**
     * <p>
     * Parse non-mana X variables.
     * </p>
     * 
     * @param c
     *            a {@link forge.Card} object.
     * @param s
     *            a {@link java.lang.String} object.
     * @param sa
     *            a {@link forge.SpellAbility} object.
     * @return a int.
     */
    public static int xCount(final Card c, final String s, final SpellAbility sa) {

        final String[] l = s.split("/");
        final String[] m = CardFactoryUtil.parseMath(l);

        final String[] sq;
        sq = l[0].split("\\.");

        if (sa != null) {
            // Count$Kicked.<numHB>.<numNotHB>
            if (sq[0].startsWith("Kicked")) {
                if (sa.isKicked()) {
                    return CardFactoryUtil.doXMath(Integer.parseInt(sq[1]), m, c); // Kicked
                } else {
                    return CardFactoryUtil.doXMath(Integer.parseInt(sq[2]), m, c); // not Kicked
                }
            }
        }
        return xCount(c, s);
    }

    /**
     * <p>
     * Parse non-mana X variables.
     * </p>
     * 
     * @param c
     *            a {@link forge.Card} object.
     * @param s
     *            a {@link java.lang.String} object.
     * @return a int.
     */
    public static int xCount(final Card c, final String s) {
        int n = 0;

        final Player cardController = c.getController();
        final Player oppController = cardController.getOpponent();
        final Player activePlayer = Singletons.getModel().getGame().getPhaseHandler().getPlayerTurn();

        final String[] l = s.split("/");
        final String[] m = CardFactoryUtil.parseMath(l);

        // accept straight numbers
        if (l[0].startsWith("Number$")) {
            final String number = l[0].substring(7);
            if (number.equals("ChosenNumber")) {
                return CardFactoryUtil.doXMath(c.getChosenNumber(), m, c);
            } else {
                return CardFactoryUtil.doXMath(Integer.parseInt(number), m, c);
            }
        }

        if (l[0].startsWith("Count$")) {
            l[0] = l[0].substring(6);
        }

        if (l[0].startsWith("SVar$")) {
            final String sVar = l[0].substring(5);
            return CardFactoryUtil.doXMath(CardFactoryUtil.xCount(c, c.getSVar(sVar)), m, c);
        }

        // Manapool
        if (l[0].startsWith("ManaPool")) {
            final String color = l[0].split(":")[1];
            if (color.equals("All")) {
                return c.getController().getManaPool().totalMana();
            } else {
                return c.getController().getManaPool().getAmountOfColor(color);
            }
        }

<<<<<<< HEAD
        // count valid cards on the battlefield
        if (l[0].contains("Valid ")) {
            String restrictions = l[0].replace("Valid ", "");
            restrictions = restrictions.replace("Count$", "");
=======
        // count valid cards in the garveyard
        if (l[0].startsWith("ValidGrave")) {
            String restrictions = l[0].replace("ValidGrave ", "");
            final String[] rest = restrictions.split(",");
            List<Card> cards = Singletons.getModel().getGame().getCardsIn(ZoneType.Graveyard);
            cards = CardLists.getValidCards(cards, rest, cardController, c);

            n = cards.size();

            return CardFactoryUtil.doXMath(n, m, c);
        }
        // count valid cards on the battlefield
        if (l[0].startsWith("Valid")) {
            String restrictions = l[0].substring(6);
>>>>>>> f569dd78
            final String[] rest = restrictions.split(",");
            List<Card> cardsonbattlefield = Singletons.getModel().getGame().getCardsIn(ZoneType.Battlefield);
            cardsonbattlefield = CardLists.getValidCards(cardsonbattlefield, rest, cardController, c);

            n = cardsonbattlefield.size();

            return CardFactoryUtil.doXMath(n, m, c);
        }
        // count valid cards in any specified zone/s
        if (l[0].contains("Valid") && !l[0].contains("Valid ")) {
            String[] lparts = l[0].split(" ", 2);
            final List<ZoneType> vZone = ZoneType.listValueOf(lparts[0].split("Valid")[1]);
            String restrictions = l[0].replace(lparts[0] + " ", "");
            final String[] rest = restrictions.split(",");
            List<Card> cards = Singletons.getModel().getGame().getCardsIn(vZone);
            cards = CardLists.getValidCards(cards, rest, cardController, c);

            n = cards.size();

            return CardFactoryUtil.doXMath(n, m, c);
        }

        if (l[0].startsWith("ImprintedCardPower")) {
            if (c.getImprinted().size() > 0) {
                return c.getImprinted().get(0).getNetAttack();
            }
        }

        if (l[0].startsWith("ImprintedCardToughness")) {
            if (c.getImprinted().size() > 0) {
                return c.getImprinted().get(0).getNetDefense();
            }
        }

        if (l[0].startsWith("ImprintedCardManaCost")) {
            if (c.getImprinted().get(0).getCMC() > 0) {
                return c.getImprinted().get(0).getCMC();
            }
        }

        if (l[0].startsWith("GreatestPowerYouControl")) {
            final List<Card> list = c.getController().getCreaturesInPlay();
            int highest = 0;
            for (final Card crd : list) {
                if (crd.getNetAttack() > highest) {
                    highest = crd.getNetAttack();
                }
            }
            return highest;
        }

        if (l[0].startsWith("GreatestPowerYouDontControl")) {
            final List<Card> list = c.getController().getOpponent().getCreaturesInPlay();
            int highest = 0;
            for (final Card crd : list) {
                if (crd.getNetAttack() > highest) {
                    highest = crd.getNetAttack();
                }
            }
            return highest;
        }

        if (l[0].startsWith("HighestCMCRemembered")) {
            final List<Card> list = new ArrayList<Card>();
            int highest = 0;
            for (final Object o : c.getRemembered()) {
                if (o instanceof Card) {
                    list.add(Singletons.getModel().getGame().getCardState((Card) o));
                }
            }
            for (final Card crd : list) {
                if (crd.getCMC() > highest) {
                    highest = crd.getCMC();
                }
            }
            return highest;
        }

        if (l[0].startsWith("RememberedSize")) {
            return c.getRemembered().size();
        }

        final String[] sq;
        sq = l[0].split("\\.");

        if (sq[0].contains("xPaid")) {
            return CardFactoryUtil.doXMath(c.getXManaCostPaid(), m, c);
        }

        if (sq[0].equals("YouDrewThisTurn")) {
            return CardFactoryUtil.doXMath(c.getController().getNumDrawnThisTurn(), m, c);
        }
        if (sq[0].equals("OppDrewThisTurn")) {
            return CardFactoryUtil.doXMath(c.getController().getOpponent().getNumDrawnThisTurn(), m, c);
        }

        if (sq[0].equals("StormCount")) {
            return CardFactoryUtil.doXMath(Singletons.getModel().getGame().getStack().getCardsCastThisTurn().size() - 1, m, c);
        }

        if (sq[0].equals("DamageDoneThisTurn")) {
            return CardFactoryUtil.doXMath(c.getDamageDoneThisTurn(), m, c);
        }

        if (sq[0].equals("BloodthirstAmount")) {
            return CardFactoryUtil.doXMath(c.getController().getBloodthirstAmount(), m, c);
        }

        if (sq[0].equals("RegeneratedThisTurn")) {
            return CardFactoryUtil.doXMath(c.getRegeneratedThisTurn(), m, c);
        }

        List<Card> someCards = new ArrayList<Card>();

        // Complex counting methods

        // TriggeringObjects
        if (sq[0].startsWith("Triggered")) {
            return CardFactoryUtil.doXMath((Integer) c.getTriggeringObject(sq[0].substring(9)), m, c);
        }

        // Count$Domain
        if (sq[0].equals("Domain")) {
            someCards.addAll(cardController.getCardsIn(ZoneType.Battlefield));
            for (String basic : Constant.Color.BASIC_LANDS) {
                if (!CardLists.getType(someCards, basic).isEmpty()) {
                    n++;
                }
            }
            return CardFactoryUtil.doXMath(n, m, c);
        }

        // Count$ActivePlayerDomain
        if (sq[0].contains("ActivePlayerDomain")) {
            someCards.addAll(activePlayer.getCardsIn(ZoneType.Battlefield));
            for (String basic : Constant.Color.BASIC_LANDS) {
                if (!CardLists.getType(someCards, basic).isEmpty()) {
                    n++;
                }
            }
            return CardFactoryUtil.doXMath(n, m, c);
        }

        // Count$ColoredCreatures *a DOMAIN for creatures*
        if (sq[0].contains("ColoredCreatures")) {
            someCards.addAll(cardController.getCardsIn(ZoneType.Battlefield));
            someCards = CardLists.filter(someCards, Presets.CREATURES);

            final String[] colors = { "green", "white", "red", "blue", "black" };

            for (final String color : colors) {
                if (!CardLists.getColor(someCards, color).isEmpty()) {
                    n++;
                }
            }
            return CardFactoryUtil.doXMath(n, m, c);
        }

        // Count$YourStartingLife
        if (sq[0].contains("YourStartingLife")) {
            return CardFactoryUtil.doXMath(cardController.getStartingLife(), m, c);
        }

        // Count$OppStartingLife
        if (sq[0].contains("OppStartingLife")) {
            return CardFactoryUtil.doXMath(oppController.getStartingLife(), m, c);
        }

        // Count$YourLifeTotal
        if (sq[0].contains("YourLifeTotal")) {
            return CardFactoryUtil.doXMath(cardController.getLife(), m, c);
        }

        // Count$OppLifeTotal
        if (sq[0].contains("OppLifeTotal")) {
            return CardFactoryUtil.doXMath(oppController.getLife(), m, c);
        }

        // Count$DefenderLifeTotal
        if (sq[0].contains("DefenderLifeTotal")) {
            Player defender = Singletons.getModel().getGame().getCombat().getDefendingPlayerRelatedTo(c);
            return CardFactoryUtil.doXMath(defender.getLife(), m, c);
        }

        //  Count$TargetedLifeTotal (targeted player's life total)
        if (sq[0].contains("TargetedLifeTotal")) {
            for (final SpellAbility sa : c.getCharacteristics().getSpellAbility()) {
                final SpellAbility parent = sa.getParentTargetingPlayer();
                if (parent.getTarget() != null) {
                    for (final Object tgtP : parent.getTarget().getTargetPlayers()) {
                        if (tgtP instanceof Player) {
                            return CardFactoryUtil.doXMath(((Player) tgtP).getLife(), m, c);
                        }
                    }
                }
            }
        }

        if (sq[0].contains("LifeYouLostThisTurn")) {
            return CardFactoryUtil.doXMath(cardController.getLifeLostThisTurn(), m, c);
        }

        if (sq[0].contains("LifeOppLostThisTurn")) {
            int lost = 0;
            for (Player opp : cardController.getOpponents()) {
                lost += opp.getLifeLostThisTurn();
            }
            return CardFactoryUtil.doXMath(lost, m, c);
        }

        if (sq[0].equals("TotalDamageDoneByThisTurn")) {
            return CardFactoryUtil.doXMath(c.getTotalDamageDoneBy(), m, c);
        }

        // Count$YourPoisonCounters
        if (sq[0].contains("YourPoisonCounters")) {
            return CardFactoryUtil.doXMath(cardController.getPoisonCounters(), m, c);
        }

        // Count$OppPoisonCounters
        if (sq[0].contains("OppPoisonCounters")) {
            return CardFactoryUtil.doXMath(oppController.getPoisonCounters(), m, c);
        }

        // Count$OppDamageThisTurn
        if (sq[0].contains("OppDamageThisTurn")) {
            return CardFactoryUtil.doXMath(c.getController().getOpponent().getAssignedDamage(), m, c);
        }

        // Count$YourDamageThisTurn
        if (sq[0].contains("YourDamageThisTurn")) {
            return CardFactoryUtil.doXMath(c.getController().getAssignedDamage(), m, c);
        }

        // Count$YourTypeDamageThisTurn Type
        if (sq[0].contains("OppTypeDamageThisTurn")) {
            final String[] type = sq[0].split(" ");
            return CardFactoryUtil.doXMath(c.getController().getOpponent().getAssignedDamage(type[1]), m, c);
        }

        // Count$YourTypeDamageThisTurn Type
        if (sq[0].contains("YourTypeDamageThisTurn")) {
            final String[] type = sq[0].split(" ");
            return CardFactoryUtil.doXMath(c.getController().getAssignedDamage(type[1]), m, c);
        }

        if (sq[0].contains("YourLandsPlayed")) {
            return CardFactoryUtil.doXMath(c.getController().getNumLandsPlayed(), m, c);
        }

        // Count$HighestLifeTotal
        if (sq[0].contains("HighestLifeTotal")) {
            return CardFactoryUtil.doXMath(
                    Aggregates.max(Singletons.getModel().getGame().getPlayers(), Player.Accessors.FN_GET_LIFE), m, c);
        }

        // Count$LowestLifeTotal
        if (sq[0].contains("LowestLifeTotal")) {
            return CardFactoryUtil.doXMath(
                    Aggregates.min(Singletons.getModel().getGame().getPlayers(), Player.Accessors.FN_GET_LIFE), m, c);
        }

        // Count$TopOfLibraryCMC
        if (sq[0].contains("TopOfLibraryCMC")) {
            final List<Card> topcard = cardController.getCardsIn(ZoneType.Library, 1);
            return CardFactoryUtil.doXMath(Aggregates.sum(topcard, CardPredicates.Accessors.fnGetCmc), m, c);
        }

        // Count$EnchantedControllerCreatures
        if (sq[0].contains("EnchantedControllerCreatures")) {
            List<Card> enchantedControllerInPlay = new ArrayList<Card>();
            if (c.getEnchantingCard() != null) {
                enchantedControllerInPlay = c.getEnchantingCard().getController().getCardsIn(ZoneType.Battlefield);
                enchantedControllerInPlay = CardLists.getType(enchantedControllerInPlay, "Creature");
            }
            return enchantedControllerInPlay.size();
        }

        // Count$LowestLibrary
        if (sq[0].contains("LowestLibrary")) {
            return Aggregates.min(Singletons.getModel().getGame().getPlayers(), Player.Accessors.countCardsInZone(ZoneType.Library));
        }

        // Count$Chroma.<mana letter>
        if (sq[0].contains("Chroma")) {
            return CardFactoryUtil.doXMath(
                    CardFactoryUtil.getNumberOfManaSymbolsControlledByColor(sq[1], cardController), m, c);
        }

        // Count$Hellbent.<numHB>.<numNotHB>
        if (sq[0].contains("Hellbent")) {
            if (cardController.hasHellbent()) {
                return CardFactoryUtil.doXMath(Integer.parseInt(sq[1]), m, c); // Hellbent
            } else {
                return CardFactoryUtil.doXMath(Integer.parseInt(sq[2]), m, c); // not
                                                                               // Hellbent
            }
        }

        // Count$Metalcraft.<numMC>.<numNotMC>
        if (sq[0].contains("Metalcraft")) {
            if (cardController.hasMetalcraft()) {
                return CardFactoryUtil.doXMath(Integer.parseInt(sq[1]), m, c);
            } else {
                return CardFactoryUtil.doXMath(Integer.parseInt(sq[2]), m, c);
            }
        }

        // Count$FatefulHour.<numFH>.<numNotFH>
        if (sq[0].contains("FatefulHour")) {
            if (cardController.getLife() <= 5) {
                return CardFactoryUtil.doXMath(Integer.parseInt(sq[1]), m, c);
            } else {
                return CardFactoryUtil.doXMath(Integer.parseInt(sq[2]), m, c);
            }
        }

        // Count$wasCastFrom<Zone>.<true>.<false>
        if (sq[0].startsWith("wasCastFrom")) {
            final String strZone = sq[0].substring(11);
            final ZoneType realZone = ZoneType.smartValueOf(strZone);
            if (c.getCastFrom() == realZone) {
                return CardFactoryUtil.doXMath(Integer.parseInt(sq[1]), m, c);
            } else {
                return CardFactoryUtil.doXMath(Integer.parseInt(sq[2]), m, c);
            }
        }

        if (sq[0].contains("Threshold")) {
            if (cardController.hasThreshold()) {
                return CardFactoryUtil.doXMath(Integer.parseInt(sq[1]), m, c);
            } else {
                return CardFactoryUtil.doXMath(Integer.parseInt(sq[2]), m, c);
            }
        }

        if (sq[0].contains("Landfall")) {
            if (cardController.hasLandfall()) {
                return CardFactoryUtil.doXMath(Integer.parseInt(sq[1]), m, c);
            } else {
                return CardFactoryUtil.doXMath(Integer.parseInt(sq[2]), m, c);
            }
        }
        if (sq[0].startsWith("Kicked")) {
            if (c.isOptionalAdditionalCostsPaid("Kicker")) {
                return CardFactoryUtil.doXMath(Integer.parseInt(sq[1]), m, c);
            } else {
                return CardFactoryUtil.doXMath(Integer.parseInt(sq[2]), m, c);
            }
        }

        if (sq[0].contains("GraveyardWithGE20Cards")) {
            if (Aggregates.max(Singletons.getModel().getGame().getPlayers(), Player.Accessors.countCardsInZone(ZoneType.Graveyard)) >= 20) {
                return CardFactoryUtil.doXMath(Integer.parseInt(sq[1]), m, c);
            } else {
                return CardFactoryUtil.doXMath(Integer.parseInt(sq[2]), m, c);
            }
        }

        if (sq[0].startsWith("Devoured")) {
            final String validDevoured = l[0].split(" ")[1];
            final Card csource = c;
            List<Card> cl = c.getDevoured();
            cl = CardLists.getValidCards(cl, validDevoured.split(","), csource.getController(), csource);
            return CardFactoryUtil.doXMath(cl.size(), m, c);
        }

        // Count$CardPower
        if (sq[0].contains("CardPower")) {
            return CardFactoryUtil.doXMath(c.getNetAttack(), m, c);
        }
        // Count$CardToughness
        if (sq[0].contains("CardToughness")) {
            return CardFactoryUtil.doXMath(c.getNetDefense(), m, c);
        }
        // Count$CardPowerPlusToughness
        if (sq[0].contains("CardSumPT")) {
            return CardFactoryUtil.doXMath((c.getNetAttack() + c.getNetDefense()), m, c);
        }
        // Count$SumPower_valid
        if (sq[0].contains("SumPower")) {
            final String[] restrictions = l[0].split("_");
            final String[] rest = restrictions[1].split(",");
            List<Card> cardsonbattlefield = Singletons.getModel().getGame().getCardsIn(ZoneType.Battlefield);
            List<Card> filteredCards = CardLists.getValidCards(cardsonbattlefield, rest, cardController, c);
            int sumPower = 0;
            for (int i = 0; i < filteredCards.size(); i++) {
                sumPower += filteredCards.get(i).getManaCost().getCMC();
            }
            return CardFactoryUtil.doXMath(sumPower, m, c);
        }
        // Count$CardManaCost
        if (sq[0].contains("CardManaCost")) {
            if (sq[0].contains("Equipped") && c.isEquipping()) {
                return CardFactoryUtil.doXMath(CardUtil.getConvertedManaCost(c.getEquipping().get(0)), m, c);
            } else {
                return CardFactoryUtil.doXMath(CardUtil.getConvertedManaCost(c), m, c);
            }
        }
        // Count$SumCMC_valid
        if (sq[0].contains("SumCMC")) {
            final String[] restrictions = l[0].split("_");
            final String[] rest = restrictions[1].split(",");
            List<Card> cardsonbattlefield = Singletons.getModel().getGame().getCardsIn(ZoneType.Battlefield);
            List<Card> filteredCards = CardLists.getValidCards(cardsonbattlefield, rest, cardController, c);
            return Aggregates.sum(filteredCards, CardPredicates.Accessors.fnGetCmc);
        }
        // Count$CardNumColors
        if (sq[0].contains("CardNumColors")) {
            return CardFactoryUtil.doXMath(CardUtil.getColors(c).size(), m, c);
        }
        // Count$ChosenNumber
        if (sq[0].contains("ChosenNumber")) {
            return CardFactoryUtil.doXMath(c.getChosenNumber(), m, c);
        }
        // Count$CardCounters.<counterType>
        if (sq[0].contains("CardCounters")) {
            return CardFactoryUtil.doXMath(c.getCounters(CounterType.getType(sq[1])), m, c);
        }
        // Count$TotalCounters.<counterType>_<valid>
        if (sq[0].contains("TotalCounters")) {
            final String[] restrictions = l[0].split("_");
            final CounterType cType = CounterType.getType(restrictions[1]);
            final String[] validFilter = restrictions[2].split(",");
            List<Card> validCards = Singletons.getModel().getGame().getCardsIn(ZoneType.Battlefield);
            validCards = CardLists.getValidCards(validCards, validFilter, cardController, c);
            int cCount = 0;
            for (final Card card : validCards) {
                cCount += card.getCounters(cType);
            }
            return CardFactoryUtil.doXMath(cCount, m, c);
        }
        // Count$TimesKicked
        if (sq[0].contains("TimesKicked")) {
            return CardFactoryUtil.doXMath(c.getMultiKickerMagnitude(), m, c);
        }
        if (sq[0].contains("NumCounters")) {
            final int num = c.getCounters(CounterType.getType(sq[1]));
            return CardFactoryUtil.doXMath(num, m, c);
        }

        // Count$IfMainPhase.<numMain>.<numNotMain> // 7/10
        if (sq[0].contains("IfMainPhase")) {
            final PhaseHandler cPhase = Singletons.getModel().getGame().getPhaseHandler();
            if (cPhase.getPhase().isMain() && cPhase.getPlayerTurn().equals(cardController)) {
                return CardFactoryUtil.doXMath(Integer.parseInt(sq[1]), m, c);
            } else {
                return CardFactoryUtil.doXMath(Integer.parseInt(sq[2]), m, c);
            }
        }

        // Count$M12Empires.<numIf>.<numIfNot>
        if (sq[0].contains("AllM12Empires")) {
            boolean has = c.getController().isCardInPlay("Crown of Empires");
            has &= c.getController().isCardInPlay("Scepter of Empires");
            has &= c.getController().isCardInPlay("Throne of Empires");
            if (has) {
                return CardFactoryUtil.doXMath(Integer.parseInt(sq[1]), m, c);
            } else {
                return CardFactoryUtil.doXMath(Integer.parseInt(sq[2]), m, c);
            }
        }

        // Count$ThisTurnEntered <ZoneDestination> <ZoneOrigin> <Valid>
        // or
        // Count$ThisTurnEntered <ZoneDestination> <Valid>
        if (sq[0].contains("ThisTurnEntered")) {
            final String[] workingCopy = l[0].split("_");
            ZoneType destination, origin;
            String validFilter;

            destination = ZoneType.smartValueOf(workingCopy[1]);
            if (workingCopy[2].equals("from")) {
                origin = ZoneType.smartValueOf(workingCopy[3]);
                validFilter = workingCopy[4];
            } else {
                origin = null;
                validFilter = workingCopy[2];
            }

            final List<Card> res = CardUtil.getThisTurnEntered(destination, origin, validFilter, c);

            return CardFactoryUtil.doXMath(res.size(), m, c);
        }

        // Count$AttackersDeclared
        if (sq[0].contains("AttackersDeclared")) {
            return CardFactoryUtil.doXMath(cardController.getAttackersDeclaredThisTurn(), m, c);
        }

        // Count$ThisTurnCast <Valid>
        // Count$LastTurnCast <Valid>
        if (sq[0].contains("ThisTurnCast") || sq[0].contains("LastTurnCast")) {

            final String[] workingCopy = l[0].split("_");
            final String validFilter = workingCopy[1];

            List<Card> res;

            if (workingCopy[0].contains("This")) {
                res = CardUtil.getThisTurnCast(validFilter, c);
            } else {
                res = CardUtil.getLastTurnCast(validFilter, c);
            }

            final int ret = CardFactoryUtil.doXMath(res.size(), m, c);
            return ret;
        }

        // Count$Morbid.<True>.<False>
        if (sq[0].startsWith("Morbid")) {
            final List<Card> res = CardUtil.getThisTurnEntered(ZoneType.Graveyard, ZoneType.Battlefield, "Creature", c);
            if (res.size() > 0) {
                return CardFactoryUtil.doXMath(Integer.parseInt(sq[1]), m, c);
            } else {
                return CardFactoryUtil.doXMath(Integer.parseInt(sq[2]), m, c);
            }
        }

        // Generic Zone-based counting
        // Count$QualityAndZones.Subquality

        // build a list of cards in each possible specified zone

        // if a card was ever written to count two different zones,
        // make sure they don't get added twice.
        boolean mf = false, my = false, mh = false;
        boolean of = false, oy = false, oh = false;

        if (sq[0].contains("YouCtrl")) {
            if (!mf) {
                someCards.addAll(cardController.getCardsIn(ZoneType.Battlefield));
                mf = true;
            }
        }

        if (sq[0].contains("InYourYard")) {
            if (!my) {
                someCards.addAll(cardController.getCardsIn(ZoneType.Graveyard));
                my = true;
            }
        }

        if (sq[0].contains("InYourLibrary")) {
            if (!my) {
                someCards.addAll(cardController.getCardsIn(ZoneType.Library));
                my = true;
            }
        }

        if (sq[0].contains("InYourHand")) {
            if (!mh) {
                someCards.addAll(cardController.getCardsIn(ZoneType.Hand));
                mh = true;
            }
        }

        if (sq[0].contains("OppCtrl")) {
            if (!of) {
                someCards.addAll(oppController.getCardsIn(ZoneType.Battlefield));
                of = true;
            }
        }

        if (sq[0].contains("InOppYard")) {
            if (!oy) {
                someCards.addAll(oppController.getCardsIn(ZoneType.Graveyard));
                oy = true;
            }
        }

        if (sq[0].contains("InOppHand")) {
            if (!oh) {
                someCards.addAll(oppController.getCardsIn(ZoneType.Hand));
                oh = true;
            }
        }

        if (sq[0].contains("InChosenHand")) {
            if (!oh) {
                if (c.getChosenPlayer() != null) {
                    someCards.addAll(c.getChosenPlayer().getCardsIn(ZoneType.Hand));
                }
                oh = true;
            }
        }

        if (sq[0].contains("InChosenYard")) {
            if (!oh) {
                if (c.getChosenPlayer() != null) {
                    someCards.addAll(c.getChosenPlayer().getCardsIn(ZoneType.Graveyard));
                }
                oh = true;
            }
        }

        if (sq[0].contains("OnBattlefield")) {
            if (!mf) {
                someCards.addAll(cardController.getCardsIn(ZoneType.Battlefield));
            }
            if (!of) {
                someCards.addAll(oppController.getCardsIn(ZoneType.Battlefield));
            }
        }

        if (sq[0].contains("InAllYards")) {
            if (!my) {
                someCards.addAll(cardController.getCardsIn(ZoneType.Graveyard));
            }
            if (!oy) {
                someCards.addAll(oppController.getCardsIn(ZoneType.Graveyard));
            }
        }

        if (sq[0].contains("SpellsOnStack")) {
            someCards.addAll(Singletons.getModel().getGame().getCardsIn(ZoneType.Stack));
        }

        if (sq[0].contains("InAllHands")) {
            if (!mh) {
                someCards.addAll(cardController.getCardsIn(ZoneType.Hand));
            }
            if (!oh) {
                someCards.addAll(oppController.getCardsIn(ZoneType.Hand));
            }
        }

        //  Count$InTargetedHand (targeted player's cards in hand)
        if (sq[0].contains("InTargetedHand")) {
            for (final SpellAbility sa : c.getCharacteristics().getSpellAbility()) {
                final SpellAbility parent = sa.getParentTargetingPlayer();
                if (parent != null) {
                    if (parent.getTarget() != null) {
                        for (final Object tgtP : parent.getTarget().getTargetPlayers()) {
                            if (tgtP instanceof Player) {
                                someCards.addAll(((Player) tgtP).getCardsIn(ZoneType.Hand));
                            }
                        }
                    }
                }
            }
        }

        //  Count$InTargetedHand (targeted player's cards in hand)
        if (sq[0].contains("InEnchantedHand")) {
            GameEntity o = c.getEnchanting();
            Player controller = null;
            if (o instanceof Card) {
                controller = ((Card) o).getController();
            }
            else {
                controller = (Player) o;
            }
            if (controller != null) {
                someCards.addAll(controller.getCardsIn(ZoneType.Hand));
            }
        }

        // filter lists based on the specified quality

        // "Clerics you control" - Count$TypeYouCtrl.Cleric
        if (sq[0].contains("Type")) {
            someCards = CardLists.filter(someCards, CardPredicates.isType(sq[1]));
        }

        // "Named <CARDNAME> in all graveyards" - Count$NamedAllYards.<CARDNAME>

        if (sq[0].contains("Named")) {
            if (sq[1].equals("CARDNAME")) {
                sq[1] = c.getName();
            }
            someCards = CardLists.filter(someCards, CardPredicates.nameEquals(sq[1]));
        }

        // Refined qualities

        // "Untapped Lands" - Count$UntappedTypeYouCtrl.Land
        if (sq[0].contains("Untapped")) {
            someCards = CardLists.filter(someCards, Presets.UNTAPPED);
        }

        if (sq[0].contains("Tapped")) {
            someCards = CardLists.filter(someCards, Presets.TAPPED);
        }

//        String sq0 = sq[0].toLowerCase();
//        for(String color : Constant.Color.ONLY_COLORS) {
//            if( sq0.contains(color) )
//                someCards = someCards.filter(CardListFilter.WHITE);
//        }
        // "White Creatures" - Count$WhiteTypeYouCtrl.Creature
        if (sq[0].contains("White")) {
            someCards = CardLists.filter(someCards, Presets.WHITE);
        }

        if (sq[0].contains("Blue")) {
            someCards = CardLists.filter(someCards, Presets.BLUE);
        }

        if (sq[0].contains("Black")) {
            someCards = CardLists.filter(someCards, Presets.BLACK);
        }

        if (sq[0].contains("Red")) {
            someCards = CardLists.filter(someCards, Presets.RED);
        }

        if (sq[0].contains("Green")) {
            someCards = CardLists.filter(someCards, Presets.GREEN);
        }

        if (sq[0].contains("Multicolor")) {
            someCards = CardLists.filter(someCards, new Predicate<Card>() {
                @Override
                public boolean apply(final Card c) {
                    return (CardUtil.getColors(c).size() > 1);
                }
            });
        }

        if (sq[0].contains("Monocolor")) {
            someCards = CardLists.filter(someCards, new Predicate<Card>() {
                @Override
                public boolean apply(final Card c) {
                    return (CardUtil.getColors(c).size() == 1);
                }
            });
        }

        // Count$CardMulticolor.<numMC>.<numNotMC>
        if (sq[0].contains("CardMulticolor")) {
            if (CardUtil.getColors(c).size() > 1) {
                return CardFactoryUtil.doXMath(Integer.parseInt(sq[1]), m, c);
            } else {
                return CardFactoryUtil.doXMath(Integer.parseInt(sq[2]), m, c);
            }
        }

        // 1/10 - Count$MaxCMCYouCtrl
        if (sq[0].contains("MaxCMC")) {
            int mmc = 0;
            int cmc = 0;
            for (int i = 0; i < someCards.size(); i++) {
                cmc = someCards.get(i).getManaCost().getCMC();
                if (cmc > mmc) {
                    mmc = cmc;
                }
            }

            return CardFactoryUtil.doXMath(mmc, m, c);
        }

        n = someCards.size();

        return CardFactoryUtil.doXMath(n, m, c);
    }

    private static int doXMath(final int num, final String m, final Card c) {
        if (m.equals("none")) {
            return num;
        }

        final String[] s = m.split("\\.");
        int secondaryNum = 0;

        try {
            if (s.length == 2) {
                secondaryNum = Integer.parseInt(s[1]);
            }
        } catch (final Exception e) {
            secondaryNum = CardFactoryUtil.xCount(c, c.getSVar(s[1]));
        }

        if (s[0].contains("Plus")) {
            return num + secondaryNum;
        } else if (s[0].contains("NMinus")) {
            return secondaryNum - num;
        } else if (s[0].contains("Minus")) {
            return num - secondaryNum;
        } else if (s[0].contains("Twice")) {
            return num * 2;
        } else if (s[0].contains("Thrice")) {
            return num * 3;
        } else if (s[0].contains("HalfUp")) {
            return (int) (Math.ceil(num / 2.0));
        } else if (s[0].contains("HalfDown")) {
            return (int) (Math.floor(num / 2.0));
        } else if (s[0].contains("ThirdUp")) {
            return (int) (Math.ceil(num / 3.0));
        } else if (s[0].contains("ThirdDown")) {
            return (int) (Math.floor(num / 3.0));
        } else if (s[0].contains("Negative")) {
            return num * -1;
        } else if (s[0].contains("Times")) {
            return num * secondaryNum;
        } else if (s[0].contains("Mod")) {
            return num % secondaryNum;
        } else if (s[0].contains("LimitMax")) {
            if (num < secondaryNum) {
                return num;
            } else {
                return secondaryNum;
            }
        } else if (s[0].contains("LimitMin")) {
            if (num > secondaryNum) {
                return num;
            } else {
                return secondaryNum;
            }

        } else {
            return num;
        }
    }

    /**
     * <p>
     * doXMath.
     * </p>
     * 
     * @param num
     *            a int.
     * @param m
     *            an array of {@link java.lang.String} objects.
     * @param c
     *            a {@link forge.Card} object.
     * @return a int.
     */
    public static int doXMath(final int num, final String[] m, final Card c) {
        if (m.length == 0) {
            return num;
        }

        return CardFactoryUtil.doXMath(num, m[0], c);
    }

    /**
     * <p>
     * handlePaid.
     * </p>
     * 
     * @param paidList
     *            a {@link forge.CardList} object.
     * @param string
     *            a {@link java.lang.String} object.
     * @param source
     *            a {@link forge.Card} object.
     * @return a int.
     */
    public static int handlePaid(final List<Card> paidList, final String string, final Card source) {
        if (paidList == null) {
            if (string.contains(".")) {
                final String[] splitString = string.split("\\.", 2);
                return CardFactoryUtil.doXMath(0, splitString[1], source);
            } else {
                return 0;
            }
        }
        if (string.startsWith("Amount")) {
            if (string.contains(".")) {
                final String[] splitString = string.split("\\.", 2);
                return CardFactoryUtil.doXMath(paidList.size(), splitString[1], source);
            } else {
                return paidList.size();
            }

        }
        if (string.startsWith("Valid")) {
            final String[] m = { "none" };

            String valid = string.substring(6);
            final String[] l;
            l = valid.split("/"); // separate the specification from any math
            valid = l[0];
            if (l.length > 1) {
                m[0] = l[1];
            }
            final List<Card> list = CardLists.getValidCards(paidList, valid, source.getController(), source);
            return CardFactoryUtil.doXMath(list.size(), m, source);
        }

        int tot = 0;
        for (final Card c : paidList) {
            tot += CardFactoryUtil.xCount(c, string);
        }

        return tot;
    }

    /**
     * <p>
     * inputUntapUpToNType.
     * </p>
     * 
     * @param n
     *            a int.
     * @param type
     *            a {@link java.lang.String} object.
     * @return a {@link forge.control.input.Input} object.
     */
    public static Input inputUntapUpToNType(final int n, final String type) {
        final Input untap = new Input() {
            private static final long serialVersionUID = -2167059918040912025L;

            private final int stop = n;
            private int count = 0;
            private List<Card> choices = new ArrayList<Card>();;

            @Override
            public void showMessage() {
                final StringBuilder sb = new StringBuilder();
                sb.append("Select a ").append(type).append(" to untap");
                CMatchUI.SINGLETON_INSTANCE.showMessage(sb.toString());
                ButtonUtil.enableOnlyCancel();
            }

            @Override
            public void selectButtonCancel() {
                this.stop();
            }

            @Override
            public void selectCard(final Card card) {
                Zone zone = Singletons.getModel().getGame().getZoneOf(card);
                if (card.isType(type) && zone.is(ZoneType.Battlefield) && !choices.contains(card)) {
                    card.untap();
                    choices.add(card);
                    this.count++;
                    if (this.count == this.stop) {
                        this.stop();
                    }
                }
            } // selectCard()
        };

        return untap;
    }

    /**
     * <p>
     * getMostProminentCardName.
     * </p>
     * 
     * @param list
     *            a {@link forge.CardList} object.
     * @return a {@link java.lang.String} object.
     */
    public static String getMostProminentCardName(final List<Card> list) {

        if (list.size() == 0) {
            return "";
        }

        final Map<String, Integer> map = new HashMap<String, Integer>();

        for (final Card c : list) {
            final String name = c.getName();
            Integer currentCnt = map.get(name);
            map.put(name, currentCnt == null ? Integer.valueOf(1) : Integer.valueOf(1 + currentCnt));
        } // for

        int max = 0;
        String maxName = "";

        for (final Entry<String, Integer> entry : map.entrySet()) {
            final String type = entry.getKey();
            // Log.debug(type + " - " + entry.getValue());

            if (max < entry.getValue()) {
                max = entry.getValue();
                maxName = type;
            }
        }
        return maxName;
    }

    /**
     * <p>
     * getMostProminentCreatureType.
     * </p>
     * 
     * @param list
     *            a {@link forge.CardList} object.
     * @return a {@link java.lang.String} object.
     */
    public static String getMostProminentCreatureType(final List<Card> list) {

        if (list.size() == 0) {
            return "";
        }

        final Map<String, Integer> map = new HashMap<String, Integer>();

        for (final Card c : list) {
            final ArrayList<String> typeList = c.getType();

            for (final String var : typeList) {
                if (CardUtil.isACreatureType(var)) {
                    if (!map.containsKey(var)) {
                        map.put(var, 1);
                    } else {
                        map.put(var, map.get(var) + 1);
                    }
                }
            }
        } // for

        int max = 0;
        String maxType = "";

        for (final Entry<String, Integer> entry : map.entrySet()) {
            final String type = entry.getKey();
            // Log.debug(type + " - " + entry.getValue());

            if (max < entry.getValue()) {
                max = entry.getValue();
                maxType = type;
            }
        }

        return maxType;
    }

    /**
     * <p>
     * isMostProminentColor.
     * </p>
     * 
     * @param list
     *            a {@link forge.CardList} object.
     * @return a boolean.
     */
    public static boolean isMostProminentColor(final List<Card> list, final String color) {

        final Map<String, Integer> map = new HashMap<String, Integer>();

        for (final Card c : list) {
            for (final String color2 : CardUtil.getColors(c)) {
                if (color2.equals("colorless")) {
                    // nothing to do
                } else if (!map.containsKey(color2)) {
                    map.put(color2, 1);
                } else {
                    map.put(color2, map.get(color2) + 1);
                }
            }
        } // for

        if (map.isEmpty() || !map.containsKey(color)) {
            return false;
        }

        int num = map.get(color);

        for (final Entry<String, Integer> entry : map.entrySet()) {

            if (num < entry.getValue()) {
                return false;
            }
        }

        return true;
    }

    /**
     * <p>
     * getMostProminentColor.
     * </p>
     * 
     * @param list
     *            a {@link forge.CardList} object.
     * @return a {@link java.lang.String} object.
     */
    public static String getMostProminentColor(final List<Card> list) {

        final Map<String, Integer> map = new HashMap<String, Integer>();

        for (final Card c : list) {
            for (final String color : CardUtil.getColors(c)) {
                if (color.equals("colorless")) {
                    // nothing to do
                } else if (!map.containsKey(color)) {
                    map.put(color, 1);
                } else {
                    map.put(color, map.get(color) + 1);
                }
            }
        } // for

        int max = 0;
        String maxColor = "";

        for (final Entry<String, Integer> entry : map.entrySet()) {
            final String color = entry.getKey();
            Log.debug(color + " - " + entry.getValue());

            if (max < entry.getValue()) {
                max = entry.getValue();
                maxColor = color;
            }
        }

        return maxColor;
    }

    public static List<String> getColorByProminence(final List<Card> list) {
        final HashMap<String, Integer> counts = new HashMap<String, Integer>();
        for (String color : Constant.Color.ONLY_COLORS) {
            counts.put(color, 0);
        }
        for (Card c : list) {
            List<String> colors = c.determineColor().toStringList();
            for (String col : colors) {
                if (counts.containsKey(col)) {
                    counts.put(col.toString(), counts.get(col.toString()) + 1);
                }
            }
        }
        ArrayList<String> res = new ArrayList<String>(counts.keySet());
        Collections.sort(res, new Comparator<String>() {
            @Override
            public int compare(final String a, final String b) {
                return counts.get(b) - counts.get(a);
            }
        });

        return res;
    }

    /**
     * <p>
     * getUsableManaSources.
     * </p>
     * 
     * @param player
     *            a {@link forge.game.player.Player} object.
     * @return a int.
     */
    public static int getUsableManaSources(final Player player) {
        List<Card> list = CardLists.filter(player.getCardsIn(ZoneType.Battlefield), new Predicate<Card>() {
            @Override
            public boolean apply(final Card c) {
                for (final SpellAbility am : c.getAIPlayableMana()) {
                    if (am.canPlay()) {
                        return true;
                    }
                }
                return false;
            }
        });

        return list.size();
    }

    /**
     * <p>
     * makeToken.
     * </p>
     * 
     * @param name
     *            a {@link java.lang.String} object.
     * @param imageName
     *            a {@link java.lang.String} object.
     * @param controller
     *            a {@link forge.game.player.Player} object.
     * @param manaCost
     *            a {@link java.lang.String} object.
     * @param types
     *            an array of {@link java.lang.String} objects.
     * @param baseAttack
     *            a int.
     * @param baseDefense
     *            a int.
     * @param intrinsicKeywords
     *            an array of {@link java.lang.String} objects.
     * @return a {@link forge.CardList} object.
     */
    public static List<Card> makeToken(final String name, final String imageName, final Player controller,
            final String manaCost, final String[] types, final int baseAttack, final int baseDefense,
            final String[] intrinsicKeywords) {
        final List<Card> list = new ArrayList<Card>();
        final Card c = new Card();
        c.setName(name);
        c.setImageName(imageName);

        // TODO - most tokens mana cost is 0, this needs to be fixed
        // c.setManaCost(manaCost);
        c.addColor(manaCost);
        c.setToken(true);

        for (final String t : types) {
            c.addType(t);
        }

        c.setBaseAttack(baseAttack);
        c.setBaseDefense(baseDefense);

        final int multiplier = controller.getTokenDoublersMagnitude();
        for (int i = 0; i < multiplier; i++) {
            Card temp = CardFactoryUtil.copyStats(c);

            for (final String kw : intrinsicKeywords) {
                if (kw.startsWith("HIDDEN")) {
                    temp.addHiddenExtrinsicKeyword(kw);
                    // extrinsic keywords won't survive the copyStats treatment
                } else {
                    temp.addIntrinsicKeyword(kw);
                }
            }
            temp.setOwner(controller);
            temp.setToken(true);
            CardFactoryUtil.parseKeywords(temp, temp.getName());
            CardFactoryUtil.postFactoryKeywords(temp);
            Singletons.getModel().getGame().getAction().moveToPlay(temp);
            list.add(temp);
        }
        
        Singletons.getModel().getGame().getEvents().post(new TokenCreatedEvent());

        return list;
    }

    /**
     * <p>
     * copyTokens.
     * </p>
     * 
     * @param tokenList
     *            a {@link forge.CardList} object.
     * @return a {@link forge.CardList} object.
     */
    public static List<Card> copyTokens(final List<Card> tokenList) {
        final List<Card> list = new ArrayList<Card>();

        for (Card thisToken : tokenList) {
            list.addAll(copySingleToken(thisToken));
        }

        return list;
    }

    public static List<Card> copySingleToken(Card thisToken) {
        final ArrayList<String> tal = thisToken.getType();
        final String[] tokenTypes = new String[tal.size()];
        tal.toArray(tokenTypes);

        final List<String> kal = thisToken.getIntrinsicKeyword();
        final String[] tokenKeywords = new String[kal.size()];
        kal.toArray(tokenKeywords);
        final List<Card> tokens = CardFactoryUtil.makeToken(thisToken.getName(), thisToken.getImageName(),
                thisToken.getController(), thisToken.getManaCost().toString(), tokenTypes, thisToken.getBaseAttack(),
                thisToken.getBaseDefense(), tokenKeywords);

        for (final Card token : tokens) {
            token.setColor(thisToken.getColor());
        }
        return tokens;
    }

    /**
     * <p>
     * getBushidoEffects.
     * </p>
     * 
     * @param c
     *            a {@link forge.Card} object.
     * @return a {@link java.util.ArrayList} object.
     */
    public static ArrayList<Ability> getBushidoEffects(final Card c) {
        final ArrayList<String> keywords = c.getKeyword();
        final ArrayList<Ability> list = new ArrayList<Ability>();

        final Card crd = c;

        for (final String kw : keywords) {
            if (kw.contains("Bushido")) {
                final String[] parse = kw.split(" ");
                final String s = parse[1];
                final int magnitude = Integer.parseInt(s);

                final Ability ability = new Ability(c, "0") {
                    @Override
                    public void resolve() {
                        final Command untilEOT = new Command() {

                            private static final long serialVersionUID = 3014846051064254493L;

                            @Override
                            public void execute() {
                                if (crd.isInPlay()) {
                                    crd.addTempAttackBoost(-1 * magnitude);
                                    crd.addTempDefenseBoost(-1 * magnitude);
                                }
                            }
                        };

                        Singletons.getModel().getGame().getEndOfTurn().addUntil(untilEOT);

                        crd.addTempAttackBoost(magnitude);
                        crd.addTempDefenseBoost(magnitude);
                    }
                };
                final StringBuilder sb = new StringBuilder();
                sb.append(c);
                sb.append(" - (Bushido) gets +");
                sb.append(magnitude);
                sb.append("/+");
                sb.append(magnitude);
                sb.append(" until end of turn.");
                ability.setStackDescription(sb.toString());

                list.add(ability);
            }
        }
        return list;
    }

    /**
     * <p>
     * getNeededXDamage.
     * </p>
     * 
     * @param ability
     *            a {@link forge.card.spellability.SpellAbility} object.
     * @return a int.
     */
    public static int getNeededXDamage(final SpellAbility ability) {
        // when targeting a creature, make sure the AI won't overkill on X
        // damage
        final Card target = ability.getTargetCard();
        int neededDamage = -1;

        if ((target != null)) {
            neededDamage = target.getNetDefense() - target.getDamage();
        }

        return neededDamage;
    }

    /**
     * getWorstLand
     * <p/>
     * This function finds the worst land a player has in play based on: worst
     * 1. tapped, basic land 2. tapped, non-basic land 3. untapped, basic land
     * 4. untapped, non-basic land best
     * <p/>
     * This is useful when the AI needs to find one of its lands to sacrifice
     * 
     * @param player
     *            - AllZone.getHumanPlayer() or AllZone.getComputerPlayer()
     * @return the worst land found based on the description above
     */
    public static Card getWorstLand(final Player player) {
        final List<Card> lands = player.getLandsInPlay();
        return CardFactoryUtil.getWorstLand(lands);
    } // end getWorstLand

    /**
     * <p>
     * getWorstLand.
     * </p>
     * 
     * @param lands
     *            a {@link forge.CardList} object.
     * @return a {@link forge.Card} object.
     */
    public static Card getWorstLand(final List<Card> lands) {
        Card worstLand = null;
        int maxScore = 0;
        // first, check for tapped, basic lands
        for (Card tmp : lands) {
            int score = tmp.isTapped() ? 2 : 0;
            score += tmp.isBasicLand() ? 1 : 0;
            if (score >= maxScore) {
                worstLand = tmp;
                maxScore = score;
            }
        }
        return worstLand;
    } // end getWorstLand

    // may return null
    /**
     * <p>
     * getRandomCard.
     * </p>
     * 
     * @param list
     *            a {@link forge.CardList} object.
     * @return a {@link forge.Card} object.
     */
    public static Card getRandomCard(final List<Card> list) {
        if (list.size() == 0) {
            return null;
        }

        final int index = CardFactoryUtil.random.nextInt(list.size());
        return list.get(index);
    }

    /**
     * <p>
     * playLandEffects.
     * </p>
     * 
     * @param c
     *            a {@link forge.Card} object.
     */
    public static void playLandEffects(final Card c) {
        final Player player = c.getController();

        // > 0 because land amount isn't incremented until after playLandEffects
        final boolean extraLand = player.getNumLandsPlayed() > 0;

        if (extraLand) {
            final List<Card> fastbonds = player.getCardsIn(ZoneType.Battlefield, "Fastbond");
            for (final Card f : fastbonds) {
                final SpellAbility ability = new Ability(f, "0") {
                    @Override
                    public void resolve() {
                        f.getController().addDamage(1, f);
                    }
                };
                ability.setStackDescription("Fastbond - Deals 1 damage to you.");

                Singletons.getModel().getGame().getStack().addSimultaneousStackEntry(ability);

            }
        }
    }

    /**
     * <p>
     * isNegativeCounter.
     * </p>
     * 
     * @param c
     *            a {@link forge.CounterType} object.
     * @return a boolean.
     */
    public static boolean isNegativeCounter(final CounterType c) {
        return (c == CounterType.AGE) || (c == CounterType.BLAZE) || (c == CounterType.BRIBERY) || (c == CounterType.DOOM)
                || (c == CounterType.ICE) || (c == CounterType.M1M1) || (c == CounterType.M0M2) || (c == CounterType.M0M1)
                || (c == CounterType.TIME);
    }

    /**
     * <p>
     * Copies stats like power, toughness, etc.
     * </p>
     * 
     * @param sim
     *            a {@link java.lang.Object} object.
     * @return a {@link forge.Card} object.
     */
    public static Card copyStats(final Card sim) {
        final Card c = new Card();

        c.setFlipCard(sim.isFlipCard());
        c.setDoubleFaced(sim.isDoubleFaced());
        c.setCurSetCode(sim.getCurSetCode());

        final CardCharacteristicName origState = sim.getCurState();
        for (final CardCharacteristicName state : sim.getStates()) {
            c.addAlternateState(state);
            c.setState(state);
            sim.setState(state);
            CardFactoryUtil.copyCharacteristics(sim, c);
        }

        sim.setState(origState);
        c.setState(origState);

        return c;
    } // copyStats()

    /**
     * Copy characteristics.
     * 
     * @param from
     *            the from
     * @param to
     *            the to
     */
    public static void copyCharacteristics(final Card from, final Card to) {
        to.setBaseAttack(from.getBaseAttack());
        to.setBaseDefense(from.getBaseDefense());
        to.setBaseLoyalty(from.getBaseLoyalty());
        to.setBaseAttackString(from.getBaseAttackString());
        to.setBaseDefenseString(from.getBaseDefenseString());
        to.setIntrinsicKeyword(from.getIntrinsicKeyword());
        to.setName(from.getName());
        to.setType(from.getCharacteristics().getType());
        to.setText(from.getSpellText());
        to.setManaCost(from.getManaCost());
        to.setColor(from.getColor());
        to.setCardColorsOverridden(from.isCardColorsOverridden());
        to.setSVars(from.getSVars());
        to.setSets(from.getSets());
        to.setIntrinsicAbilities(from.getIntrinsicAbilities());

        to.setImageName(from.getImageName());
        to.setImageFilename(from.getImageFilename());
        to.setTriggers(from.getTriggers());
        to.setReplacementEffects(from.getReplacementEffects());
        to.setStaticAbilityStrings(from.getStaticAbilityStrings());

    }

    /**
     * Copy characteristics.
     * 
     * @param from
     *            the from
     * @param stateToCopy
     *            the state to copy
     * @param to
     *            the to
     */
    public static void copyState(final Card from, final CardCharacteristicName stateToCopy, final Card to) {

        // copy characteristics not associated with a state
        to.setBaseLoyalty(from.getBaseLoyalty());
        to.setBaseAttackString(from.getBaseAttackString());
        to.setBaseDefenseString(from.getBaseDefenseString());
        to.setText(from.getSpellText());

        // get CardCharacteristics for desired state
        CardCharacteristics characteristics = from.getState(stateToCopy);
        to.getCharacteristics().copy(characteristics);
        // handle triggers and replacement effect through Card class interface
        to.setTriggers(characteristics.getTriggers());
        to.setReplacementEffects(characteristics.getReplacementEffects());
    }

    public static void copySpellAbility(SpellAbility from, SpellAbility to) {
        to.setDescription(from.getDescription());
        to.setStackDescription(from.getDescription());

        if (from.getSubAbility() != null) {
            to.setSubAbility(from.getSubAbility().getCopy());
        }
        if (from.getRestrictions() != null) {
            to.setRestrictions(from.getRestrictions());
        }
        if (from.getConditions() != null) {
            to.setConditions(from.getConditions());
        }

        for (String sVar : from.getSVars()) {
            to.setSVar(sVar, from.getSVar(sVar));
        }
    }

    public static void correctAbilityChainSourceCard(final SpellAbility sa, final Card card) {

        sa.setSourceCard(card);

        if (sa.getSubAbility() != null) {
            correctAbilityChainSourceCard(sa.getSubAbility(), card);
        }
    }

    /**
     * Adds the ability factory abilities.
     * 
     * @param card
     *            the card
     */
    public static final void addAbilityFactoryAbilities(final Card card) {
        // **************************************************
        // AbilityFactory cards
        final ArrayList<String> ia = card.getIntrinsicAbilities();
        if (ia.size() > 0) {
            for (int i = 0; i < ia.size(); i++) {
                final AbilityFactory af = new AbilityFactory();
                // System.out.println(cardName);
                final SpellAbility sa = af.getAbility(ia.get(i), card);
                if (sa.hasParam("SetAsKicked")) {
                    sa.addOptionalAdditionalCosts("Kicker");
                }
                card.addSpellAbility(sa);
            }
        }
    }

    /**
     * <p>
     * postFactoryKeywords.
     * </p>
     * 
     * @param card
     *            a {@link forge.Card} object.
     */
    public static void postFactoryKeywords(final Card card) {
        // this function should handle any keywords that need to be added after
        // a spell goes through the factory
        // Cards with Cycling abilities
        // -1 means keyword "Cycling" not found

        // TODO - certain cards have two different kicker types, kicker will
        // need
        // to be written differently to handle this
        // TODO - kicker costs can only be mana right now i think?
        // TODO - this kicker only works for pemanents. maybe we can create an
        // optional cost class for buyback, kicker, that type of thing

        if (CardFactoryUtil.hasKeyword(card, "Multikicker") != -1) {
            final int n = CardFactoryUtil.hasKeyword(card, "Multikicker");
            if (n != -1) {
                final String parse = card.getKeyword().get(n).toString();
                final String[] k = parse.split("kicker ");

                final SpellAbility sa = card.getSpellAbility()[0];
                sa.setIsMultiKicker(true);
                sa.setMultiKickerManaCost(k[1]);
            }
        }

        if (CardFactoryUtil.hasKeyword(card, "Replicate") != -1) {
            final int n = CardFactoryUtil.hasKeyword(card, "Replicate");
            if (n != -1) {
                final String parse = card.getKeyword().get(n).toString();
                final String[] k = parse.split("cate ");

                final SpellAbility sa = card.getSpellAbility()[0];
                sa.setIsReplicate(true);
                sa.setReplicateManaCost(k[1]);
            }
        }

        final int evokeKeyword = CardFactoryUtil.hasKeyword(card, "Evoke");
        if (evokeKeyword != -1) {
            final SpellAbility evokedSpell = new Spell(card) {
                private static final long serialVersionUID = -1598664196463358630L;

                @Override
                public void resolve() {
                    card.setEvoked(true);
                    Singletons.getModel().getGame().getAction().moveToPlay(card);
                }

                @Override
                public boolean canPlayAI() {
                    if (!SpellPermanent.checkETBEffects(card, this.getActivatingPlayer())) {
                        return false;
                    }
                    return super.canPlayAI();
                }
            };
            final String parse = card.getKeyword().get(evokeKeyword).toString();
            card.removeIntrinsicKeyword(parse);

            final String[] k = parse.split(":");
            final String evokedCost = k[1];

            evokedSpell.setManaCost(evokedCost);

            final StringBuilder desc = new StringBuilder();
            desc.append("Evoke ").append(evokedCost);
            desc.append(" (You may cast this spell for its evoke cost. ");
            desc.append("If you do, when it enters the battlefield, sacrifice it.)");

            evokedSpell.setDescription(desc.toString());

            final StringBuilder sb = new StringBuilder();
            sb.append(card.getName()).append(" (Evoked)");
            evokedSpell.setStackDescription(sb.toString());

            card.addSpellAbility(evokedSpell);
        }

        if (CardFactoryUtil.hasKeyword(card, "Cycling") != -1) {
            final int n = CardFactoryUtil.hasKeyword(card, "Cycling");
            if (n != -1) {
                final String parse = card.getKeyword().get(n).toString();
                card.removeIntrinsicKeyword(parse);

                final String[] k = parse.split(":");
                final String manacost = k[1];

                card.addSpellAbility(CardFactoryUtil.abilityCycle(card, manacost));
            }
        } // Cycling

        while (CardFactoryUtil.hasKeyword(card, "TypeCycling") != -1) {
            final int n = CardFactoryUtil.hasKeyword(card, "TypeCycling");
            if (n != -1) {
                final String parse = card.getKeyword().get(n).toString();
                card.removeIntrinsicKeyword(parse);

                final String[] k = parse.split(":");
                final String type = k[1];
                final String manacost = k[2];

                card.addSpellAbility(CardFactoryUtil.abilityTypecycle(card, manacost, type));
            }
        } // TypeCycling

        if (CardFactoryUtil.hasKeyword(card, "Transmute") != -1) {
            final int n = CardFactoryUtil.hasKeyword(card, "Transmute");
            if (n != -1) {
                final String parse = card.getKeyword().get(n).toString();
                card.removeIntrinsicKeyword(parse);

                final String[] k = parse.split(":");
                final String manacost = k[1];

                card.addSpellAbility(CardFactoryUtil.abilityTransmute(card, manacost));
            }
        } // transmute

        int shiftPos = CardFactoryUtil.hasKeyword(card, "Soulshift");
        while (shiftPos != -1) {
            final int n = shiftPos;
            final String parse = card.getKeyword().get(n).toString();
            final String[] k = parse.split(" ");
            final int manacost = Integer.parseInt(k[1]);

            final String actualTrigger = "Mode$ ChangesZone | Origin$ Battlefield | Destination$ Graveyard"
                    + "| OptionalDecider$ You | ValidCard$ Card.Self | Execute$ SoulshiftAbility"
                    + "| TriggerController$ TriggeredCardController | TriggerDescription$ " + parse
                    + " (When this creature dies, you may return target Spirit card with converted mana cost "
                    + manacost + " or less from your graveyard to your hand.)";
            final String abString = "DB$ ChangeZone | Origin$ Graveyard | Destination$ Hand"
                    + "| ValidTgts$ Spirit.YouOwn+cmcLE" + manacost;
            final Trigger parsedTrigger = TriggerHandler.parseTrigger(actualTrigger, card, true);
            card.addTrigger(parsedTrigger);
            card.setSVar("SoulshiftAbility", abString);
            shiftPos = CardFactoryUtil.hasKeyword(card, "Soulshift", n + 1);
        } // Soulshift

        if (CardFactoryUtil.hasKeyword(card, "Echo") != -1) {
            final int n = CardFactoryUtil.hasKeyword(card, "Echo");
            if (n != -1) {
                final String parse = card.getKeyword().get(n).toString();
                // card.removeIntrinsicKeyword(parse);

                final String[] k = parse.split(":");
                final String manacost = k[1];

                card.setEchoCost(manacost);

                final Command intoPlay = new Command() {

                    private static final long serialVersionUID = -7913835645603984242L;

                    @Override
                    public void execute() {
                        card.addExtrinsicKeyword("(Echo unpaid)");
                    }
                };
                card.addComesIntoPlayCommand(intoPlay);

            }
        } // echo

        if (CardFactoryUtil.hasKeyword(card, "Suspend") != -1) {
            // Suspend:<TimeCounters>:<Cost>
            final int n = CardFactoryUtil.hasKeyword(card, "Suspend");
            if (n != -1) {
                final String parse = card.getKeyword().get(n).toString();
                card.removeIntrinsicKeyword(parse);
                card.setSuspend(true);
                final String[] k = parse.split(":");

                final String timeCounters = k[1];
                final String cost = k[2];
                card.addSpellAbility(CardFactoryUtil.abilitySuspend(card, cost, timeCounters));
            }
        } // Suspend

        int xCount = card.getManaCost().getShardCount(ManaCostShard.X);
        if (xCount > 0) {
            final SpellAbility sa = card.getSpellAbility()[0];
            sa.setIsXCost(true);
            sa.setXManaCost(Integer.toString(xCount));
        } // X

        int cardnameSpot = CardFactoryUtil.hasKeyword(card, "CARDNAME is ");
        if (cardnameSpot != -1) {
            String color = "1";
            while (cardnameSpot != -1) {
                if (cardnameSpot != -1) {
                    final String parse = card.getKeyword().get(cardnameSpot).toString();
                    card.removeIntrinsicKeyword(parse);
                    color += " "
                            + InputPayManaCostUtil.getShortColorString(parse.replace("CARDNAME is ", "").replace(".",
                                    ""));
                    cardnameSpot = CardFactoryUtil.hasKeyword(card, "CARDNAME is ");
                }
            }
            card.addColor(color);
        }

        if (CardFactoryUtil.hasKeyword(card, "Fading") != -1) {
            final int n = CardFactoryUtil.hasKeyword(card, "Fading");
            if (n != -1) {
                final String parse = card.getKeyword().get(n).toString();

                final String[] k = parse.split(":");
                final int power = Integer.parseInt(k[1]);

                card.addComesIntoPlayCommand(CardFactoryUtil.fading(card, power));
            }
        } // Fading

        if (CardFactoryUtil.hasKeyword(card, "Vanishing") != -1) {
            final int n = CardFactoryUtil.hasKeyword(card, "Vanishing");
            if (n != -1) {
                final String parse = card.getKeyword().get(n).toString();

                final String[] k = parse.split(":");
                final int power = Integer.parseInt(k[1]);

                card.addComesIntoPlayCommand(CardFactoryUtil.vanishing(card, power));
            }
        } // Vanishing

        // AddCost
        if (!card.getSVar("FullCost").equals("")) {
            final SpellAbility[] abilities = card.getSpellAbility();
            if ((abilities.length > 0) && abilities[0].isSpell()) {
                final String altCost = card.getSVar("FullCost");
                final Cost abCost = new Cost(card, altCost, abilities[0].isAbility());
                abilities[0].setPayCosts(abCost);
            }
        }

        // AltCost
        if (!card.getSVar("AltCost").equals("")) {
            final SpellAbility[] abilities = card.getSpellAbility();
            if ((abilities.length > 0) && abilities[0].isSpell()) {
                String altCost = card.getSVar("AltCost");
                final HashMap<String, String> mapParams = new HashMap<String, String>();
                String altCostDescription = "";
                final String[] altCosts = altCost.split("\\|");

                for (int aCnt = 0; aCnt < altCosts.length; aCnt++) {
                    altCosts[aCnt] = altCosts[aCnt].trim();
                }

                for (final String altCost2 : altCosts) {
                    final String[] aa = altCost2.split("\\$");

                    for (int aaCnt = 0; aaCnt < aa.length; aaCnt++) {
                        aa[aaCnt] = aa[aaCnt].trim();
                    }

                    if (aa.length != 2) {
                        final StringBuilder sb = new StringBuilder();
                        sb.append("StaticEffectFactory Parsing Error: Split length of ");
                        sb.append(altCost2).append(" in ").append(card.getName()).append(" is not 2.");
                        throw new RuntimeException(sb.toString());
                    }

                    mapParams.put(aa[0], aa[1]);
                }

                altCost = mapParams.get("Cost");

                if (mapParams.containsKey("Description")) {
                    altCostDescription = mapParams.get("Description");
                }

                final SpellAbility sa = abilities[0];
                final SpellAbility altCostSA = sa.copy();

                final Cost abCost = new Cost(card, altCost, altCostSA.isAbility());
                altCostSA.setPayCosts(abCost);

                final StringBuilder sb = new StringBuilder();

                if (!altCostDescription.equals("")) {
                    sb.append(altCostDescription);
                } else {
                    sb.append("You may ").append(abCost.toStringAlt());
                    sb.append(" rather than pay ").append(card.getName()).append("'s mana cost.");
                }

                final SpellAbilityRestriction restriction = new SpellAbilityRestriction();
                restriction.setRestrictions(mapParams);
                if (!mapParams.containsKey("ActivationZone")) {
                    restriction.setZone(ZoneType.Hand);
                }
                altCostSA.setRestrictions(restriction);
                altCostSA.setDescription(sb.toString());
                altCostSA.setBasicSpell(false);

                card.addSpellAbility(altCostSA);
            }
        }

        if (card.hasKeyword("Delve")) {
            card.getSpellAbilities().get(0).setDelve(true);
        }

        if (card.hasStartOfKeyword("Haunt")) {
            final int hauntPos = card.getKeywordPosition("Haunt");
            final String[] splitKeyword = card.getKeyword().get(hauntPos).split(":");
            final String hauntSVarName = splitKeyword[1];
            final String abilityDescription = splitKeyword[2];
            final String hauntAbilityDescription = abilityDescription.substring(0, 1).toLowerCase()
                    + abilityDescription.substring(1);
            String hauntDescription;
            if (card.isCreature()) {
                final StringBuilder sb = new StringBuilder();
                sb.append("When ").append(card.getName());
                sb.append(" enters the battlefield or the creature it haunts dies, ");
                sb.append(hauntAbilityDescription);
                hauntDescription = sb.toString();
            } else {
                final StringBuilder sb = new StringBuilder();
                sb.append("When the creature ").append(card.getName());
                sb.append(" haunts dies, ").append(hauntAbilityDescription);
                hauntDescription = sb.toString();
            }

            card.getKeyword().remove(hauntPos);

            // First, create trigger that runs when the haunter goes to the
            // graveyard
            final StringBuilder sbHaunter = new StringBuilder();
            sbHaunter.append("Mode$ ChangesZone | Origin$ Battlefield | ");
            sbHaunter.append("Destination$ Graveyard | ValidCard$ Card.Self | ");
            sbHaunter.append("Static$ True | Secondary$ True | TriggerDescription$ Blank");

            final Trigger haunterDies = forge.card.trigger.TriggerHandler
                    .parseTrigger(sbHaunter.toString(), card, true);

            final Ability haunterDiesWork = new Ability(card, "0") {
                @Override
                public void resolve() {
                    this.getTargetCard().addHauntedBy(card);
                    Singletons.getModel().getGame().getAction().exile(card);
                }
            };
            haunterDiesWork.setDescription(hauntDescription);

            final Input target = new Input() {
                private static final long serialVersionUID = 1981791992623774490L;

                @Override
                public void showMessage() {
                    CMatchUI.SINGLETON_INSTANCE.showMessage("Choose target creature to haunt.");
                    ButtonUtil.disableAll();
                }

                @Override
                public void selectCard(final Card c) {
                    Zone zone = Singletons.getModel().getGame().getZoneOf(c);
                    if (!zone.is(ZoneType.Battlefield) || !c.isCreature()) {
                        return;
                    }
                    if (c.canBeTargetedBy(haunterDiesWork)) {
                        haunterDiesWork.setTargetCard(c);
                        Singletons.getModel().getGame().getStack().add(haunterDiesWork);
                        this.stop();
                    } else {
                        CMatchUI.SINGLETON_INSTANCE
                                .showMessage("Cannot target this card (Shroud? Protection?).");
                    }
                }
            };

            final Ability haunterDiesSetup = new Ability(card, "0") {
                @Override
                public void resolve() {
                    final List<Card> creats = CardLists.filter(Singletons.getModel().getGame().getCardsIn(ZoneType.Battlefield), Presets.CREATURES);
                    for (int i = 0; i < creats.size(); i++) {
                        if (!creats.get(i).canBeTargetedBy(this)) {
                            creats.remove(i);
                            i--;
                        }
                    }
                    if (creats.size() == 0) {
                        return;
                    }

                    // need to do it this way because I don't know quite how to
                    // make TriggerHandler respect BeforePayMana.
                    if (card.getController().isHuman()) {
                        Singletons.getModel().getMatch().getInput().setInput(target);
                    } else {
                        // AI choosing what to haunt
                        final List<Card> oppCreats = CardLists.filterControlledBy(creats, card.getController().getOpponent());
                        if (oppCreats.size() != 0) {
                            haunterDiesWork.setTargetCard(CardFactoryUtil.getWorstCreatureAI(oppCreats));
                        } else {
                            haunterDiesWork.setTargetCard(CardFactoryUtil.getWorstCreatureAI(creats));
                        }
                        Singletons.getModel().getGame().getStack().add(haunterDiesWork);
                    }
                }
            };

            haunterDies.setOverridingAbility(haunterDiesSetup);

            // Second, create the trigger that runs when the haunted creature
            // dies
            final StringBuilder sbDies = new StringBuilder();
            sbDies.append("Mode$ ChangesZone | Origin$ Battlefield | Destination$ Graveyard | ");
            sbDies.append("ValidCard$ Creature.HauntedBy | Execute$ ").append(hauntSVarName);
            sbDies.append(" | TriggerDescription$ ").append(hauntDescription);

            final Trigger hauntedDies = forge.card.trigger.TriggerHandler.parseTrigger(sbDies.toString(), card, true);

            // Third, create the trigger that runs when the haunting creature
            // enters the battlefield
            final StringBuilder sbETB = new StringBuilder();
            sbETB.append("Mode$ ChangesZone | Destination$ Battlefield | ValidCard$ Card.Self | Execute$ ");
            sbETB.append(hauntSVarName).append(" | Secondary$ True | TriggerDescription$ ");
            sbETB.append(hauntDescription);

            final Trigger haunterETB = forge.card.trigger.TriggerHandler.parseTrigger(sbETB.toString(), card, true);

            // Fourth, create a trigger that removes the haunting status if the
            // haunter leaves the exile
            final StringBuilder sbUnExiled = new StringBuilder();
            sbUnExiled.append("Mode$ ChangesZone | Origin$ Exile | Destination$ Any | ");
            sbUnExiled.append("ValidCard$ Card.Self | Static$ True | Secondary$ True | ");
            sbUnExiled.append("TriggerDescription$ Blank");

            final Trigger haunterUnExiled = forge.card.trigger.TriggerHandler.parseTrigger(sbUnExiled.toString(), card,
                    true);

            final Ability haunterUnExiledWork = new Ability(card, "0") {
                @Override
                public void resolve() {
                    if (card.getHaunting() != null) {
                        card.getHaunting().removeHauntedBy(card);
                        card.setHaunting(null);
                    }
                }
            };

            haunterUnExiled.setOverridingAbility(haunterUnExiledWork);

            // Fifth, add all triggers and abilities to the card.
            if (card.isCreature()) {
                card.addTrigger(haunterETB);
                card.addTrigger(haunterDies);
            } else {
                final AbilityFactory af = new AbilityFactory();
                final String abString = card.getSVar(hauntSVarName).replace("AB$", "SP$")
                        .replace("Cost$ 0", "Cost$ " + card.getManaCost())
                        + " | SpellDescription$ " + abilityDescription;

                final SpellAbility sa = af.getAbility(abString, card);
                card.addSpellAbility(sa);
            }

            card.addTrigger(hauntedDies);
            card.addTrigger(haunterUnExiled);
        }

        if (card.hasKeyword("Provoke")) {
            final String actualTrigger = "Mode$ Attacks | ValidCard$ Card.Self | "
                    + "OptionalDecider$ You | Execute$ ProvokeAbility | Secondary$ True | TriggerDescription$ "
                    + "When this attacks, you may have target creature defending player "
                    + "controls untap and block it if able.";
            final String abString = "DB$ MustBlock | ValidTgts$ Creature.DefenderCtrl | "
                    + "TgtPrompt$ Select target creature defending player controls | SubAbility$ DBUntap";
            final String dbString = "DB$ Untap | Defined$ Targeted";
            final Trigger parsedTrigger = TriggerHandler.parseTrigger(actualTrigger, card, true);
            card.addTrigger(parsedTrigger);
            card.setSVar("ProvokeAbility", abString);
            card.setSVar("DBUntap", dbString);
        }

        if (card.hasKeyword("Epic")) {
            final SpellAbility origSA = card.getSpellAbilities().get(0);

            final SpellAbility newSA = new Spell(card, origSA.getPayCosts(), origSA.getTarget()) {
                private static final long serialVersionUID = -7934420043356101045L;

                @Override
                public void resolve() {

                    String name = card.toString() + " Epic";
                    if (card.getController().getCardsIn(ZoneType.Battlefield, name).isEmpty()) {
                        // Create Epic emblem
                        final Card eff = new Card();
                        eff.setName(card.toString() + " Epic");
                        eff.addType("Effect"); // Or Emblem
                        eff.setToken(true); // Set token to true, so when leaving
                                            // play it gets nuked
                        eff.addController(card.getController());
                        eff.setOwner(card.getController());
                        eff.setImageName(card.getImageName());
                        eff.setColor(card.getColor());
                        eff.setImmutable(true);
                        eff.setEffectSource(card);

                        eff.addStaticAbility("Mode$ CantBeCast | ValidCard$ Card | Caster$ You "
                                + "| Description$ For the rest of the game, you can't cast spells.");

                        eff.setSVar("EpicCopy", "AB$ CopySpell | Cost$ 0 | Defined$ EffectSource");

                        final Trigger copyTrigger = forge.card.trigger.TriggerHandler.parseTrigger(
                                "Mode$ Phase | Phase$ Upkeep | ValidPlayer$ You | Execute$ EpicCopy | TriggerDescription$ "
                                        + "At the beginning of each of your upkeeps, copy " + card.toString()
                                        + " except for its epic ability.", eff, false);

                        eff.addTrigger(copyTrigger);

                        Singletons.getModel().getGame().getTriggerHandler().suppressMode(TriggerType.ChangesZone);
                        Singletons.getModel().getGame().getAction().moveToPlay(eff);
                        Singletons.getModel().getGame().getTriggerHandler().clearSuppression(TriggerType.ChangesZone);
                    }

                    if (card.getController().isHuman()) {
                        Singletons.getModel().getGame().getAction().playSpellAbilityNoStack(origSA, false);
                    } else {
                        ComputerUtil.playNoStack(card.getController(), origSA);
                    }
                }
            };
            newSA.setDescription(origSA.getDescription());

            origSA.setPayCosts(null);
            origSA.setManaCost("0");

            card.clearSpellAbility();
            card.addSpellAbility(newSA);
        }

        if (card.hasKeyword("Soulbond")) {
            // Setup ETB trigger for card with Soulbond keyword
            final String actualTriggerSelf = "Mode$ ChangesZone | Origin$ Any | Destination$ Battlefield | "
                    + "ValidCard$ Card.Self | Execute$ TrigBondOther | OptionalDecider$ You | "
                    + "IsPresent$ Creature.Other+YouCtrl+NotPaired | Secondary$ True | "
                    + "TriggerDescription$ When CARDNAME enters the battlefield, "
                    + "you may pair CARDNAME with another unpaired creature you control";
            final String abStringSelf = "AB$ Bond | Cost$ 0 | Defined$ Self | ValidCards$ Creature.Other+YouCtrl+NotPaired";
            final Trigger parsedTriggerSelf = TriggerHandler.parseTrigger(actualTriggerSelf, card, true);
            card.addTrigger(parsedTriggerSelf);
            card.setSVar("TrigBondOther", abStringSelf);
            // Setup ETB trigger for other creatures you control
            final String actualTriggerOther = "Mode$ ChangesZone | Origin$ Any | Destination$ Battlefield | "
                    + "ValidCard$ Creature.Other+YouCtrl | TriggerZones$ Battlefield | OptionalDecider$ You | "
                    + "Execute$ TrigBondSelf | IsPresent$ Creature.Self+NotPaired | Secondary$ True | "
                    + " TriggerDescription$ When another unpaired creature you control enters the battlefield, "
                    + "you may pair it with CARDNAME";
            final String abStringOther = "AB$ Bond | Cost$ 0 | Defined$ TriggeredCard | ValidCards$ Creature.Self+NotPaired";
            final Trigger parsedTriggerOther = TriggerHandler.parseTrigger(actualTriggerOther, card, true);
            card.addTrigger(parsedTriggerOther);
            card.setSVar("TrigBondSelf", abStringOther);
        }

        if (card.hasStartOfKeyword("Amplify")) {
            // find position of Equip keyword
            final int equipPos = card.getKeywordPosition("Amplify");
            final String[] ampString = card.getKeyword().get(equipPos).split(":");
            final String amplifyMagnitude = ampString[1];
            final String suffix = !amplifyMagnitude.equals("1") ? "s" : "";
            final String ampTypes = ampString[2];
            String[] refinedTypes = ampTypes.split(",");
            final StringBuilder types = new StringBuilder();
            for (int i = 0; i < refinedTypes.length; i++) {
                types.append("Card.").append(refinedTypes[i]).append("+YouCtrl");
                if (i + 1 != refinedTypes.length) {
                    types.append(",");
                }
            }
            // Setup ETB trigger for card with Amplify keyword
            final String actualTrigger = "Mode$ ChangesZone | Origin$ Any | Destination$ Battlefield | "
                    + "ValidCard$ Card.Self | Execute$ AmplifyReveal | Static$ True | Secondary$ True | "
                    + "TriggerDescription$ As this creature enters the battlefield, put "
                    + amplifyMagnitude + " +1/+1 counter" + suffix + " on it for each "
                    + ampTypes.replace(",", " and/or ") + " card you reveal in your hand.)";
            final String abString = "AB$ Reveal | Cost$ 0 | AnyNumber$ True | RevealValid$ "
                    + types.toString() + " | RememberRevealed$ True | SubAbility$ Amplify";
            final String dbString = "DB$ PutCounter | Defined$ Self | CounterType$ P1P1 | "
                    + "CounterNum$ AmpMagnitude | References$ Revealed,AmpMagnitude | SubAbility$ DBCleanup";
            final Trigger parsedTrigger = TriggerHandler.parseTrigger(actualTrigger, card, true);
            card.addTrigger(parsedTrigger);
            card.setSVar("AmplifyReveal", abString);
            card.setSVar("Amplify", dbString);
            card.setSVar("DBCleanup", "DB$ Cleanup | ClearRemembered$ True");
            card.setSVar("AmpMagnitude", "SVar$Revealed/Times." + amplifyMagnitude);
            card.setSVar("Revealed", "Remembered$Amount");
        }

        if (card.hasStartOfKeyword("Equip")) {
            // find position of Equip keyword
            final int equipPos = card.getKeywordPosition("Equip");
            // Check for additional params such as preferred AI targets
            final String equipString = card.getKeyword().get(equipPos).substring(5);
            final String[] equipExtras = equipString.contains("\\|") ? equipString.split("\\|", 2) : null;
            // Get cost string
            String equipCost = "";
            if (equipExtras != null) {
                equipCost = equipExtras[0].trim();
            } else {
                equipCost = equipString.trim();
            }
           // Create attach ability string
            final StringBuilder abilityStr = new StringBuilder();
            abilityStr.append("AB$ Attach | Cost$ ");
            abilityStr.append(equipCost);
            abilityStr.append(" | ValidTgts$ Creature.YouCtrl | TgtPrompt$ Select target creature you control ");
            abilityStr.append("| SorcerySpeed$ True | Equip$ True | AILogic$ Pump | IsPresent$ Card.Self+nonCreature ");
            if (equipExtras != null) {
                abilityStr.append("| ").append(equipExtras[1]).append(" ");
            }
            if (equipCost.matches(".+<.+>")) { //Something other than a mana cost
                abilityStr.append("| PrecostDesc$ Equip - | SpellDescription$ (Attach to target creature you control. Equip only as a sorcery.)");
            }
            else {
                abilityStr.append("| PrecostDesc$ Equip | SpellDescription$ (Attach to target creature you control. Equip only as a sorcery.)");
            }
            // instantiate attach ability
            final AbilityFactory af = new AbilityFactory();
            final SpellAbility sa = af.getAbility(abilityStr.toString(), card);
            card.addSpellAbility(sa);
            // add ability to instrinic strings so copies/clones create the ability also
            card.getIntrinsicAbilities().add(abilityStr.toString());
        }

        for (String kw : card.getKeyword()) {

            if (kw.startsWith("ETBReplacement")) {
                String[] splitkw = kw.split(":");
                ReplacementLayer layer = ReplacementLayer.smartValueOf(splitkw[1]);
                AbilityFactory af = new AbilityFactory();
                SpellAbility repAb = af.getAbility(card.getSVar(splitkw[2]), card);
                String desc = repAb.getDescription();
                setupETBReplacementAbility(repAb);

                String repeffstr = "Event$ Moved | ValidCard$ Card.Self | Destination$ Battlefield | Description$ " + desc;
                if (splitkw.length == 4) {
                    if (splitkw[3].contains("Optional")) {
                        repeffstr += " | Optional$ True";
                    }
                }

                ReplacementEffect re = ReplacementHandler.parseReplacement(repeffstr, card);
                re.setLayer(layer);
                re.setOverridingAbility(repAb);

                card.addReplacementEffect(re);
            } else if (kw.startsWith("etbCounter")) {
                String parse = kw;
                card.removeIntrinsicKeyword(parse);

                String[] splitkw = parse.split(":");

                String desc = "CARDNAME enters the battlefield with " + splitkw[2] + " "
                        + CounterType.valueOf(splitkw[1]).getName() + " counters on it.";
                String extraparams = "";
                String amount = splitkw[2];
                if (splitkw.length > 3) {
                    if (!splitkw[3].equals("no Condition")) {
                        extraparams = splitkw[3];
                    }
                }
                if (splitkw.length > 4) {
                    desc = splitkw[4];
                }
                String abStr = "AB$ ChangeZone | Cost$ 0 | Hidden$ True | Origin$ All | Destination$ Battlefield"
                        + "| Defined$ ReplacedCard | SubAbility$ ETBCounterDBSVar";
                String dbStr = "DB$ PutCounter | Defined$ Self | CounterType$ " + splitkw[1] + " | CounterNum$ " + amount;
                try {
                    Integer.parseInt(amount);
                }
                catch (NumberFormatException ignored) {
                    dbStr += " | References$ " + amount;
                }
                card.setSVar("ETBCounterSVar", abStr);
                card.setSVar("ETBCounterDBSVar", dbStr);

                String repeffstr = "Event$ Moved | ValidCard$ Card.Self | Destination$ Battlefield "
                        + "| ReplaceWith$ ETBCounterSVar | Description$ " + desc + (!extraparams.equals("") ? " | " + extraparams : "");

                ReplacementEffect re = ReplacementHandler.parseReplacement(repeffstr, card);
                re.setLayer(ReplacementLayer.Other);

                card.addReplacementEffect(re);
            } else if (kw.equals("CARDNAME enters the battlefield tapped.")) {
                String parse = kw;
                card.removeIntrinsicKeyword(parse);

                String abStr = "AB$ Tap | Cost$ 0 | Defined$ Self | ETB$ True | SubAbility$ MoveETB";
                String dbStr = "DB$ ChangeZone | Hidden$ True | Origin$ All | Destination$ Battlefield"
                        + "| Defined$ ReplacedCard";

                card.setSVar("ETBTappedSVar", abStr);
                card.setSVar("MoveETB", dbStr);

                String repeffstr = "Event$ Moved | ValidCard$ Card.Self | Destination$ Battlefield "
                        + "| ReplaceWith$ ETBTappedSVar | Description$ CARDNAME enters the battlefield tapped.";

                ReplacementEffect re = ReplacementHandler.parseReplacement(repeffstr, card);
                re.setLayer(ReplacementLayer.Other);

                card.addReplacementEffect(re);
            }
        }
    }

    public static void setupETBReplacementAbility(SpellAbility sa) {
        SpellAbility tailend = sa;
        while (tailend.getSubAbility() != null) {
            tailend = tailend.getSubAbility();
        }

        class ETBReplacementEffect extends SpellEffect {
            @Override
            public void resolve(SpellAbility sa) {
                forge.Singletons.getModel().getGame().getAction().moveToPlay(((Card) sa.getReplacingObject("Card")));
            }
        }

        tailend.setSubAbility(new CommonDrawback(null, sa.getSourceCard(), null, null, new ETBReplacementEffect(), new CanPlayAsDrawbackAi()));
        // ETBReplacementMove(sa.getSourceCard(), null));
    }

    /**
     * <p>
     * hasKeyword.
     * </p>
     * 
     * @param c
     *            a {@link forge.Card} object.
     * @param k
     *            a {@link java.lang.String} object.
     * @return a int.
     */
    public static final int hasKeyword(final Card c, final String k) {
        final ArrayList<String> a = c.getKeyword();
        for (int i = 0; i < a.size(); i++) {
            if (a.get(i).toString().startsWith(k)) {
                return i;
            }
        }

        return -1;
    }

    /**
     * <p>
     * hasKeyword.
     * </p>
     * 
     * @param c
     *            a {@link forge.Card} object.
     * @param k
     *            a {@link java.lang.String} object.
     * @param startPos
     *            a int.
     * @return a int.
     */
    static final int hasKeyword(final Card c, final String k, final int startPos) {
        final ArrayList<String> a = c.getKeyword();
        for (int i = startPos; i < a.size(); i++) {
            if (a.get(i).toString().startsWith(k)) {
                return i;
            }
        }

        return -1;
    }

    /**
     * <p>
     * parseKeywords.
     * </p>
     * Pulling out the parsing of keywords so it can be used by the token
     * generator
     * 
     * @param card
     *            a {@link forge.Card} object.
     * @param cardName
     *            a {@link java.lang.String} object.
     * 
     */
    public static final void parseKeywords(final Card card, final String cardName) {
        if (card.hasKeyword("CARDNAME enters the battlefield tapped unless you control two or fewer other lands.")) {
            card.addComesIntoPlayCommand(new Command() {
                private static final long serialVersionUID = 6436821515525468682L;

                @Override
                public void execute() {
                    final List<Card> lands = card.getController().getLandsInPlay();
                    lands.remove(card);
                    if (!(lands.size() <= 2)) {
                        // it enters the battlefield this way, and should not
                        // fire triggers
                        card.setTapped(true);
                    }
                }
            });
        }
        if (CardFactoryUtil.hasKeyword(card, "CARDNAME enters the battlefield tapped unless you control a") != -1) {
            final int n = CardFactoryUtil.hasKeyword(card,
                    "CARDNAME enters the battlefield tapped unless you control a");
            final String parse = card.getKeyword().get(n).toString();

            String splitString;
            if (parse.contains(" or a ")) {
                splitString = " or a ";
            } else {
                splitString = " or an ";
            }

            final String[] types = parse.substring(60, parse.length() - 1).split(splitString);

            card.addComesIntoPlayCommand(new Command() {
                private static final long serialVersionUID = 403635232455049834L;

                @Override
                public void execute() {
                    final List<Card> clICtrl = card.getOwner().getCardsIn(ZoneType.Battlefield);

                    boolean fnd = false;

                    for (int i = 0; i < clICtrl.size(); i++) {
                        final Card c = clICtrl.get(i);
                        for (final String type : types) {
                            if (c.isType(type.trim())) {
                                fnd = true;
                            }
                        }
                    }

                    if (!fnd) {
                        // it enters the battlefield this way, and should not
                        // fire triggers
                        card.setTapped(true);
                    }
                }
            });
        }
        if (CardFactoryUtil.hasKeyword(card, "Sunburst") != -1) {
            final Command sunburstCIP = new Command() {
                private static final long serialVersionUID = 1489845860231758299L;

                @Override
                public void execute() {
                    if (card.isCreature()) {
                        card.addCounter(CounterType.P1P1, card.getSunburstValue(), true);
                    } else {
                        card.addCounter(CounterType.CHARGE, card.getSunburstValue(), true);
                    }

                }
            };

            final Command sunburstLP = new Command() {
                private static final long serialVersionUID = -7564420917490677427L;

                @Override
                public void execute() {
                    card.setSunburstValue(0);
                }
            };

            card.addComesIntoPlayCommand(sunburstCIP);
            card.addLeavesPlayCommand(sunburstLP);
        }

        // Enforce the "World rule"
        if (card.isType("World")) {
            final Command intoPlay = new Command() {
                private static final long serialVersionUID = 6536398032388958127L;

                @Override
                public void execute() {
                    final List<Card> cardsInPlay = CardLists.getType(Singletons.getModel().getGame().getCardsIn(ZoneType.Battlefield), "World");
                    cardsInPlay.remove(card);
                    for (int i = 0; i < cardsInPlay.size(); i++) {
                        Singletons.getModel().getGame().getAction().sacrificeDestroy(cardsInPlay.get(i));
                    }
                } // execute()
            }; // Command
            card.addComesIntoPlayCommand(intoPlay);
        }

        if (CardFactoryUtil.hasKeyword(card, "Morph") != -1) {
            final int n = CardFactoryUtil.hasKeyword(card, "Morph");
            if (n != -1) {

                final String parse = card.getKeyword().get(n).toString();
                card.setCanMorph(true);
                Map<String, String> sVars = card.getSVars();

                final String[] k = parse.split(":");
                final Cost cost = new Cost(card, k[1], true);

                card.addSpellAbility(CardFactoryUtil.abilityMorphDown(card));

                card.turnFaceDown();

                card.addSpellAbility(CardFactoryUtil.abilityMorphUp(card, cost));
                card.setSVars(sVars); // for Warbreak Trumpeter.

                card.turnFaceUp();
            }
        } // Morph

        if (CardFactoryUtil.hasKeyword(card, "Unearth") != -1) {
            final int n = CardFactoryUtil.hasKeyword(card, "Unearth");
            if (n != -1) {
                final String parse = card.getKeyword().get(n).toString();
                // card.removeIntrinsicKeyword(parse);

                final String[] k = parse.split(":");

                final String manacost = k[1];

                card.addSpellAbility(CardFactoryUtil.abilityUnearth(card, manacost));
                card.setUnearth(true);
            }
        } // unearth

        if (CardFactoryUtil.hasKeyword(card, "Madness") != -1) {
            final int n = CardFactoryUtil.hasKeyword(card, "Madness");
            if (n != -1) {
                final String parse = card.getKeyword().get(n).toString();
                // card.removeIntrinsicKeyword(parse);

                final String[] k = parse.split(":");
                card.setMadnessCost(k[1]);
            }
        } // madness

        if (CardFactoryUtil.hasKeyword(card, "Miracle") != -1) {
            final int n = CardFactoryUtil.hasKeyword(card, "Miracle");
            if (n != -1) {
                final String parse = card.getKeyword().get(n).toString();
                // card.removeIntrinsicKeyword(parse);

                final String[] k = parse.split(":");
                card.setMiracleCost(k[1]);
            }
        } // miracle

        if (CardFactoryUtil.hasKeyword(card, "Devour") != -1) {
            final int n = CardFactoryUtil.hasKeyword(card, "Devour");
            if (n != -1) {

                final String parse = card.getKeyword().get(n).toString();
                // card.removeIntrinsicKeyword(parse);

                final String[] k = parse.split(":");
                final String magnitude = k[1];

                // final String player = card.getController();
                final int[] numCreatures = new int[1];

                final Command intoPlay = new Command() {
                    private static final long serialVersionUID = -7530312713496897814L;

                    @Override
                    public void execute() {
                        final List<Card> creats = card.getController().getCreaturesInPlay();
                        creats.remove(card);
                        // System.out.println("Creats size: " + creats.size());

                        card.clearDevoured();
                        if (card.getController().isHuman()) {
                            if (creats.size() > 0) {
                                final List<Card> selection = GuiChoose.getOrderChoices("Devour", "Devouring", -1, creats, null, card);
                                numCreatures[0] = selection.size();

                                for (Object o : selection) {
                                    Card dinner = (Card) o;
                                    card.addDevoured(dinner);
                                    Singletons.getModel().getGame().getAction().sacrifice(dinner, null);
                                }
                            }
                        } // human
                        else {
                            int count = 0;
                            for (int i = 0; i < creats.size(); i++) {
                                final Card c = creats.get(i);
                                if ((c.getNetAttack() <= 1) && ((c.getNetAttack() + c.getNetDefense()) <= 3)) {
                                    card.addDevoured(c);
                                    Singletons.getModel().getGame().getAction().sacrifice(c, null);
                                    count++;
                                }
                            }
                            numCreatures[0] = count;
                        }
                        final int multiplier = magnitude.equals("X") ? AbilityFactory.calculateAmount(card, magnitude, null)
                                : Integer.parseInt(magnitude);
                        final int totalCounters = numCreatures[0] * multiplier;

                        card.addCounter(CounterType.P1P1, totalCounters, true);

                    }
                };
                card.addComesIntoPlayCommand(intoPlay);
            }
        } // Devour

        if (CardFactoryUtil.hasKeyword(card, "Modular") != -1) {
            final int n = CardFactoryUtil.hasKeyword(card, "Modular");
            if (n != -1) {
                final String parse = card.getKeyword().get(n).toString();
                card.getKeyword().remove(parse);

                final int m = Integer.parseInt(parse.substring(8));

                card.addIntrinsicKeyword("etbCounter:P1P1:" + m + ":no Condition:"
                        + "Modular " + m + " (This enters the battlefield with " + m + " +1/+1 counters on it. When it's put into a graveyard, you may put its +1/+1 counters on target artifact creature.)");

                final SpellAbility ability = new Ability(card, "0") {
                    @Override
                    public void resolve() {
                        final Card card2 = this.getTargetCard();
                        card2.addCounter(CounterType.P1P1, this.getSourceCard().getCounters(CounterType.P1P1), true);
                    } // resolve()
                };

                card.addDestroyCommand(new Command() {
                    private static final long serialVersionUID = 304026662487997331L;

                    @Override
                    public void execute() {
                        // Target as Modular is Destroyed
                        if (card.getController().isComputer()) {
                            List<Card> choices =
                                    CardLists.filter(card.getController().getCardsIn(ZoneType.Battlefield), new Predicate<Card>() {
                                @Override
                                public boolean apply(final Card c) {
                                    return c.isCreature() && c.isArtifact();
                                }
                            });
                            if (choices.size() != 0) {
                                ability.setTargetCard(CardFactoryUtil.getBestCreatureAI(choices));

                                if (ability.getTargetCard() != null) {
                                    ability.setStackDescription("Put " + card.getCounters(CounterType.P1P1)
                                            + " +1/+1 counter/s from " + card + " on " + ability.getTargetCard());
                                    Singletons.getModel().getGame().getStack().addSimultaneousStackEntry(ability);

                                }
                            }
                        } else {
                            Singletons.getModel().getMatch().getInput().setInput(CardFactoryUtil.modularInput(ability, card));
                        }
                    }
                });
            }
        } // Modular

        /*
         * WARNING: must keep this keyword processing before etbCounter keyword
         * processing.
         */
        final int graft = CardFactoryUtil.hasKeyword(card, "Graft");
        if (graft != -1) {
            final String parse = card.getKeyword().get(graft).toString();

            final int m = Integer.parseInt(parse.substring(6));
            final String abStr = "AB$ MoveCounter | Cost$ 0 | Source$ Self | "
                    + "Defined$ TriggeredCard | CounterType$ P1P1 | CounterNum$ 1";
            card.setSVar("GraftTrig", abStr);

            String trigStr = "Mode$ ChangesZone | ValidCard$ Creature.Other | "
                + "Origin$ Any | Destination$ Battlefield"
                + " | TriggerZones$ Battlefield | OptionalDecider$ You | "
                + "IsPresent$ Card.Self+counters_GE1_P1P1 | "
                + "Execute$ GraftTrig | TriggerDescription$ "
                + "Whenever another creature enters the battlefield, you "
                + "may move a +1/+1 counter from this creature onto it.";
            final Trigger myTrigger = TriggerHandler.parseTrigger(trigStr, card, true);
            card.addTrigger(myTrigger);

            card.addIntrinsicKeyword("etbCounter:P1P1:" + m);
        }

        final int bloodthirst = CardFactoryUtil.hasKeyword(card, "Bloodthirst");
        if (bloodthirst != -1) {
            final String numCounters = card.getKeyword().get(bloodthirst).split(" ")[1];
            String desc = "Bloodthirst "
                    + numCounters + " (If an opponent was dealt damage this turn, this creature enters the battlefield with "
                    + numCounters + " +1/+1 counters on it.)";
            if (numCounters.equals("X")) {
                desc = "Bloodthirst X (This creature enters the battlefield with X +1/+1 counters on it, "
                        + "where X is the damage dealt to your opponents this turn.)";
                card.setSVar("X", "Count$BloodthirstAmount");
            }
            card.setSVar("X", "Count$BloodthirstAmount");

            card.addIntrinsicKeyword("etbCounter:P1P1:" + numCounters + ":Bloodthirst$ True:" + desc);
        } // bloodthirst

        final int storm = card.getKeywordAmount("Storm");
        for (int i = 0; i < storm; i++) {
            final StringBuilder trigScript = new StringBuilder(
                    "Mode$ SpellCast | ValidCard$ Card.Self | Execute$ Storm "
                            + "| TriggerDescription$ Storm (When you cast this spell, "
                            + "copy it for each spell cast before it this turn.)");

            card.setSVar("Storm", "AB$CopySpell | Cost$ 0 | Defined$ TriggeredSpellAbility | Amount$ StormCount");
            card.setSVar("StormCount", "Count$StormCount");
            final Trigger stormTrigger = TriggerHandler.parseTrigger(trigScript.toString(), card, true);

            card.addTrigger(stormTrigger);
        } // Storm
    }

} // end class CardFactoryUtil<|MERGE_RESOLUTION|>--- conflicted
+++ resolved
@@ -1975,12 +1975,6 @@
             }
         }
 
-<<<<<<< HEAD
-        // count valid cards on the battlefield
-        if (l[0].contains("Valid ")) {
-            String restrictions = l[0].replace("Valid ", "");
-            restrictions = restrictions.replace("Count$", "");
-=======
         // count valid cards in the garveyard
         if (l[0].startsWith("ValidGrave")) {
             String restrictions = l[0].replace("ValidGrave ", "");
@@ -1995,25 +1989,11 @@
         // count valid cards on the battlefield
         if (l[0].startsWith("Valid")) {
             String restrictions = l[0].substring(6);
->>>>>>> f569dd78
             final String[] rest = restrictions.split(",");
             List<Card> cardsonbattlefield = Singletons.getModel().getGame().getCardsIn(ZoneType.Battlefield);
             cardsonbattlefield = CardLists.getValidCards(cardsonbattlefield, rest, cardController, c);
 
             n = cardsonbattlefield.size();
-
-            return CardFactoryUtil.doXMath(n, m, c);
-        }
-        // count valid cards in any specified zone/s
-        if (l[0].contains("Valid") && !l[0].contains("Valid ")) {
-            String[] lparts = l[0].split(" ", 2);
-            final List<ZoneType> vZone = ZoneType.listValueOf(lparts[0].split("Valid")[1]);
-            String restrictions = l[0].replace(lparts[0] + " ", "");
-            final String[] rest = restrictions.split(",");
-            List<Card> cards = Singletons.getModel().getGame().getCardsIn(vZone);
-            cards = CardLists.getValidCards(cards, rest, cardController, c);
-
-            n = cards.size();
 
             return CardFactoryUtil.doXMath(n, m, c);
         }
