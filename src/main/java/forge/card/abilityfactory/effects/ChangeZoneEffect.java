--- conflicted
+++ resolved
@@ -1,877 +1,797 @@
-package forge.card.abilityfactory.effects;
-
-import java.util.ArrayList;
-import java.util.List;
-import com.google.common.base.Predicates;
-
-import forge.Card;
-import forge.CardCharacteristicName;
-import forge.CardLists;
-import forge.CardPredicates;
-import forge.CardUtil;
-import forge.GameActionUtil;
-import forge.GameEntity;
-import forge.Singletons;
-import forge.card.abilityfactory.AbilityFactory;
-import forge.card.abilityfactory.SpellEffect;
-import forge.card.abilityfactory.ai.ChangeZoneAi;
-import forge.card.cardfactory.CardFactoryUtil;
-import forge.card.spellability.AbilitySub;
-import forge.card.spellability.SpellAbility;
-import forge.card.spellability.SpellAbilityStackInstance;
-import forge.card.spellability.Target;
-import forge.game.player.Player;
-import forge.game.zone.Zone;
-import forge.game.zone.ZoneType;
-import forge.gui.GuiChoose;
-
-public class ChangeZoneEffect extends SpellEffect {
-    @Override
-    protected String getStackDescription(SpellAbility sa) {
-
-        String origin = "";
-        if (sa.hasParam("Origin")) {
-            origin = sa.getParam("Origin");
-        }
-
-        if (ZoneType.isHidden(origin, sa.hasParam("Hidden"))) {
-            return changeHiddenOriginStackDescription(sa);
-        } else if (ZoneType.isKnown(origin)) {
-            return changeKnownOriginStackDescription(sa);
-        }
-
-        return "";
-    }
-
-    /**
-     * <p>
-     * changeHiddenOriginStackDescription.
-     * </p>
-     * 
-     * @param af
-     *            a {@link forge.card.abilityfactory.AbilityFactory} object.
-     * @param sa
-     *            a {@link forge.card.spellability.SpellAbility} object.
-     * @return a {@link java.lang.String} object.
-     */
-    private static String changeHiddenOriginStackDescription(final SpellAbility sa) {
-        // TODO build Stack Description will need expansion as more cards are
-        // added
-
-        final StringBuilder sb = new StringBuilder();
-        final Card host = sa.getSourceCard();
-
-        if (!(sa instanceof AbilitySub)) {
-            sb.append(host.getName()).append(" -");
-        }
-
-        sb.append(" ");
-<<<<<<< HEAD
-
-        if (sa.hasParam("StackDescription")) {
-            String stackDesc = sa.getParam("StackDescription");
-            if (stackDesc.equals("None")) {
-                // Intentionally blank to avoid double spaces, otherwise: sb.append("");
-            } else if (stackDesc.equals("SpellDescription")) {
-                sb.append(sa.getParam("SpellDescription"));
-=======
-        String origin = "";
-        if (sa.hasParam("Origin")) {
-            origin = sa.getParam("Origin");
-        }
-        final String destination = sa.getParam("Destination");
-
-        final String type = sa.hasParam("ChangeType") ? sa.getParam("ChangeType") : "Card";
-        final int num = sa.hasParam("ChangeNum") ? AbilityFactory.calculateAmount(host,
-                sa.getParam("ChangeNum"), sa) : 1;
-
-        if (origin.equals("Library") && sa.hasParam("Defined")) {
-            // for now, just handle the Exile from top of library case, but
-            // this can be expanded...
-            if (destination.equals("Exile")) {
-                sb.append("Exile the top card of your library");
-                if (sa.hasParam("ExileFaceDown")) {
-                    sb.append(" face down");
-                }
-            } else if (destination.equals("Ante")) {
-                sb.append("Add the top card of your library to the ante");
-            }
-            sb.append(".");
-        } else if (origin.equals("Library")) {
-            sb.append("Search your library for ").append(num).append(" ").append(type).append(" and ");
-
-            if (num == 1) {
-                sb.append("put that card ");
->>>>>>> d882046d
-            } else {
-                sb.append("put those cards ");
-            }
-<<<<<<< HEAD
-        } else {
-            String origin = "";
-            if (sa.hasParam("Origin")) {
-                origin = sa.getParam("Origin");
-            }
-            final String destination = sa.getParam("Destination");
-
-            final String type = sa.hasParam("ChangeType") ? sa.getParam("ChangeType") : "Card";
-            final int num = sa.hasParam("ChangeNum") ? AbilityFactory.calculateAmount(host,
-                    sa.getParam("ChangeNum"), sa) : 1;
-
-            if (origin.equals("Library") && sa.hasParam("Defined")) {
-                // for now, just handle the Exile from top of library case, but
-                // this can be expanded...
-                if (destination.equals("Exile")) {
-                    sb.append("Exile the top card of your library");
-                    if (sa.hasParam("ExileFaceDown")) {
-                        sb.append(" face down");
-                    }
-                } else if (destination.equals("Ante")) {
-                    sb.append("Add the top card of your library to the ante");
-=======
-
-            if (destination.equals("Battlefield")) {
-                sb.append("onto the battlefield");
-                if (sa.hasParam("Tapped")) {
-                    sb.append(" tapped");
->>>>>>> d882046d
-                }
-
-                sb.append(".");
-<<<<<<< HEAD
-            } else if (origin.equals("Library")) {
-                sb.append("Search your library for ").append(num).append(" ").append(type).append(" and ");
-
-                if (num == 1) {
-                    sb.append("put that card ");
-                } else {
-                    sb.append("put those cards ");
-                }
-
-                if (destination.equals("Battlefield")) {
-                    sb.append("onto the battlefield");
-                    if (sa.hasParam("Tapped")) {
-                        sb.append(" tapped");
-                    }
-
-                    sb.append(".");
-
-                }
-                if (destination.equals("Hand")) {
-                    sb.append("into your hand.");
-                }
-                if (destination.equals("Graveyard")) {
-                    sb.append("into your graveyard.");
-                }
-
-                sb.append(" Then shuffle your library.");
-            } else if (origin.equals("Hand")) {
-                sb.append("Put ").append(num).append(" ").append(type).append(" card(s) from your hand ");
-
-                if (destination.equals("Battlefield")) {
-                    sb.append("onto the battlefield.");
-                }
-                if (destination.equals("Library")) {
-                    final int libraryPos = sa.hasParam("LibraryPosition") ? Integer.parseInt(sa.getParam("LibraryPosition")) : 0;
-
-                    if (libraryPos == 0) {
-                        sb.append("on top");
-                    }
-                    if (libraryPos == -1) {
-                        sb.append("on bottom");
-                    }
-
-                    sb.append(" of your library.");
-=======
-
-            }
-            if (destination.equals("Hand")) {
-                sb.append("into your hand.");
-            }
-            if (destination.equals("Graveyard")) {
-                sb.append("into your graveyard.");
-            }
-
-            sb.append(" Then shuffle your library.");
-        } else if (origin.equals("Hand")) {
-            sb.append("Put ").append(num).append(" ").append(type).append(" card(s) from your hand ");
-
-            if (destination.equals("Battlefield")) {
-                sb.append("onto the battlefield.");
-            }
-            if (destination.equals("Library")) {
-                final int libraryPos = sa.hasParam("LibraryPosition") ? Integer.parseInt(sa.getParam("LibraryPosition")) : 0;
-
-                if (libraryPos == 0) {
-                    sb.append("on top");
-                }
-                if (libraryPos == -1) {
-                    sb.append("on bottom");
->>>>>>> d882046d
-                }
-
-                sb.append(" of your library.");
-            }
-        } else if (origin.equals("Battlefield")) {
-            // TODO Expand on this Description as more cards use it
-            // for the non-targeted SAs when you choose what is returned on
-            // resolution
-            sb.append("Return ").append(num).append(" ").append(type).append(" card(s) ");
-            sb.append(" to your ").append(destination);
-        }
-
-        final AbilitySub abSub = sa.getSubAbility();
-        if (abSub != null) {
-            sb.append(abSub.getStackDescription());
-        }
-
-        return sb.toString();
-    }
-
-    /**
-     * <p>
-     * changeKnownOriginStackDescription.
-     * </p>
-     * 
-     * @param af
-     *            a {@link forge.card.abilityfactory.AbilityFactory} object.
-     * @param sa
-     *            a {@link forge.card.spellability.SpellAbility} object.
-     * @return a {@link java.lang.String} object.
-     */
-    private static String changeKnownOriginStackDescription(final SpellAbility sa) {
-
-        final StringBuilder sb = new StringBuilder();
-        final Card host = sa.getSourceCard();
-
-        if (!(sa instanceof AbilitySub)) {
-            sb.append(host.getName()).append(" -");
-        }
-
-        sb.append(" ");
-
-        final ZoneType destination = ZoneType.smartValueOf(sa.getParam("Destination"));
-        final ZoneType origin = ZoneType.smartValueOf(sa.getParam("Origin"));
-
-        final StringBuilder sbTargets = new StringBuilder();
-
-        ArrayList<Card> tgts;
-        if (sa.getTarget() != null) {
-            tgts = sa.getTarget().getTargetCards();
-        } else {
-            // otherwise add self to list and go from there
-            tgts = new ArrayList<Card>();
-            for (final Card c : sa.knownDetermineDefined(sa.getParam("Defined"))) {
-                tgts.add(c);
-            }
-        }
-
-        for (final Card c : tgts) {
-            sbTargets.append(" ").append(c);
-        }
-
-        final String targetname = sbTargets.toString();
-
-        final String pronoun = tgts.size() > 1 ? " their " : " its ";
-
-        final String fromGraveyard = " from the graveyard";
-
-        if (destination.equals(ZoneType.Battlefield)) {
-            sb.append("Put").append(targetname);
-            if (origin.equals(ZoneType.Graveyard)) {
-                sb.append(fromGraveyard);
-            }
-
-            sb.append(" onto the battlefield");
-            if (sa.hasParam("Tapped")) {
-                sb.append(" tapped");
-            }
-            if (sa.hasParam("GainControl")) {
-                sb.append(" under your control");
-            }
-            sb.append(".");
-        }
-
-        if (destination.equals(ZoneType.Hand)) {
-            sb.append("Return").append(targetname);
-            if (origin.equals(ZoneType.Graveyard)) {
-                sb.append(fromGraveyard);
-            }
-            sb.append(" to").append(pronoun).append("owners hand.");
-        }
-
-        if (destination.equals(ZoneType.Library)) {
-            if (sa.hasParam("Shuffle")) { // for things like Gaea's
-                                          // Blessing
-                sb.append("Shuffle").append(targetname);
-
-                sb.append(" into").append(pronoun).append("owner's library.");
-            } else {
-                sb.append("Put").append(targetname);
-                if (origin.equals(ZoneType.Graveyard)) {
-                    sb.append(fromGraveyard);
-                }
-
-                // this needs to be zero indexed. Top = 0, Third = 2, -1 =
-                // Bottom
-                final int libraryPosition = sa.hasParam("LibraryPosition") ? Integer.parseInt(sa.getParam("LibraryPosition")) : 0;
-
-                if (libraryPosition == -1) {
-                    sb.append(" on the bottom of").append(pronoun).append("owner's library.");
-                } else if (libraryPosition == 0) {
-                    sb.append(" on top of").append(pronoun).append("owner's library.");
-                } else {
-                    sb.append(" ").append(libraryPosition + 1).append(" from the top of");
-                    sb.append(pronoun).append("owner's library.");
-                }
-            }
-        }
-
-        if (destination.equals(ZoneType.Exile)) {
-            sb.append("Exile").append(targetname);
-            if (origin.equals(ZoneType.Graveyard)) {
-                sb.append(fromGraveyard);
-            }
-            sb.append(".");
-        }
-
-        if (destination.equals(ZoneType.Ante)) {
-            sb.append("Ante").append(targetname);
-            sb.append(".");
-        }
-
-        if (destination.equals(ZoneType.Graveyard)) {
-            sb.append("Put").append(targetname);
-            sb.append(" from ").append(origin);
-            sb.append(" into").append(pronoun).append("owner's graveyard.");
-        }
-
-        final AbilitySub abSub = sa.getSubAbility();
-        if (abSub != null) {
-            sb.append(abSub.getStackDescription());
-        }
-
-        return sb.toString();
-    }
-
-    /**
-     * <p>
-     * changeZoneResolve.
-     * </p>
-     * @param sa
-     *            a {@link forge.card.spellability.SpellAbility} object.
-     * @param af
-     *            a {@link forge.card.abilityfactory.AbilityFactory} object.
-     */
-
-    @Override
-    public void resolve(SpellAbility sa) {
-        String origin = "";
-        if (sa.hasParam("Origin")) {
-            origin = sa.getParam("Origin");
-        }
-
-        if (ZoneType.isHidden(origin, sa.hasParam("Hidden")) && !sa.hasParam("Ninjutsu")) {
-            changeHiddenOriginResolve(sa);
-        } else {
-            //else if (isKnown(origin) || sa.containsKey("Ninjutsu")) {
-            // Why is this an elseif and not just an else?
-            changeKnownOriginResolve(sa);
-        }
-    }
-
-    /**
-     * <p>
-     * changeKnownOriginResolve.
-     * </p>
-     * 
-     * @param af
-     *            a {@link forge.card.abilityfactory.AbilityFactory} object.
-     * @param sa
-     *            a {@link forge.card.spellability.SpellAbility} object.
-     */
-    private static void changeKnownOriginResolve(final SpellAbility sa) {
-        ArrayList<Card> tgtCards;
-        ArrayList<SpellAbility> sas;
-
-        final Target tgt = sa.getTarget();
-        final Player player = sa.getActivatingPlayer();
-        final Card hostCard = sa.getSourceCard();
-
-        final ZoneType destination = ZoneType.smartValueOf(sa.getParam("Destination"));
-        final List<ZoneType> origin = ZoneType.listValueOf(sa.getParam("Origin"));
-
-        if (tgt != null) {
-            tgtCards = tgt.getTargetCards();
-        } else {
-            tgtCards = new ArrayList<Card>();
-            for (ZoneType o : origin) {
-                for (final Card c : sa.knownDetermineDefined(sa.getParam("Defined"))) {
-                    tgtCards.add(c);
-                }
-            }
-        }
-
-        // changing zones for spells on the stack
-        if (tgt != null) {
-            sas = tgt.getTargetSAs();
-        } else {
-            sas = AbilityFactory.getDefinedSpellAbilities(sa.getSourceCard(), sa.getParam("Defined"), sa);
-        }
-
-        for (final SpellAbility tgtSA : sas) {
-            if (!tgtSA.isSpell()) { // Catch any abilities or triggers that slip through somehow
-                continue;
-            }
-
-            final SpellAbilityStackInstance si = Singletons.getModel().getGame().getStack().getInstanceFromSpellAbility(tgtSA);
-            if (si == null) {
-                continue;
-            }
-
-            removeFromStack(tgtSA, sa, si);
-        } // End of change from stack
-
-        final String remember = sa.getParam("RememberChanged");
-        final String imprint = sa.getParam("Imprint");
-
-        if (sa.hasParam("Unimprint")) {
-            hostCard.clearImprinted();
-        }
-
-        if (sa.hasParam("ForgetOtherRemembered")) {
-            hostCard.clearRemembered();
-        }
-
-        boolean optional = sa.hasParam("Optional");
-
-        if (tgtCards.size() != 0) {
-            for (final Card tgtC : tgtCards) {
-                final StringBuilder sb = new StringBuilder();
-                sb.append("Do you want to move " + tgtC + " from " + origin + " to " + destination + "?");
-                if (player.isHuman() && optional
-                        && !GameActionUtil.showYesNoDialog(hostCard, sb.toString())) {
-                    continue;
-                }
-                final Zone originZone = Singletons.getModel().getGame().getZoneOf(tgtC);
-
-                // if Target isn't in the expected Zone, continue
-
-                if (originZone == null || !origin.contains(originZone.getZoneType())) {
-                    continue;
-                }
-
-                Card movedCard = null;
-
-                if (destination.equals(ZoneType.Library)) {
-                    // library position is zero indexed
-                    final int libraryPosition = sa.hasParam("LibraryPosition") ? Integer.parseInt(sa.getParam("LibraryPosition")) : 0;
-
-                    movedCard = Singletons.getModel().getGame().getAction().moveToLibrary(tgtC, libraryPosition);
-
-                    // for things like Gaea's Blessing
-                    if (sa.hasParam("Shuffle")) {
-                        tgtC.getOwner().shuffle();
-                    }
-                } else {
-                    if (destination.equals(ZoneType.Battlefield)) {
-                        if (sa.hasParam("Tapped") || sa.hasParam("Ninjutsu")) {
-                            tgtC.setTapped(true);
-                        }
-                        if (sa.hasParam("GainControl")) {
-                            tgtC.addController(sa.getSourceCard());
-                        }
-                        if (sa.hasParam("AttachedTo")) {
-                            List<Card> list = AbilityFactory.getDefinedCards(sa.getSourceCard(),
-                                    sa.getParam("AttachedTo"), sa);
-                            if (list.isEmpty()) {
-                                list = Singletons.getModel().getGame().getCardsIn(ZoneType.Battlefield);
-                                list = CardLists.getValidCards(list, sa.getParam("AttachedTo"), tgtC.getController(), tgtC);
-                            }
-                            if (!list.isEmpty()) {
-                                Card attachedTo = null;
-                                if (player.isHuman()) {
-                                    if (list.size() > 1) {
-                                        attachedTo = GuiChoose.one(tgtC + " - Select a card to attach to.", list);
-                                    } else {
-                                        attachedTo = list.get(0);
-                                    }
-                                } else { // AI player
-                                    attachedTo = CardFactoryUtil.getBestAI(list);
-                                }
-                                if (tgtC.isEnchanting()) {
-                                    // If this Card is already Enchanting something, need
-                                    // to unenchant it, then clear out the commands
-                                    final GameEntity oldEnchanted = tgtC.getEnchanting();
-                                    tgtC.removeEnchanting(oldEnchanted);
-                                    tgtC.clearEnchantCommand();
-                                    tgtC.clearUnEnchantCommand();
-                                }
-                                tgtC.enchantEntity(attachedTo);
-                            } else { // When it should enter the battlefield attached to an illegal permanent it fails
-                                continue;
-                            }
-                        }
-                        // Auras without Candidates stay in their current
-                        // location
-                        if (tgtC.isAura()) {
-                            final SpellAbility saAura = AttachEffect.getAttachSpellAbility(tgtC);
-                            if (!saAura.getTarget().hasCandidates(saAura, false)) {
-                                continue;
-                            }
-                        }
-
-                        movedCard = Singletons.getModel().getGame().getAction()
-                                .moveTo(tgtC.getController().getZone(destination), tgtC);
-
-                        if (sa.hasParam("Ninjutsu") || sa.hasParam("Attacking")) {
-                            Singletons.getModel().getGame().getCombat().addAttacker(tgtC);
-                            Singletons.getModel().getGame().getCombat().addUnblockedAttacker(tgtC);
-                        }
-                        if (sa.hasParam("Tapped") || sa.hasParam("Ninjutsu")) {
-                            tgtC.setTapped(true);
-                        }
-                    } else {
-                        movedCard = Singletons.getModel().getGame().getAction().moveTo(destination, tgtC);
-                        // If a card is Exiled from the stack, remove its spells from the stack
-                        if (sa.hasParam("Fizzle")) {
-                            ArrayList<SpellAbility> spells = tgtC.getSpellAbilities();
-                            for (SpellAbility spell : spells) {
-                                if (tgtC.isInZone(ZoneType.Exile)) {
-                                    final SpellAbilityStackInstance si = Singletons.getModel().getGame().getStack().getInstanceFromSpellAbility(spell);
-                                    Singletons.getModel().getGame().getStack().remove(si);
-                                }
-                            }
-                        }
-                        if (sa.hasParam("ExileFaceDown")) {
-                            movedCard.setState(CardCharacteristicName.FaceDown);
-                        }
-                    }
-                }
-                if (remember != null) {
-                    hostCard.addRemembered(movedCard);
-                }
-                if (imprint != null) {
-                    hostCard.addImprinted(movedCard);
-                }
-            }
-        }
-    }
-
-    /**
-     * <p>
-     * changeHiddenOriginResolve.
-     * </p>
-     * 
-     * @param af
-     *            a {@link forge.card.abilityfactory.AbilityFactory} object.
-     * @param sa
-     *            a {@link forge.card.spellability.SpellAbility} object.
-     */
-    private static void changeHiddenOriginResolve(final SpellAbility sa) {
-        ArrayList<Player> fetchers;
-
-        if (sa.hasParam("DefinedPlayer")) {
-            fetchers = AbilityFactory.getDefinedPlayers(sa.getSourceCard(), sa.getParam("DefinedPlayer"), sa);
-        } else {
-            fetchers = AbilityFactory.getDefinedPlayers(sa.getSourceCard(), sa.getParam("Defined"), sa);
-        }
-
-        // handle case when Defined is for a Card
-        if (fetchers.isEmpty()) {
-            fetchers.add(sa.getSourceCard().getController());
-        }
-
-        Player chooser = null;
-        if (sa.hasParam("Chooser")) {
-            final String choose = sa.getParam("Chooser");
-            if (choose.equals("Targeted") && (sa.getTarget().getTargetPlayers() != null)) {
-                chooser = sa.getTarget().getTargetPlayers().get(0);
-            } else {
-                chooser = AbilityFactory.getDefinedPlayers(sa.getSourceCard(), choose, sa).get(0);
-            }
-        }
-
-        for (final Player player : fetchers) {
-            Player decider = chooser;
-            if (decider == null) {
-                decider = player;
-            }
-            if (decider.isComputer()) {
-                ChangeZoneAi.hiddenOriginResolveAI(decider, sa, player);
-            } else {
-                changeHiddenOriginResolveHuman(sa, player);
-            }
-        }
-    }
-
-    /**
-     * <p>
-     * changeHiddenOriginResolveHuman.
-     * </p>
-     * 
-     * @param af
-     *            a {@link forge.card.abilityfactory.AbilityFactory} object.
-     * @param sa
-     *            a {@link forge.card.spellability.SpellAbility} object.
-     * @param player
-     *            a {@link forge.game.player.Player} object.
-     */
-    private static void changeHiddenOriginResolveHuman(final SpellAbility sa, Player player) {
-        final Card card = sa.getSourceCard();
-        final List<Card> movedCards = new ArrayList<Card>();
-        final boolean defined = sa.hasParam("Defined");
-
-        final Target tgt = sa.getTarget();
-        if (tgt != null) {
-            final ArrayList<Player> players = tgt.getTargetPlayers();
-            player = players.get(0);
-            if (players.contains(player) && !player.canBeTargetedBy(sa)) {
-                return;
-            }
-        }
-
-        List<ZoneType> origin = new ArrayList<ZoneType>();
-        if (sa.hasParam("Origin")) {
-            origin = ZoneType.listValueOf(sa.getParam("Origin"));
-        }
-        ZoneType destination = ZoneType.smartValueOf(sa.getParam("Destination"));
-        // this needs to be zero indexed. Top = 0, Third = 2
-        int libraryPos = sa.hasParam("LibraryPosition") ? Integer.parseInt(sa.getParam("LibraryPosition")) : 0;
-
-        if (sa.hasParam("OriginChoice")) {
-            // Currently only used for Mishra, but may be used by other things
-            // Improve how this message reacts for other cards
-            final List<ZoneType> alt = ZoneType.listValueOf(sa.getParam("OriginAlternative"));
-            List<Card> altFetchList = player.getCardsIn(alt);
-            altFetchList = AbilityFactory.filterListByType(altFetchList, sa.getParam("ChangeType"), sa);
-
-            final StringBuilder sb = new StringBuilder();
-            sb.append(sa.getParam("AlternativeMessage")).append(" ");
-            sb.append(altFetchList.size()).append(" cards match your searching type in Alternate Zones.");
-
-            if (!GameActionUtil.showYesNoDialog(card, sb.toString())) {
-                origin = alt;
-            }
-        }
-
-        if (sa.hasParam("DestinationAlternative")) {
-
-            final StringBuilder sb = new StringBuilder();
-            sb.append(sa.getParam("AlternativeDestinationMessage"));
-
-            if (!GameActionUtil.showYesNoDialog(card, sb.toString())) {
-                destination = ZoneType.smartValueOf(sa.getParam("DestinationAlternative"));
-                libraryPos = sa.hasParam("LibraryPositionAlternative") ? Integer.parseInt(sa.getParam("LibraryPositionAlternative")) : 0;
-            }
-        }
-
-        int changeNum = sa.hasParam("ChangeNum") ? AbilityFactory.calculateAmount(card, sa.getParam("ChangeNum"),
-                sa) : 1;
-
-        List<Card> fetchList;
-        if (defined) {
-            fetchList = new ArrayList<Card>(AbilityFactory.getDefinedCards(card, sa.getParam("Defined"), sa));
-            if (!sa.hasParam("ChangeNum")) {
-                changeNum = fetchList.size();
-            }
-        } else if (!origin.contains(ZoneType.Library) && !origin.contains(ZoneType.Hand)
-                && !sa.hasParam("DefinedPlayer")) {
-            fetchList = Singletons.getModel().getGame().getCardsIn(origin);
-        } else {
-            fetchList = player.getCardsIn(origin);
-        }
-
-        if (!defined) {
-            if (origin.contains(ZoneType.Library) && !defined && !sa.hasParam("NoLooking")) {
-                // Look at whole library before moving onto choosing a card
-                GuiChoose.oneOrNone(sa.getSourceCard().getName() + " - Looking at Library",
-                        player.getCardsIn(ZoneType.Library));
-            }
-
-            // Look at opponents hand before moving onto choosing a card
-            if (origin.contains(ZoneType.Hand) && player.isComputer()) {
-                GuiChoose.oneOrNone(sa.getSourceCard().getName() + " - Looking at Opponent's Hand", player
-                        .getCardsIn(ZoneType.Hand));
-            }
-            fetchList = AbilityFactory.filterListByType(fetchList, sa.getParam("ChangeType"), sa);
-        }
-
-        final String remember = sa.getParam("RememberChanged");
-        final String forget = sa.getParam("ForgetChanged");
-        final String imprint = sa.getParam("Imprint");
-        final String selectPrompt = sa.hasParam("SelectPrompt") ? sa.getParam("SelectPrompt") : "Select a card";
-
-        if (sa.hasParam("Unimprint")) {
-            card.clearImprinted();
-        }
-
-        for (int i = 0; i < changeNum; i++) {
-            if (sa.hasParam("DifferentNames")) {
-                for (Card c : movedCards) {
-                    fetchList = CardLists.filter(fetchList, Predicates.not(CardPredicates.nameEquals(c.getName())));
-                }
-            }
-            if ((fetchList.size() == 0) || (destination == null)) {
-                break;
-            }
-
-            Object o;
-            if (sa.hasParam("AtRandom")) {
-                o = CardUtil.getRandom(fetchList);
-            } else if (sa.hasParam("Mandatory")) {
-                o = GuiChoose.one(selectPrompt, fetchList);
-            } else if (sa.hasParam("Defined")) {
-                o = fetchList.get(0);
-            } else {
-                o = GuiChoose.oneOrNone(selectPrompt, fetchList);
-            }
-
-            if (o != null) {
-                final Card c = (Card) o;
-                fetchList.remove(c);
-                Card movedCard = null;
-
-                if (destination.equals(ZoneType.Library)) {
-                    // do not shuffle the library once we have placed a fetched
-                    // card on top.
-                    if (origin.contains(ZoneType.Library) && (i < 1) && !"False".equals(sa.getParam("Shuffle"))) {
-                        player.shuffle();
-                    }
-                    movedCard = Singletons.getModel().getGame().getAction().moveToLibrary(c, libraryPos);
-                } else if (destination.equals(ZoneType.Battlefield)) {
-                    if (sa.hasParam("Tapped")) {
-                        c.setTapped(true);
-                    }
-                    if (sa.hasParam("GainControl")) {
-                        c.addController(sa.getSourceCard());
-                    }
-
-                    if (sa.hasParam("AttachedTo")) {
-                        List<Card> list = AbilityFactory.getDefinedCards(sa.getSourceCard(),
-                                sa.getParam("AttachedTo"), sa);
-                        if (list.isEmpty()) {
-                            list = Singletons.getModel().getGame().getCardsIn(ZoneType.Battlefield);
-                            list = CardLists.getValidCards(list, sa.getParam("AttachedTo"), c.getController(), c);
-                        }
-                        if (!list.isEmpty()) {
-                            Card attachedTo = null;
-                            if (list.size() > 1) {
-                                attachedTo = GuiChoose.one(c + " - Select a card to attach to.", list);
-                            } else {
-                                attachedTo = list.get(0);
-                            }
-                            if (c.isEnchanting()) {
-                                // If this Card is already Enchanting something, need
-                                // to unenchant it, then clear out the commands
-                                final GameEntity oldEnchanted = c.getEnchanting();
-                                c.removeEnchanting(oldEnchanted);
-                                c.clearEnchantCommand();
-                                c.clearUnEnchantCommand();
-                            }
-                            c.enchantEntity(attachedTo);
-                        } else { // When it should enter the battlefield attached to an illegal permanent it fails
-                            continue;
-                        }
-                    }
-
-                    if (sa.hasParam("Attacking")) {
-                        Singletons.getModel().getGame().getCombat().addAttacker(c);
-                    }
-
-                    movedCard = Singletons.getModel().getGame().getAction().moveTo(c.getController().getZone(destination), c);
-                    if (sa.hasParam("Tapped")) {
-                        movedCard.setTapped(true);
-                    }
-                } else if (destination.equals(ZoneType.Exile)) {
-                    movedCard = Singletons.getModel().getGame().getAction().exile(c);
-                    if (sa.hasParam("ExileFaceDown")) {
-                        movedCard.setState(CardCharacteristicName.FaceDown);
-                    }
-                } else {
-                    movedCard = Singletons.getModel().getGame().getAction().moveTo(destination, c);
-                }
-                movedCards.add(movedCard);
-
-                if (remember != null) {
-                    card.addRemembered(movedCard);
-                }
-                if (forget != null) {
-                    sa.getSourceCard().getRemembered().remove(movedCard);
-                }
-                // for imprinted since this doesn't use Target
-                if (imprint != null) {
-                    card.addImprinted(movedCard);
-                }
-
-            } else {
-                final StringBuilder sb = new StringBuilder();
-                final int num = Math.min(fetchList.size(), changeNum - i);
-                sb.append("Cancel Search? Up to ").append(num).append(" more cards can change zones.");
-
-                if (((i + 1) == changeNum) || GameActionUtil.showYesNoDialog(card, sb.toString())) {
-                    break;
-                }
-            }
-        }
-        if (sa.hasParam("Reveal") && !movedCards.isEmpty()) {
-            GuiChoose.one(card + " - Revealed card: ", movedCards.toArray());
-        }
-
-        if ((origin.contains(ZoneType.Library) && !destination.equals(ZoneType.Library) && !defined)
-                || (sa.hasParam("Shuffle") && "True".equals(sa.getParam("Shuffle")))) {
-            player.shuffle();
-        }
-    }
-
-    /**
-     * <p>
-     * removeFromStack.
-     * </p>
-     *
-     * @param tgtSA
-     *            a {@link forge.card.spellability.SpellAbility} object.
-     * @param srcSA
-     *            a {@link forge.card.spellability.SpellAbility} object.
-     * @param si
-     *            a {@link forge.card.spellability.SpellAbilityStackInstance}
-     *            object.
-     */
-    private static void removeFromStack(final SpellAbility tgtSA, final SpellAbility srcSA, final SpellAbilityStackInstance si) {
-        Singletons.getModel().getGame().getStack().remove(si);
-
-        if (srcSA.hasParam("Destination")) {
-            final boolean remember = srcSA.hasParam("RememberChanged");
-            if (tgtSA.isAbility()) {
-                // Shouldn't be able to target Abilities but leaving this in for now
-            } else if (tgtSA.isFlashBackAbility())  {
-                Singletons.getModel().getGame().getAction().exile(tgtSA.getSourceCard());
-            } else if (srcSA.getParam("Destination").equals("Graveyard")) {
-                Singletons.getModel().getGame().getAction().moveToGraveyard(tgtSA.getSourceCard());
-            } else if (srcSA.getParam("Destination").equals("Exile")) {
-                Singletons.getModel().getGame().getAction().exile(tgtSA.getSourceCard());
-            } else if (srcSA.getParam("Destination").equals("TopOfLibrary")) {
-                Singletons.getModel().getGame().getAction().moveToLibrary(tgtSA.getSourceCard());
-            } else if (srcSA.getParam("Destination").equals("Hand")) {
-                Singletons.getModel().getGame().getAction().moveToHand(tgtSA.getSourceCard());
-            } else if (srcSA.getParam("Destination").equals("BottomOfLibrary")) {
-                Singletons.getModel().getGame().getAction().moveToBottomOfLibrary(tgtSA.getSourceCard());
-            } else if (srcSA.getParam("Destination").equals("ShuffleIntoLibrary")) {
-                Singletons.getModel().getGame().getAction().moveToBottomOfLibrary(tgtSA.getSourceCard());
-                tgtSA.getSourceCard().getController().shuffle();
-            } else {
-                throw new IllegalArgumentException("AbilityFactory_ChangeZone: Invalid Destination argument for card "
-                        + srcSA.getSourceCard().getName());
-            }
-
-            if (remember) {
-                srcSA.getSourceCard().addRemembered(tgtSA.getSourceCard());
-            }
-
-            if (!tgtSA.isAbility()) {
-                System.out.println("Moving spell to " + srcSA.getParam("Destination"));
-            }
-        }
-    }
-
-}
+package forge.card.abilityfactory.effects;
+
+import java.util.ArrayList;
+import java.util.List;
+import com.google.common.base.Predicates;
+
+import forge.Card;
+import forge.CardCharacteristicName;
+import forge.CardLists;
+import forge.CardPredicates;
+import forge.CardUtil;
+import forge.GameActionUtil;
+import forge.GameEntity;
+import forge.Singletons;
+import forge.card.abilityfactory.AbilityFactory;
+import forge.card.abilityfactory.SpellEffect;
+import forge.card.abilityfactory.ai.ChangeZoneAi;
+import forge.card.cardfactory.CardFactoryUtil;
+import forge.card.spellability.AbilitySub;
+import forge.card.spellability.SpellAbility;
+import forge.card.spellability.SpellAbilityStackInstance;
+import forge.card.spellability.Target;
+import forge.game.player.Player;
+import forge.game.zone.Zone;
+import forge.game.zone.ZoneType;
+import forge.gui.GuiChoose;
+
+public class ChangeZoneEffect extends SpellEffect {
+    @Override
+    protected String getStackDescription(SpellAbility sa) {
+
+        String origin = "";
+        if (sa.hasParam("Origin")) {
+            origin = sa.getParam("Origin");
+        }
+
+        if (ZoneType.isHidden(origin, sa.hasParam("Hidden"))) {
+            return changeHiddenOriginStackDescription(sa);
+        } else if (ZoneType.isKnown(origin)) {
+            return changeKnownOriginStackDescription(sa);
+        }
+
+        return "";
+    }
+
+    /**
+     * <p>
+     * changeHiddenOriginStackDescription.
+     * </p>
+     * 
+     * @param af
+     *            a {@link forge.card.abilityfactory.AbilityFactory} object.
+     * @param sa
+     *            a {@link forge.card.spellability.SpellAbility} object.
+     * @return a {@link java.lang.String} object.
+     */
+    private static String changeHiddenOriginStackDescription(final SpellAbility sa) {
+        // TODO build Stack Description will need expansion as more cards are
+        // added
+
+        final StringBuilder sb = new StringBuilder();
+        final Card host = sa.getSourceCard();
+
+        if (!(sa instanceof AbilitySub)) {
+            sb.append(host.getName()).append(" -");
+        }
+
+        sb.append(" ");
+        String origin = "";
+        if (sa.hasParam("Origin")) {
+            origin = sa.getParam("Origin");
+        }
+        final String destination = sa.getParam("Destination");
+
+        final String type = sa.hasParam("ChangeType") ? sa.getParam("ChangeType") : "Card";
+        final int num = sa.hasParam("ChangeNum") ? AbilityFactory.calculateAmount(host,
+                sa.getParam("ChangeNum"), sa) : 1;
+
+        if (origin.equals("Library") && sa.hasParam("Defined")) {
+            // for now, just handle the Exile from top of library case, but
+            // this can be expanded...
+            if (destination.equals("Exile")) {
+                sb.append("Exile the top card of your library");
+                if (sa.hasParam("ExileFaceDown")) {
+                    sb.append(" face down");
+                }
+            } else if (destination.equals("Ante")) {
+                sb.append("Add the top card of your library to the ante");
+            }
+            sb.append(".");
+        } else if (origin.equals("Library")) {
+            sb.append("Search your library for ").append(num).append(" ").append(type).append(" and ");
+
+            if (num == 1) {
+                sb.append("put that card ");
+            } else {
+                sb.append("put those cards ");
+            }
+
+            if (destination.equals("Battlefield")) {
+                sb.append("onto the battlefield");
+                if (sa.hasParam("Tapped")) {
+                    sb.append(" tapped");
+                }
+
+                sb.append(".");
+
+            }
+            if (destination.equals("Hand")) {
+                sb.append("into your hand.");
+            }
+            if (destination.equals("Graveyard")) {
+                sb.append("into your graveyard.");
+            }
+
+            sb.append(" Then shuffle your library.");
+        } else if (origin.equals("Hand")) {
+            sb.append("Put ").append(num).append(" ").append(type).append(" card(s) from your hand ");
+
+            if (destination.equals("Battlefield")) {
+                sb.append("onto the battlefield.");
+            }
+            if (destination.equals("Library")) {
+                final int libraryPos = sa.hasParam("LibraryPosition") ? Integer.parseInt(sa.getParam("LibraryPosition")) : 0;
+
+                if (libraryPos == 0) {
+                    sb.append("on top");
+                }
+                if (libraryPos == -1) {
+                    sb.append("on bottom");
+                }
+
+                sb.append(" of your library.");
+            }
+        } else if (origin.equals("Battlefield")) {
+            // TODO Expand on this Description as more cards use it
+            // for the non-targeted SAs when you choose what is returned on
+            // resolution
+            sb.append("Return ").append(num).append(" ").append(type).append(" card(s) ");
+            sb.append(" to your ").append(destination);
+        }
+
+        final AbilitySub abSub = sa.getSubAbility();
+        if (abSub != null) {
+            sb.append(abSub.getStackDescription());
+        }
+
+        return sb.toString();
+    }
+
+    /**
+     * <p>
+     * changeKnownOriginStackDescription.
+     * </p>
+     * 
+     * @param af
+     *            a {@link forge.card.abilityfactory.AbilityFactory} object.
+     * @param sa
+     *            a {@link forge.card.spellability.SpellAbility} object.
+     * @return a {@link java.lang.String} object.
+     */
+    private static String changeKnownOriginStackDescription(final SpellAbility sa) {
+
+        final StringBuilder sb = new StringBuilder();
+        final Card host = sa.getSourceCard();
+
+        if (!(sa instanceof AbilitySub)) {
+            sb.append(host.getName()).append(" -");
+        }
+
+        sb.append(" ");
+
+        final ZoneType destination = ZoneType.smartValueOf(sa.getParam("Destination"));
+        final ZoneType origin = ZoneType.smartValueOf(sa.getParam("Origin"));
+
+        final StringBuilder sbTargets = new StringBuilder();
+
+        ArrayList<Card> tgts;
+        if (sa.getTarget() != null) {
+            tgts = sa.getTarget().getTargetCards();
+        } else {
+            // otherwise add self to list and go from there
+            tgts = new ArrayList<Card>();
+            for (final Card c : sa.knownDetermineDefined(sa.getParam("Defined"))) {
+                tgts.add(c);
+            }
+        }
+
+        for (final Card c : tgts) {
+            sbTargets.append(" ").append(c);
+        }
+
+        final String targetname = sbTargets.toString();
+
+        final String pronoun = tgts.size() > 1 ? " their " : " its ";
+
+        final String fromGraveyard = " from the graveyard";
+
+        if (destination.equals(ZoneType.Battlefield)) {
+            sb.append("Put").append(targetname);
+            if (origin.equals(ZoneType.Graveyard)) {
+                sb.append(fromGraveyard);
+            }
+
+            sb.append(" onto the battlefield");
+            if (sa.hasParam("Tapped")) {
+                sb.append(" tapped");
+            }
+            if (sa.hasParam("GainControl")) {
+                sb.append(" under your control");
+            }
+            sb.append(".");
+        }
+
+        if (destination.equals(ZoneType.Hand)) {
+            sb.append("Return").append(targetname);
+            if (origin.equals(ZoneType.Graveyard)) {
+                sb.append(fromGraveyard);
+            }
+            sb.append(" to").append(pronoun).append("owners hand.");
+        }
+
+        if (destination.equals(ZoneType.Library)) {
+            if (sa.hasParam("Shuffle")) { // for things like Gaea's
+                                          // Blessing
+                sb.append("Shuffle").append(targetname);
+
+                sb.append(" into").append(pronoun).append("owner's library.");
+            } else {
+                sb.append("Put").append(targetname);
+                if (origin.equals(ZoneType.Graveyard)) {
+                    sb.append(fromGraveyard);
+                }
+
+                // this needs to be zero indexed. Top = 0, Third = 2, -1 =
+                // Bottom
+                final int libraryPosition = sa.hasParam("LibraryPosition") ? Integer.parseInt(sa.getParam("LibraryPosition")) : 0;
+
+                if (libraryPosition == -1) {
+                    sb.append(" on the bottom of").append(pronoun).append("owner's library.");
+                } else if (libraryPosition == 0) {
+                    sb.append(" on top of").append(pronoun).append("owner's library.");
+                } else {
+                    sb.append(" ").append(libraryPosition + 1).append(" from the top of");
+                    sb.append(pronoun).append("owner's library.");
+                }
+            }
+        }
+
+        if (destination.equals(ZoneType.Exile)) {
+            sb.append("Exile").append(targetname);
+            if (origin.equals(ZoneType.Graveyard)) {
+                sb.append(fromGraveyard);
+            }
+            sb.append(".");
+        }
+
+        if (destination.equals(ZoneType.Ante)) {
+            sb.append("Ante").append(targetname);
+            sb.append(".");
+        }
+
+        if (destination.equals(ZoneType.Graveyard)) {
+            sb.append("Put").append(targetname);
+            sb.append(" from ").append(origin);
+            sb.append(" into").append(pronoun).append("owner's graveyard.");
+        }
+
+        final AbilitySub abSub = sa.getSubAbility();
+        if (abSub != null) {
+            sb.append(abSub.getStackDescription());
+        }
+
+        return sb.toString();
+    }
+
+    /**
+     * <p>
+     * changeZoneResolve.
+     * </p>
+     * @param sa
+     *            a {@link forge.card.spellability.SpellAbility} object.
+     * @param af
+     *            a {@link forge.card.abilityfactory.AbilityFactory} object.
+     */
+
+    @Override
+    public void resolve(SpellAbility sa) {
+        String origin = "";
+        if (sa.hasParam("Origin")) {
+            origin = sa.getParam("Origin");
+        }
+
+        if (ZoneType.isHidden(origin, sa.hasParam("Hidden")) && !sa.hasParam("Ninjutsu")) {
+            changeHiddenOriginResolve(sa);
+        } else {
+            //else if (isKnown(origin) || sa.containsKey("Ninjutsu")) {
+            // Why is this an elseif and not just an else?
+            changeKnownOriginResolve(sa);
+        }
+    }
+
+    /**
+     * <p>
+     * changeKnownOriginResolve.
+     * </p>
+     * 
+     * @param af
+     *            a {@link forge.card.abilityfactory.AbilityFactory} object.
+     * @param sa
+     *            a {@link forge.card.spellability.SpellAbility} object.
+     */
+    private static void changeKnownOriginResolve(final SpellAbility sa) {
+        ArrayList<Card> tgtCards;
+        ArrayList<SpellAbility> sas;
+
+        final Target tgt = sa.getTarget();
+        final Player player = sa.getActivatingPlayer();
+        final Card hostCard = sa.getSourceCard();
+
+        final ZoneType destination = ZoneType.smartValueOf(sa.getParam("Destination"));
+        final List<ZoneType> origin = ZoneType.listValueOf(sa.getParam("Origin"));
+
+        if (tgt != null) {
+            tgtCards = tgt.getTargetCards();
+        } else {
+            tgtCards = new ArrayList<Card>();
+            for (ZoneType o : origin) {
+                for (final Card c : sa.knownDetermineDefined(sa.getParam("Defined"))) {
+                    tgtCards.add(c);
+                }
+            }
+        }
+
+        // changing zones for spells on the stack
+        if (tgt != null) {
+            sas = tgt.getTargetSAs();
+        } else {
+            sas = AbilityFactory.getDefinedSpellAbilities(sa.getSourceCard(), sa.getParam("Defined"), sa);
+        }
+
+        for (final SpellAbility tgtSA : sas) {
+            if (!tgtSA.isSpell()) { // Catch any abilities or triggers that slip through somehow
+                continue;
+            }
+
+            final SpellAbilityStackInstance si = Singletons.getModel().getGame().getStack().getInstanceFromSpellAbility(tgtSA);
+            if (si == null) {
+                continue;
+            }
+
+            removeFromStack(tgtSA, sa, si);
+        } // End of change from stack
+
+        final String remember = sa.getParam("RememberChanged");
+        final String imprint = sa.getParam("Imprint");
+
+        if (sa.hasParam("Unimprint")) {
+            hostCard.clearImprinted();
+        }
+
+        if (sa.hasParam("ForgetOtherRemembered")) {
+            hostCard.clearRemembered();
+        }
+
+        boolean optional = sa.hasParam("Optional");
+
+        if (tgtCards.size() != 0) {
+            for (final Card tgtC : tgtCards) {
+                final StringBuilder sb = new StringBuilder();
+                sb.append("Do you want to move " + tgtC + " from " + origin + " to " + destination + "?");
+                if (player.isHuman() && optional
+                        && !GameActionUtil.showYesNoDialog(hostCard, sb.toString())) {
+                    continue;
+                }
+                final Zone originZone = Singletons.getModel().getGame().getZoneOf(tgtC);
+
+                // if Target isn't in the expected Zone, continue
+
+                if (originZone == null || !origin.contains(originZone.getZoneType())) {
+                    continue;
+                }
+
+                Card movedCard = null;
+
+                if (destination.equals(ZoneType.Library)) {
+                    // library position is zero indexed
+                    final int libraryPosition = sa.hasParam("LibraryPosition") ? Integer.parseInt(sa.getParam("LibraryPosition")) : 0;
+
+                    movedCard = Singletons.getModel().getGame().getAction().moveToLibrary(tgtC, libraryPosition);
+
+                    // for things like Gaea's Blessing
+                    if (sa.hasParam("Shuffle")) {
+                        tgtC.getOwner().shuffle();
+                    }
+                } else {
+                    if (destination.equals(ZoneType.Battlefield)) {
+                        if (sa.hasParam("Tapped") || sa.hasParam("Ninjutsu")) {
+                            tgtC.setTapped(true);
+                        }
+                        if (sa.hasParam("GainControl")) {
+                            tgtC.addController(sa.getSourceCard());
+                        }
+                        if (sa.hasParam("AttachedTo")) {
+                            List<Card> list = AbilityFactory.getDefinedCards(sa.getSourceCard(),
+                                    sa.getParam("AttachedTo"), sa);
+                            if (list.isEmpty()) {
+                                list = Singletons.getModel().getGame().getCardsIn(ZoneType.Battlefield);
+                                list = CardLists.getValidCards(list, sa.getParam("AttachedTo"), tgtC.getController(), tgtC);
+                            }
+                            if (!list.isEmpty()) {
+                                Card attachedTo = null;
+                                if (player.isHuman()) {
+                                    if (list.size() > 1) {
+                                        attachedTo = GuiChoose.one(tgtC + " - Select a card to attach to.", list);
+                                    } else {
+                                        attachedTo = list.get(0);
+                                    }
+                                } else { // AI player
+                                    attachedTo = CardFactoryUtil.getBestAI(list);
+                                }
+                                if (tgtC.isEnchanting()) {
+                                    // If this Card is already Enchanting something, need
+                                    // to unenchant it, then clear out the commands
+                                    final GameEntity oldEnchanted = tgtC.getEnchanting();
+                                    tgtC.removeEnchanting(oldEnchanted);
+                                    tgtC.clearEnchantCommand();
+                                    tgtC.clearUnEnchantCommand();
+                                }
+                                tgtC.enchantEntity(attachedTo);
+                            } else { // When it should enter the battlefield attached to an illegal permanent it fails
+                                continue;
+                            }
+                        }
+                        // Auras without Candidates stay in their current
+                        // location
+                        if (tgtC.isAura()) {
+                            final SpellAbility saAura = AttachEffect.getAttachSpellAbility(tgtC);
+                            if (!saAura.getTarget().hasCandidates(saAura, false)) {
+                                continue;
+                            }
+                        }
+
+                        movedCard = Singletons.getModel().getGame().getAction()
+                                .moveTo(tgtC.getController().getZone(destination), tgtC);
+
+                        if (sa.hasParam("Ninjutsu") || sa.hasParam("Attacking")) {
+                            Singletons.getModel().getGame().getCombat().addAttacker(tgtC);
+                            Singletons.getModel().getGame().getCombat().addUnblockedAttacker(tgtC);
+                        }
+                        if (sa.hasParam("Tapped") || sa.hasParam("Ninjutsu")) {
+                            tgtC.setTapped(true);
+                        }
+                    } else {
+                        movedCard = Singletons.getModel().getGame().getAction().moveTo(destination, tgtC);
+                        // If a card is Exiled from the stack, remove its spells from the stack
+                        if (sa.hasParam("Fizzle")) {
+                            ArrayList<SpellAbility> spells = tgtC.getSpellAbilities();
+                            for (SpellAbility spell : spells) {
+                                if (tgtC.isInZone(ZoneType.Exile)) {
+                                    final SpellAbilityStackInstance si = Singletons.getModel().getGame().getStack().getInstanceFromSpellAbility(spell);
+                                    Singletons.getModel().getGame().getStack().remove(si);
+                                }
+                            }
+                        }
+                        if (sa.hasParam("ExileFaceDown")) {
+                            movedCard.setState(CardCharacteristicName.FaceDown);
+                        }
+                    }
+                }
+                if (remember != null) {
+                    hostCard.addRemembered(movedCard);
+                }
+                if (imprint != null) {
+                    hostCard.addImprinted(movedCard);
+                }
+            }
+        }
+    }
+
+    /**
+     * <p>
+     * changeHiddenOriginResolve.
+     * </p>
+     * 
+     * @param af
+     *            a {@link forge.card.abilityfactory.AbilityFactory} object.
+     * @param sa
+     *            a {@link forge.card.spellability.SpellAbility} object.
+     */
+    private static void changeHiddenOriginResolve(final SpellAbility sa) {
+        ArrayList<Player> fetchers;
+
+        if (sa.hasParam("DefinedPlayer")) {
+            fetchers = AbilityFactory.getDefinedPlayers(sa.getSourceCard(), sa.getParam("DefinedPlayer"), sa);
+        } else {
+            fetchers = AbilityFactory.getDefinedPlayers(sa.getSourceCard(), sa.getParam("Defined"), sa);
+        }
+
+        // handle case when Defined is for a Card
+        if (fetchers.isEmpty()) {
+            fetchers.add(sa.getSourceCard().getController());
+        }
+
+        Player chooser = null;
+        if (sa.hasParam("Chooser")) {
+            final String choose = sa.getParam("Chooser");
+            if (choose.equals("Targeted") && (sa.getTarget().getTargetPlayers() != null)) {
+                chooser = sa.getTarget().getTargetPlayers().get(0);
+            } else {
+                chooser = AbilityFactory.getDefinedPlayers(sa.getSourceCard(), choose, sa).get(0);
+            }
+        }
+
+        for (final Player player : fetchers) {
+            Player decider = chooser;
+            if (decider == null) {
+                decider = player;
+            }
+            if (decider.isComputer()) {
+                ChangeZoneAi.hiddenOriginResolveAI(decider, sa, player);
+            } else {
+                changeHiddenOriginResolveHuman(sa, player);
+            }
+        }
+    }
+
+    /**
+     * <p>
+     * changeHiddenOriginResolveHuman.
+     * </p>
+     * 
+     * @param af
+     *            a {@link forge.card.abilityfactory.AbilityFactory} object.
+     * @param sa
+     *            a {@link forge.card.spellability.SpellAbility} object.
+     * @param player
+     *            a {@link forge.game.player.Player} object.
+     */
+    private static void changeHiddenOriginResolveHuman(final SpellAbility sa, Player player) {
+        final Card card = sa.getSourceCard();
+        final List<Card> movedCards = new ArrayList<Card>();
+        final boolean defined = sa.hasParam("Defined");
+
+        final Target tgt = sa.getTarget();
+        if (tgt != null) {
+            final ArrayList<Player> players = tgt.getTargetPlayers();
+            player = players.get(0);
+            if (players.contains(player) && !player.canBeTargetedBy(sa)) {
+                return;
+            }
+        }
+
+        List<ZoneType> origin = new ArrayList<ZoneType>();
+        if (sa.hasParam("Origin")) {
+            origin = ZoneType.listValueOf(sa.getParam("Origin"));
+        }
+        ZoneType destination = ZoneType.smartValueOf(sa.getParam("Destination"));
+        // this needs to be zero indexed. Top = 0, Third = 2
+        int libraryPos = sa.hasParam("LibraryPosition") ? Integer.parseInt(sa.getParam("LibraryPosition")) : 0;
+
+        if (sa.hasParam("OriginChoice")) {
+            // Currently only used for Mishra, but may be used by other things
+            // Improve how this message reacts for other cards
+            final List<ZoneType> alt = ZoneType.listValueOf(sa.getParam("OriginAlternative"));
+            List<Card> altFetchList = player.getCardsIn(alt);
+            altFetchList = AbilityFactory.filterListByType(altFetchList, sa.getParam("ChangeType"), sa);
+
+            final StringBuilder sb = new StringBuilder();
+            sb.append(sa.getParam("AlternativeMessage")).append(" ");
+            sb.append(altFetchList.size()).append(" cards match your searching type in Alternate Zones.");
+
+            if (!GameActionUtil.showYesNoDialog(card, sb.toString())) {
+                origin = alt;
+            }
+        }
+
+        if (sa.hasParam("DestinationAlternative")) {
+
+            final StringBuilder sb = new StringBuilder();
+            sb.append(sa.getParam("AlternativeDestinationMessage"));
+
+            if (!GameActionUtil.showYesNoDialog(card, sb.toString())) {
+                destination = ZoneType.smartValueOf(sa.getParam("DestinationAlternative"));
+                libraryPos = sa.hasParam("LibraryPositionAlternative") ? Integer.parseInt(sa.getParam("LibraryPositionAlternative")) : 0;
+            }
+        }
+
+        int changeNum = sa.hasParam("ChangeNum") ? AbilityFactory.calculateAmount(card, sa.getParam("ChangeNum"),
+                sa) : 1;
+
+        List<Card> fetchList;
+        if (defined) {
+            fetchList = new ArrayList<Card>(AbilityFactory.getDefinedCards(card, sa.getParam("Defined"), sa));
+            if (!sa.hasParam("ChangeNum")) {
+                changeNum = fetchList.size();
+            }
+        } else if (!origin.contains(ZoneType.Library) && !origin.contains(ZoneType.Hand)
+                && !sa.hasParam("DefinedPlayer")) {
+            fetchList = Singletons.getModel().getGame().getCardsIn(origin);
+        } else {
+            fetchList = player.getCardsIn(origin);
+        }
+
+        if (!defined) {
+            if (origin.contains(ZoneType.Library) && !defined && !sa.hasParam("NoLooking")) {
+                // Look at whole library before moving onto choosing a card
+                GuiChoose.oneOrNone(sa.getSourceCard().getName() + " - Looking at Library",
+                        player.getCardsIn(ZoneType.Library));
+            }
+
+            // Look at opponents hand before moving onto choosing a card
+            if (origin.contains(ZoneType.Hand) && player.isComputer()) {
+                GuiChoose.oneOrNone(sa.getSourceCard().getName() + " - Looking at Opponent's Hand", player
+                        .getCardsIn(ZoneType.Hand));
+            }
+            fetchList = AbilityFactory.filterListByType(fetchList, sa.getParam("ChangeType"), sa);
+        }
+
+        final String remember = sa.getParam("RememberChanged");
+        final String forget = sa.getParam("ForgetChanged");
+        final String imprint = sa.getParam("Imprint");
+        final String selectPrompt = sa.hasParam("SelectPrompt") ? sa.getParam("SelectPrompt") : "Select a card";
+
+        if (sa.hasParam("Unimprint")) {
+            card.clearImprinted();
+        }
+
+        for (int i = 0; i < changeNum; i++) {
+            if (sa.hasParam("DifferentNames")) {
+                for (Card c : movedCards) {
+                    fetchList = CardLists.filter(fetchList, Predicates.not(CardPredicates.nameEquals(c.getName())));
+                }
+            }
+            if ((fetchList.size() == 0) || (destination == null)) {
+                break;
+            }
+
+            Object o;
+            if (sa.hasParam("AtRandom")) {
+                o = CardUtil.getRandom(fetchList);
+            } else if (sa.hasParam("Mandatory")) {
+                o = GuiChoose.one(selectPrompt, fetchList);
+            } else if (sa.hasParam("Defined")) {
+                o = fetchList.get(0);
+            } else {
+                o = GuiChoose.oneOrNone(selectPrompt, fetchList);
+            }
+
+            if (o != null) {
+                final Card c = (Card) o;
+                fetchList.remove(c);
+                Card movedCard = null;
+
+                if (destination.equals(ZoneType.Library)) {
+                    // do not shuffle the library once we have placed a fetched
+                    // card on top.
+                    if (origin.contains(ZoneType.Library) && (i < 1) && !"False".equals(sa.getParam("Shuffle"))) {
+                        player.shuffle();
+                    }
+                    movedCard = Singletons.getModel().getGame().getAction().moveToLibrary(c, libraryPos);
+                } else if (destination.equals(ZoneType.Battlefield)) {
+                    if (sa.hasParam("Tapped")) {
+                        c.setTapped(true);
+                    }
+                    if (sa.hasParam("GainControl")) {
+                        c.addController(sa.getSourceCard());
+                    }
+
+                    if (sa.hasParam("AttachedTo")) {
+                        List<Card> list = AbilityFactory.getDefinedCards(sa.getSourceCard(),
+                                sa.getParam("AttachedTo"), sa);
+                        if (list.isEmpty()) {
+                            list = Singletons.getModel().getGame().getCardsIn(ZoneType.Battlefield);
+                            list = CardLists.getValidCards(list, sa.getParam("AttachedTo"), c.getController(), c);
+                        }
+                        if (!list.isEmpty()) {
+                            Card attachedTo = null;
+                            if (list.size() > 1) {
+                                attachedTo = GuiChoose.one(c + " - Select a card to attach to.", list);
+                            } else {
+                                attachedTo = list.get(0);
+                            }
+                            if (c.isEnchanting()) {
+                                // If this Card is already Enchanting something, need
+                                // to unenchant it, then clear out the commands
+                                final GameEntity oldEnchanted = c.getEnchanting();
+                                c.removeEnchanting(oldEnchanted);
+                                c.clearEnchantCommand();
+                                c.clearUnEnchantCommand();
+                            }
+                            c.enchantEntity(attachedTo);
+                        } else { // When it should enter the battlefield attached to an illegal permanent it fails
+                            continue;
+                        }
+                    }
+
+                    if (sa.hasParam("Attacking")) {
+                        Singletons.getModel().getGame().getCombat().addAttacker(c);
+                    }
+
+                    movedCard = Singletons.getModel().getGame().getAction().moveTo(c.getController().getZone(destination), c);
+                    if (sa.hasParam("Tapped")) {
+                        movedCard.setTapped(true);
+                    }
+                } else if (destination.equals(ZoneType.Exile)) {
+                    movedCard = Singletons.getModel().getGame().getAction().exile(c);
+                    if (sa.hasParam("ExileFaceDown")) {
+                        movedCard.setState(CardCharacteristicName.FaceDown);
+                    }
+                } else {
+                    movedCard = Singletons.getModel().getGame().getAction().moveTo(destination, c);
+                }
+                movedCards.add(movedCard);
+
+                if (remember != null) {
+                    card.addRemembered(movedCard);
+                }
+                if (forget != null) {
+                    sa.getSourceCard().getRemembered().remove(movedCard);
+                }
+                // for imprinted since this doesn't use Target
+                if (imprint != null) {
+                    card.addImprinted(movedCard);
+                }
+
+            } else {
+                final StringBuilder sb = new StringBuilder();
+                final int num = Math.min(fetchList.size(), changeNum - i);
+                sb.append("Cancel Search? Up to ").append(num).append(" more cards can change zones.");
+
+                if (((i + 1) == changeNum) || GameActionUtil.showYesNoDialog(card, sb.toString())) {
+                    break;
+                }
+            }
+        }
+        if (sa.hasParam("Reveal") && !movedCards.isEmpty()) {
+            GuiChoose.one(card + " - Revealed card: ", movedCards.toArray());
+        }
+
+        if ((origin.contains(ZoneType.Library) && !destination.equals(ZoneType.Library) && !defined)
+                || (sa.hasParam("Shuffle") && "True".equals(sa.getParam("Shuffle")))) {
+            player.shuffle();
+        }
+    }
+
+    /**
+     * <p>
+     * removeFromStack.
+     * </p>
+     *
+     * @param tgtSA
+     *            a {@link forge.card.spellability.SpellAbility} object.
+     * @param srcSA
+     *            a {@link forge.card.spellability.SpellAbility} object.
+     * @param si
+     *            a {@link forge.card.spellability.SpellAbilityStackInstance}
+     *            object.
+     */
+    private static void removeFromStack(final SpellAbility tgtSA, final SpellAbility srcSA, final SpellAbilityStackInstance si) {
+        Singletons.getModel().getGame().getStack().remove(si);
+
+        if (srcSA.hasParam("Destination")) {
+            final boolean remember = srcSA.hasParam("RememberChanged");
+            if (tgtSA.isAbility()) {
+                // Shouldn't be able to target Abilities but leaving this in for now
+            } else if (tgtSA.isFlashBackAbility())  {
+                Singletons.getModel().getGame().getAction().exile(tgtSA.getSourceCard());
+            } else if (srcSA.getParam("Destination").equals("Graveyard")) {
+                Singletons.getModel().getGame().getAction().moveToGraveyard(tgtSA.getSourceCard());
+            } else if (srcSA.getParam("Destination").equals("Exile")) {
+                Singletons.getModel().getGame().getAction().exile(tgtSA.getSourceCard());
+            } else if (srcSA.getParam("Destination").equals("TopOfLibrary")) {
+                Singletons.getModel().getGame().getAction().moveToLibrary(tgtSA.getSourceCard());
+            } else if (srcSA.getParam("Destination").equals("Hand")) {
+                Singletons.getModel().getGame().getAction().moveToHand(tgtSA.getSourceCard());
+            } else if (srcSA.getParam("Destination").equals("BottomOfLibrary")) {
+                Singletons.getModel().getGame().getAction().moveToBottomOfLibrary(tgtSA.getSourceCard());
+            } else if (srcSA.getParam("Destination").equals("ShuffleIntoLibrary")) {
+                Singletons.getModel().getGame().getAction().moveToBottomOfLibrary(tgtSA.getSourceCard());
+                tgtSA.getSourceCard().getController().shuffle();
+            } else {
+                throw new IllegalArgumentException("AbilityFactory_ChangeZone: Invalid Destination argument for card "
+                        + srcSA.getSourceCard().getName());
+            }
+
+            if (remember) {
+                srcSA.getSourceCard().addRemembered(tgtSA.getSourceCard());
+            }
+
+            if (!tgtSA.isAbility()) {
+                System.out.println("Moving spell to " + srcSA.getParam("Destination"));
+            }
+        }
+    }
+
+}