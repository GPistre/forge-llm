--- conflicted
+++ resolved
@@ -41,10 +41,6 @@
         setSpritePath(sprite,null);
     }
     public void setSpritePath(String sprite,String name) {
-<<<<<<< HEAD
-
-=======
->>>>>>> 93ac9fd7
         if(this.sprite==null||name==null||sprite==null||(this.sprite.equals(sprite)&&(spriteName==null&&spriteName.equals(name))))
             return;
         removeAll();
@@ -65,19 +61,11 @@
                 add(image);
                 labels.add(Pair.of(image, element.getValue()));
             }
-<<<<<<< HEAD
         }
         if(maxCount<=1)
         {
             timer.stop();
         }
-=======
-        }
-        if(maxCount<=1)
-        {
-            timer.stop();
-        }
->>>>>>> 93ac9fd7
         else
         {
             timer.restart();
